from xchainer._core import *  # NOQA

from builtins import bool, int, float  # NOQA

from xchainer import _core

from xchainer.creation.from_data import fromfile  # NOQA
<<<<<<< HEAD
from xchainer.creation.from_data import fromiter  # NOQA
=======
from xchainer.creation.from_data import fromstring  # NOQA
>>>>>>> 4685929d

_global_context = _core.Context()
_core.set_global_default_context(_global_context)<|MERGE_RESOLUTION|>--- conflicted
+++ resolved
@@ -5,11 +5,8 @@
 from xchainer import _core
 
 from xchainer.creation.from_data import fromfile  # NOQA
-<<<<<<< HEAD
 from xchainer.creation.from_data import fromiter  # NOQA
-=======
 from xchainer.creation.from_data import fromstring  # NOQA
->>>>>>> 4685929d
 
 _global_context = _core.Context()
 _core.set_global_default_context(_global_context)
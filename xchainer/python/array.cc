#include "xchainer/python/array.h"

#include <algorithm>
#include <cstdint>
#include <string>
#include <vector>

#include <pybind11/numpy.h>
#include <pybind11/operators.h>
#include <nonstd/optional.hpp>

#include "xchainer/array.h"
#include "xchainer/array_index.h"
#include "xchainer/backward.h"
#include "xchainer/constant.h"
#include "xchainer/context.h"
#include "xchainer/device.h"
#include "xchainer/dtype.h"
#include "xchainer/error.h"
#include "xchainer/indexable_array.h"
#include "xchainer/indexer.h"
#include "xchainer/native/native_backend.h"
#include "xchainer/routines/creation.h"
#include "xchainer/routines/manipulation.h"
#include "xchainer/slice.h"

#include "xchainer/python/array_index.h"
#include "xchainer/python/common.h"
#include "xchainer/python/device.h"
#include "xchainer/python/shape.h"
#include "xchainer/python/strides.h"

namespace xchainer {
namespace python {
namespace internal {

namespace py = pybind11;

namespace {

Dtype NumpyDtypeToDtype(const py::dtype& npdtype) {
    switch (npdtype.kind()) {
        case 'b':
            return Dtype::kBool;
        case 'i':
            switch (npdtype.itemsize()) {
                case 1:
                    return Dtype::kInt8;
                case 2:
                    return Dtype::kInt16;
                case 4:
                    return Dtype::kInt32;
                case 8:
                    return Dtype::kInt64;
                default:
                    break;
            }
            break;
        case 'u':
            switch (npdtype.itemsize()) {
                case 1:
                    return Dtype::kUInt8;
                default:
                    break;
            }
            break;
        case 'f':
            switch (npdtype.itemsize()) {
                case 4:
                    return Dtype::kFloat32;
                case 8:
                    return Dtype::kFloat64;
                default:
                    break;
            }
            break;
        default:
            break;
    }
    throw DtypeError("unsupported NumPy dtype");
}

}  // namespace

ArrayBodyPtr MakeArray(const py::tuple& shape_tup, Dtype dtype, const py::list& list, Device& device) {
    Shape shape = ToShape(shape_tup);
    auto total_size = shape.GetTotalSize();
    auto bytes = GetElementSize(dtype) * total_size;
    if (static_cast<size_t>(total_size) != list.size()) {
        throw DimensionError("Invalid data length");
    }

    // Allocate a buffer and copy data
    std::shared_ptr<void> ptr = std::make_unique<uint8_t[]>(bytes);
    VisitDtype(dtype, [&](auto pt) {
        using T = typename decltype(pt)::type;
        std::transform(list.begin(), list.end(), static_cast<T*>(ptr.get()), [](auto& item) { return py::cast<T>(item); });
    });

    return Array::FromBuffer(shape, dtype, ptr, device).move_body();
}

ArrayBodyPtr MakeArray(py::array array, Device& device) {
    Dtype dtype = NumpyDtypeToDtype(array.dtype());
    const py::buffer_info& info = array.request();
    Shape shape{info.shape};
    Strides strides{info.strides};

    // data holds the copy of py::array which in turn references the NumPy array and the buffer is therefore not released
    void* underlying_data = array.mutable_data();
    std::shared_ptr<void> data{std::make_shared<py::array>(std::move(array)), underlying_data};
    return xchainer::internal::FromBuffer(shape, dtype, data, strides, device).move_body();
}

namespace {

py::buffer_info MakeBufferFromArray(ArrayBody& self) {
    // Used as a temporary accessor
    Array array{ArrayBodyPtr(&self, [](ArrayBody* ptr) {
        (void)ptr;  // unused
    })};

    return py::buffer_info(
            array.data().get(),
            array.element_bytes(),
            std::string(1, GetCharCode(array.dtype())),
            array.ndim(),
            array.shape(),
            array.strides());
}

}  // namespace

void InitXchainerArray(pybind11::module& m) {
    py::class_<ArrayBody, ArrayBodyPtr> c{m, "Array", py::buffer_protocol()};
    c.def(py::init([](const py::tuple& shape, Dtype dtype, const py::list& list, const nonstd::optional<std::string>& device_id) {
              return MakeArray(shape, dtype, list, GetDevice(device_id));
          }),
          py::arg("shape"),
          py::arg("dtype"),
          py::arg("data"),
          py::arg("device") = nullptr);
    c.def(py::init([](const py::tuple& shape, Dtype dtype, const py::list& list, Device& device) {
              return MakeArray(shape, dtype, list, device);
          }),
          py::arg("shape"),
          py::arg("dtype"),
          py::arg("data"),
          py::arg("device"));
    c.def(py::init([](const py::array& array, const nonstd::optional<std::string>& device_id) {
              return MakeArray(array, GetDevice(device_id));
          }),
          py::arg("data"),
          py::arg("device") = nullptr);
<<<<<<< HEAD
    c.def(py::init([](const py::array& array, Device& device) { return MakeArray(array, device); }), py::arg("data"), py::arg("device"));
=======
    // TODO(niboshi): We cannot support buffer protocol for general device. Remove the binding and provide alternative interface
    // to convert to NumPy array.
>>>>>>> c4e39813
    c.def_buffer(&MakeBufferFromArray);
    c.def("__bool__", [](const ArrayBodyPtr& self) -> bool { return static_cast<bool>(AsScalar(Array{self})); });
    c.def("__int__", [](const ArrayBodyPtr& self) -> int64_t { return static_cast<int64_t>(AsScalar(Array{self})); });
    c.def("__float__", [](const ArrayBodyPtr& self) -> double { return static_cast<double>(AsScalar(Array{self})); });
    c.def("view", [](const ArrayBodyPtr& self) {
        // Duplicate the array body
        return std::make_shared<ArrayBody>(*self);
    });
    c.def("__repr__", [](const ArrayBodyPtr& self) { return Array{self}.ToString(); });
    c.def("to_device", [](const ArrayBodyPtr& self, Device& device) { return Array{self}.ToDevice(device).move_body(); });
    c.def("to_device", [](const ArrayBodyPtr& self, const std::string& device_name) {
        Device& device = GetDefaultContext().GetDevice({device_name});
        return Array{self}.ToDevice(device).move_body();
    });
    c.def("to_device", [](const ArrayBodyPtr& self, const std::string& backend_name, int index) {
        Device& device = GetDefaultContext().GetDevice({backend_name, index});
        return Array{self}.ToDevice(device).move_body();
    });
    c.def("as_constant",
          [](const ArrayBodyPtr& self, bool copy) { return Array{self}.AsConstant(copy ? CopyKind::kCopy : CopyKind::kView).move_body(); },
          py::arg("copy") = false);
    c.def("as_constant",
          [](const ArrayBodyPtr& self, const std::vector<GraphId>& graph_ids, bool copy) {
              return Array{self}.AsConstant(graph_ids, copy ? CopyKind::kCopy : CopyKind::kView).move_body();
          },
          py::arg().noconvert(),
          py::arg("copy") = false);
    c.def("copy", [](const ArrayBodyPtr& self) { return Array{self}.Copy().move_body(); });
    c.def("__getitem__", [](const ArrayBodyPtr& self, py::handle handle) {
        return Array{self}.At(python::internal::MakeArrayIndices(handle)).move_body();
    });
    c.def("transpose", [](const ArrayBodyPtr& self) { return Array{self}.Transpose().move_body(); });
    c.def("reshape", [](const ArrayBodyPtr& self, py::tuple shape) { return Array{self}.Reshape(ToShape(shape)).move_body(); });
    c.def("reshape", [](const ArrayBodyPtr& self, const std::vector<int64_t>& shape) {
        return Array{self}.Reshape({shape.begin(), shape.end()}).move_body();
    });
    c.def("reshape", [](const ArrayBodyPtr& self, py::args args) {
        auto shape = py::cast<std::vector<int64_t>>(args);
        return Array{self}.Reshape({shape.begin(), shape.end()}).move_body();
    });
    c.def("squeeze",
          [](const ArrayBodyPtr& self, const nonstd::optional<std::vector<int8_t>>& axis) { return Array{self}.Squeeze(axis).move_body(); },
          py::arg("axis") = nullptr);
    c.def("squeeze",
          [](const ArrayBodyPtr& self, int8_t axis) { return Array{self}.Squeeze(std::vector<int8_t>{axis}).move_body(); },
          py::arg("axis"));
    c.def("__eq__", [](const ArrayBodyPtr& self, const ArrayBodyPtr& rhs) { return (Array{self} == Array{rhs}).move_body(); });
    c.def("__iadd__", [](const ArrayBodyPtr& self, const ArrayBodyPtr& rhs) { return (Array{self} += Array{rhs}).move_body(); });
    c.def("__imul__", [](const ArrayBodyPtr& self, const ArrayBodyPtr& rhs) { return (Array{self} *= Array{rhs}).move_body(); });
    c.def("__add__", [](const ArrayBodyPtr& self, const ArrayBodyPtr& rhs) { return (Array{self} + Array{rhs}).move_body(); });
    c.def("__mul__", [](const ArrayBodyPtr& self, const ArrayBodyPtr& rhs) { return (Array{self} * Array{rhs}).move_body(); });
    c.def("__mul__", [](const ArrayBodyPtr& self, Scalar rhs) { return (Array{self} * rhs).move_body(); });
    c.def("__rmul__", [](const ArrayBodyPtr& self, Scalar lhs) { return (lhs * Array{self}).move_body(); });
    c.def("sum",
          [](const ArrayBodyPtr& self, int8_t axis, bool keepdims) {
              return Array{self}.Sum(std::vector<int8_t>{axis}, keepdims).move_body();
          },
          py::arg("axis"),
          py::arg("keepdims") = false);
    c.def("sum",
          [](const ArrayBodyPtr& self, nonstd::optional<std::vector<int8_t>> axis, bool keepdims) {
              return Array{self}.Sum(axis, keepdims).move_body();
          },
          py::arg("axis") = nullptr,
          py::arg("keepdims") = false);
    c.def("dot", [](const ArrayBodyPtr& self, const ArrayBodyPtr& b) { return Array{self}.Dot(Array{b}).move_body(); }, py::arg("b"));

    c.def("require_grad",
          [](const ArrayBodyPtr& self, const GraphId& graph_id) { return Array{self}.RequireGrad(graph_id).move_body(); },
          py::arg("graph_id") = kDefaultGraphId);
    c.def("is_grad_required",
          [](const ArrayBodyPtr& self, const GraphId& graph_id) { return Array{self}.IsGradRequired(graph_id); },
          py::arg("graph_id") = kDefaultGraphId);
    c.def("get_grad",
          [](const ArrayBodyPtr& self, const GraphId& graph_id) -> ConstArrayBodyPtr {
              const nonstd::optional<Array>& grad = Array{self}.GetGrad(graph_id);
              if (!grad.has_value()) {
                  return nullptr;
              }
              return grad->body();
          },
          py::arg("graph_id") = kDefaultGraphId);
    c.def("set_grad",
          [](const ArrayBodyPtr& self, const ArrayBodyPtr& grad, const GraphId& graph_id) {
              auto array = Array{self};
              if (grad) {
                  array.SetGrad(Array{grad}, graph_id);
              } else {
                  array.ClearGrad(graph_id);
              }
          },
          py::arg("grad"),
          py::arg("graph_id") = kDefaultGraphId);
    c.def("backward",
          [](const ArrayBodyPtr& self, const GraphId& graph_id, bool enable_double_backprop) {
              Array array{self};
              auto double_backprop = enable_double_backprop ? DoubleBackpropOption::kEnable : DoubleBackpropOption::kDisable;
              Backward(array, graph_id, double_backprop);
          },
          py::arg("graph_id") = kDefaultGraphId,
          py::arg("enable_double_backprop") = false);
    c.def_property(
            "grad",
            [](const ArrayBodyPtr& self) -> ConstArrayBodyPtr {
                const nonstd::optional<Array>& grad = Array{self}.GetGrad(kDefaultGraphId);
                if (!grad.has_value()) {
                    return nullptr;
                }
                return grad->body();
            },
            [](const ArrayBodyPtr& self, const ArrayBodyPtr& grad) {
                auto array = Array{self};
                if (grad) {
                    array.SetGrad(Array{grad}, kDefaultGraphId);
                } else {
                    array.ClearGrad(kDefaultGraphId);
                }
            });
    c.def("cleargrad",
          [](const ArrayBodyPtr& self, const GraphId& graph_id) { Array{self}.ClearGrad(graph_id); },
          py::arg("graph_id") = kDefaultGraphId);
    c.def_property_readonly(
            "device", [](const ArrayBodyPtr& self) -> Device& { return Array{self}.device(); }, py::return_value_policy::reference);
    c.def_property_readonly("dtype", [](const ArrayBodyPtr& self) { return Array{self}.dtype(); });
    c.def_property_readonly("element_bytes", [](const ArrayBodyPtr& self) { return Array{self}.element_bytes(); });
    c.def_property_readonly("is_contiguous", [](const ArrayBodyPtr& self) { return Array{self}.IsContiguous(); });
    c.def_property_readonly("ndim", [](const ArrayBodyPtr& self) { return Array{self}.ndim(); });
    c.def_property_readonly("offset", [](const ArrayBodyPtr& self) { return Array{self}.offset(); });
    c.def_property_readonly("shape", [](const ArrayBodyPtr& self) { return ToTuple(Array{self}.shape()); });
    c.def_property_readonly("strides", [](const ArrayBodyPtr& self) { return ToTuple(Array{self}.strides()); });
    c.def_property_readonly("total_bytes", [](const ArrayBodyPtr& self) { return Array{self}.GetTotalBytes(); });
    c.def_property_readonly("total_size", [](const ArrayBodyPtr& self) { return Array{self}.GetTotalSize(); });
    c.def_property_readonly("T", [](const ArrayBodyPtr& self) { return Array{self}.Transpose().move_body(); });
    c.def_property_readonly(
            "_debug_data_memory_address",  // These methods starting with `_debug_` are stubs for testing
            [](const ArrayBodyPtr& self) -> intptr_t {
                const void* ptr = Array{self}.data().get();
                return reinterpret_cast<intptr_t>(ptr);  // NOLINT: reinterpret_cast
            });
    c.def_property_readonly("_debug_flat_data", [](const ArrayBodyPtr& self) {
        py::list list;
        Array array = Array{self}.ToNative();

        // Copy data into the list
        VisitDtype(array.dtype(), [&array, &list](auto pt) {
            using T = typename decltype(pt)::type;
            IndexableArray<const T> iarray{array};
            Indexer<> indexer{array.shape()};

            for (int64_t i = 0; i < indexer.total_size(); ++i) {
                indexer.Set(i);
                list.append(iarray[indexer]);
            }
        });

        return list;
    });
}

}  // namespace internal
}  // namespace python
}  // namespace xchainer<|MERGE_RESOLUTION|>--- conflicted
+++ resolved
@@ -152,12 +152,9 @@
           }),
           py::arg("data"),
           py::arg("device") = nullptr);
-<<<<<<< HEAD
     c.def(py::init([](const py::array& array, Device& device) { return MakeArray(array, device); }), py::arg("data"), py::arg("device"));
-=======
     // TODO(niboshi): We cannot support buffer protocol for general device. Remove the binding and provide alternative interface
     // to convert to NumPy array.
->>>>>>> c4e39813
     c.def_buffer(&MakeBufferFromArray);
     c.def("__bool__", [](const ArrayBodyPtr& self) -> bool { return static_cast<bool>(AsScalar(Array{self})); });
     c.def("__int__", [](const ArrayBodyPtr& self) -> int64_t { return static_cast<int64_t>(AsScalar(Array{self})); });

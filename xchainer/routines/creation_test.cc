#include "xchainer/routines/creation.h"

#include <algorithm>
#include <cstdint>
#include <initializer_list>
#include <memory>
#include <string>
#include <vector>

#include <gtest/gtest.h>
#include <nonstd/optional.hpp>

#include "xchainer/array.h"
#include "xchainer/check_backward.h"
#include "xchainer/device.h"
#include "xchainer/device_id.h"
#include "xchainer/dtype.h"
#include "xchainer/scalar.h"
#include "xchainer/shape.h"
#include "xchainer/testing/array.h"
#include "xchainer/testing/array_check.h"
#include "xchainer/testing/device_session.h"
#include "xchainer/testing/routines.h"
#include "xchainer/testing/threading.h"

#define EXPECT_ARRAYS_ARE_EQUAL_COPY(orig, copy)             \
    do {                                                     \
        EXPECT_TRUE((copy).IsContiguous());                  \
        EXPECT_EQ((copy).offset(), 0);                       \
        EXPECT_NE((orig).data().get(), (copy).data().get()); \
        EXPECT_ARRAY_EQ((orig), (copy));                     \
    } while (0)

namespace xchainer {
namespace {

class CreationTest : public ::testing::TestWithParam<std::string> {
protected:
    void SetUp() override {
        const std::string& backend_name = GetParam();
        device_session_.emplace(DeviceId{backend_name, 0});
    }

    void TearDown() override { device_session_.reset(); }

public:
    template <typename T>
    void CheckEmpty() {
        testing::RunTestWithThreads([]() {
            Dtype dtype = TypeToDtype<T>;
            Array x = Empty(Shape{3, 2}, dtype);
            EXPECT_NE(x.data(), nullptr);
            EXPECT_EQ(x.shape(), Shape({3, 2}));
            EXPECT_EQ(x.dtype(), dtype);
            EXPECT_TRUE(x.IsContiguous());
            EXPECT_EQ(0, x.offset());
            EXPECT_EQ(&GetDefaultDevice(), &x.device());
        });
    }

    template <typename T>
    void CheckEmptyLike() {
        testing::RunTestWithThreads([]() {
            Dtype dtype = TypeToDtype<T>;
            Array x_orig = Empty(Shape{3, 2}, dtype);
            Array x = EmptyLike(x_orig);
            EXPECT_NE(x.data(), nullptr);
            EXPECT_NE(x.data(), x_orig.data());
            EXPECT_EQ(x.shape(), x_orig.shape());
            EXPECT_EQ(x.dtype(), x_orig.dtype());
            EXPECT_TRUE(x.IsContiguous());
            EXPECT_EQ(0, x.offset());
            EXPECT_EQ(&GetDefaultDevice(), &x.device());
        });
    }

    template <typename T>
    void CheckFullWithGivenDtype(T expected, Scalar scalar) {
        testing::RunTestWithThreads([&expected, &scalar]() {
            Dtype dtype = TypeToDtype<T>;
            Array x = Full(Shape{3, 2}, scalar, dtype);
            EXPECT_NE(x.data(), nullptr);
            EXPECT_EQ(x.shape(), Shape({3, 2}));
            EXPECT_EQ(x.dtype(), dtype);
            EXPECT_TRUE(x.IsContiguous());
            EXPECT_EQ(0, x.offset());
            testing::ExpectDataEqual(expected, x);
            EXPECT_EQ(&GetDefaultDevice(), &x.device());
        });
    }

    template <typename T>
    void CheckFullWithGivenDtype(T value) {
        CheckFullWithGivenDtype(value, value);
    }

    template <typename T>
    void CheckFullWithScalarDtype(T value) {
        testing::RunTestWithThreads([&value]() {
            Scalar scalar = {value};
            Array x = Full(Shape{3, 2}, scalar);
            EXPECT_NE(x.data(), nullptr);
            EXPECT_EQ(x.shape(), Shape({3, 2}));
            EXPECT_EQ(x.dtype(), scalar.dtype());
            EXPECT_TRUE(x.IsContiguous());
            EXPECT_EQ(0, x.offset());
            testing::ExpectDataEqual(value, x);
            EXPECT_EQ(&GetDefaultDevice(), &x.device());
        });
    }

    template <typename T>
    void CheckFullLike(T expected, Scalar scalar) {
        testing::RunTestWithThreads([&expected, &scalar]() {
            Dtype dtype = TypeToDtype<T>;
            Array x_orig = Empty(Shape{3, 2}, dtype);
            Array x = FullLike(x_orig, scalar);
            EXPECT_NE(x.data(), nullptr);
            EXPECT_NE(x.data(), x_orig.data());
            EXPECT_EQ(x.shape(), x_orig.shape());
            EXPECT_EQ(x.dtype(), x_orig.dtype());
            EXPECT_TRUE(x.IsContiguous());
            EXPECT_EQ(0, x.offset());
            testing::ExpectDataEqual(expected, x);
            EXPECT_EQ(&GetDefaultDevice(), &x.device());
        });
    }

    template <typename T>
    void CheckFullLike(T value) {
        CheckFullLike(value, value);
    }

    template <typename T>
    void CheckZeros() {
        testing::RunTestWithThreads([]() {
            Dtype dtype = TypeToDtype<T>;
            Array x = Zeros(Shape{3, 2}, dtype);
            EXPECT_NE(x.data(), nullptr);
            EXPECT_EQ(x.shape(), Shape({3, 2}));
            EXPECT_EQ(x.dtype(), dtype);
            EXPECT_TRUE(x.IsContiguous());
            EXPECT_EQ(0, x.offset());
            T expected{0};
            testing::ExpectDataEqual(expected, x);
            EXPECT_EQ(&GetDefaultDevice(), &x.device());
        });
    }

    template <typename T>
    void CheckZerosLike() {
        testing::RunTestWithThreads([]() {
            Dtype dtype = TypeToDtype<T>;
            Array x_orig = Empty(Shape{3, 2}, dtype);
            Array x = ZerosLike(x_orig);
            EXPECT_NE(x.data(), nullptr);
            EXPECT_NE(x.data(), x_orig.data());
            EXPECT_EQ(x.shape(), x_orig.shape());
            EXPECT_EQ(x.dtype(), x_orig.dtype());
            EXPECT_TRUE(x.IsContiguous());
            EXPECT_EQ(0, x.offset());
            T expected{0};
            testing::ExpectDataEqual(expected, x);
            EXPECT_EQ(&GetDefaultDevice(), &x.device());
        });
    }

    template <typename T>
    void CheckOnes() {
        testing::RunTestWithThreads([]() {
            Dtype dtype = TypeToDtype<T>;
            Array x = Ones(Shape{3, 2}, dtype);
            EXPECT_NE(x.data(), nullptr);
            EXPECT_EQ(x.shape(), Shape({3, 2}));
            EXPECT_EQ(x.dtype(), dtype);
            EXPECT_TRUE(x.IsContiguous());
            EXPECT_EQ(0, x.offset());
            T expected{1};
            testing::ExpectDataEqual(expected, x);
            EXPECT_EQ(&GetDefaultDevice(), &x.device());
        });
    }

    template <typename T>
    void CheckOnesLike() {
        testing::RunTestWithThreads([]() {
            Dtype dtype = TypeToDtype<T>;
            Array x_orig = Empty(Shape{3, 2}, dtype);
            Array x = OnesLike(x_orig);
            EXPECT_NE(x.data(), nullptr);
            EXPECT_NE(x.data(), x_orig.data());
            EXPECT_EQ(x.shape(), x_orig.shape());
            EXPECT_EQ(x.dtype(), x_orig.dtype());
            EXPECT_TRUE(x.IsContiguous());
            EXPECT_EQ(0, x.offset());
            T expected{1};
            testing::ExpectDataEqual(expected, x);
            EXPECT_EQ(&GetDefaultDevice(), &x.device());
        });
    }

private:
    nonstd::optional<testing::DeviceSession> device_session_;
};

TEST_P(CreationTest, FromContiguousHostData) {
    using T = int32_t;
    Shape shape{3, 2};

    T raw_data[] = {0, 1, 2, 3, 4, 5};
    std::shared_ptr<T> data{raw_data, [](const T*) {}};

    Dtype dtype = TypeToDtype<T>;

    testing::RunTestWithThreads([&shape, &dtype, &data]() {
        Array x = FromContiguousHostData(shape, dtype, data);

        // Basic attributes
        EXPECT_EQ(shape, x.shape());
        EXPECT_EQ(dtype, x.dtype());
        EXPECT_EQ(2, x.ndim());
        EXPECT_EQ(3 * 2, x.GetTotalSize());
        EXPECT_EQ(int64_t{sizeof(T)}, x.item_size());
        EXPECT_EQ(shape.GetTotalSize() * int64_t{sizeof(T)}, x.GetNBytes());
        EXPECT_TRUE(x.IsContiguous());
        EXPECT_EQ(0, x.offset());

        // Array::data
        testing::ExpectDataEqual<T>(data.get(), x);

        Device& device = GetDefaultDevice();
        EXPECT_EQ(&device, &x.device());
        if (device.backend().GetName() == "native") {
            EXPECT_EQ(data.get(), x.data().get());
        } else {
            XCHAINER_ASSERT(device.backend().GetName() == "cuda");
            EXPECT_NE(data.get(), x.data().get());
        }
    });
}

namespace {

template <typename T>
void CheckFromData(
        const Array& x, const Shape& shape, Dtype dtype, const Strides& strides, int64_t offset, const T* raw_data, const void* data_ptr) {
    EXPECT_EQ(shape, x.shape());
    EXPECT_EQ(dtype, x.dtype());
    EXPECT_EQ(strides, x.strides());
    EXPECT_EQ(shape.ndim(), x.ndim());
    EXPECT_EQ(shape.GetTotalSize(), x.GetTotalSize());
    EXPECT_EQ(int64_t{sizeof(T)}, x.item_size());
    EXPECT_EQ(shape.GetTotalSize() * int64_t{sizeof(T)}, x.GetNBytes());
    EXPECT_EQ(offset, x.offset());
    EXPECT_EQ(internal::IsContiguous(shape, strides, GetItemSize(dtype)), x.IsContiguous());
    EXPECT_EQ(&GetDefaultDevice(), &x.device());

    testing::ExpectDataEqual<T>(raw_data, x);
    EXPECT_EQ(data_ptr, x.data().get());
}

}  // namespace

TEST_P(CreationTest, FromData) {
    using T = int32_t;
    Dtype dtype = TypeToDtype<T>;
    Device& device = GetDefaultDevice();

    T raw_data[] = {0, 1, 2, 3, 4, 5};
    std::shared_ptr<void> host_data{raw_data, [](const T*) {}};

    // non-contiguous array like a[:,1]
    T expected_data[] = {1, 4};
    Shape shape{2};
    Strides strides{sizeof(T) * 3};
    int64_t offset = sizeof(T);

    testing::RunTestWithThreads([&device, &host_data, &raw_data, &shape, &dtype, &strides, &offset, &expected_data]() {
        Array x;
        void* data_ptr{};
        {
            // test potential freed memory
            std::shared_ptr<void> data = device.FromHostMemory(host_data, sizeof(raw_data));
            data_ptr = data.get();
            x = FromData(shape, dtype, data, strides, offset);
        }

        CheckFromData<T>(x, shape, dtype, strides, offset, expected_data, data_ptr);
    });
}

TEST_P(CreationTest, FromData_Contiguous) {
    using T = int32_t;
    Dtype dtype = TypeToDtype<T>;
    Device& device = GetDefaultDevice();

    T raw_data[] = {0, 1, 2, 3, 4, 5};
    std::shared_ptr<void> host_data{raw_data, [](const T*) {}};

    // contiguous array like a[1,:]
    T* expected_data = raw_data + 3;
    Shape shape{3};
    Strides strides{sizeof(T)};
    int64_t offset = sizeof(T) * 3;

    testing::RunTestWithThreads([&device, &host_data, &raw_data, &shape, &dtype, &strides, &offset, &expected_data]() {
        Array x;
        void* data_ptr{};
        {
            // test potential freed memory
            std::shared_ptr<void> data = device.FromHostMemory(host_data, sizeof(raw_data));
            data_ptr = data.get();
            // nullopt strides creates an array from a contiguous data
            x = FromData(shape, dtype, data, nonstd::nullopt, offset);
        }

        CheckFromData<T>(x, shape, dtype, strides, offset, expected_data, data_ptr);
    });
}

// TODO(sonots): Checking `MakeDataFromForeignPointer` called is enough as a unit-test here. Use mock library if it becomes available.
#ifdef XCHAINER_ENABLE_CUDA
TEST(CreationTest, FromData_FromAnotherDevice) {
    Context ctx;
    Device& cuda_device = ctx.GetDevice({"cuda", 0});
    Device& native_device = ctx.GetDevice({"native", 0});

    using T = int32_t;
    Dtype dtype = TypeToDtype<T>;
    Shape shape{3};
    Strides strides{shape, dtype};
    int64_t offset = 0;
    std::shared_ptr<void> data = native_device.Allocate(3 * sizeof(T));

    EXPECT_THROW(FromData(shape, dtype, data, strides, offset, cuda_device), XchainerError);
}
#endif  // XCHAINER_ENABLE_CUDA

TEST_P(CreationTest, FromHostData) {
    using T = int32_t;
    Dtype dtype = TypeToDtype<T>;
    Device& device = GetDefaultDevice();

    // non-contiguous array like a[:,1]
    Shape shape{2};
    Strides strides{sizeof(T) * 3};
    int64_t offset = sizeof(T);

    T raw_data[] = {0, 1, 2, 3, 4, 5};
    std::shared_ptr<void> host_data{raw_data, [](const T*) {}};

    T expected_data[] = {1, 4};

    testing::RunTestWithThreads([&shape, &dtype, &host_data, &strides, &offset, &device, &expected_data]() {
        Array x = internal::FromHostData(shape, dtype, host_data, strides, offset, device);

        EXPECT_EQ(shape, x.shape());
        EXPECT_EQ(dtype, x.dtype());
        EXPECT_EQ(strides, x.strides());
        EXPECT_EQ(offset, x.offset());
        EXPECT_EQ(&device, &x.device());
        testing::ExpectDataEqual<T>(expected_data, x);
    });
}

TEST_P(CreationTest, Empty) {
    CheckEmpty<bool>();
    CheckEmpty<int8_t>();
    CheckEmpty<int16_t>();
    CheckEmpty<int32_t>();
    CheckEmpty<int64_t>();
    CheckEmpty<uint8_t>();
    CheckEmpty<float>();
    CheckEmpty<double>();
}

TEST_P(CreationTest, EmptyWithVariousShapes) {
    testing::RunTestWithThreads([]() {
        {
            Array x = Empty(Shape{}, Dtype::kFloat32);
            EXPECT_EQ(0, x.ndim());
            EXPECT_EQ(1, x.GetTotalSize());
            EXPECT_EQ(int64_t{sizeof(float)}, x.GetNBytes());
            EXPECT_TRUE(x.IsContiguous());
        }
        {
            Array x = Empty(Shape{0}, Dtype::kFloat32);
            EXPECT_EQ(1, x.ndim());
            EXPECT_EQ(0, x.GetTotalSize());
            EXPECT_EQ(0, x.GetNBytes());
            EXPECT_TRUE(x.IsContiguous());
        }
        {
            Array x = Empty(Shape{1}, Dtype::kFloat32);
            EXPECT_EQ(1, x.ndim());
            EXPECT_EQ(1, x.GetTotalSize());
            EXPECT_EQ(int64_t{sizeof(float)}, x.GetNBytes());
            EXPECT_TRUE(x.IsContiguous());
        }
        {
            Array x = Empty(Shape{2, 3}, Dtype::kFloat32);
            EXPECT_EQ(2, x.ndim());
            EXPECT_EQ(6, x.GetTotalSize());
            EXPECT_EQ(6 * int64_t{sizeof(float)}, x.GetNBytes());
            EXPECT_TRUE(x.IsContiguous());
        }
        {
            Array x = Empty(Shape{1, 1, 1}, Dtype::kFloat32);
            EXPECT_EQ(3, x.ndim());
            EXPECT_EQ(1, x.GetTotalSize());
            EXPECT_EQ(int64_t{sizeof(float)}, x.GetNBytes());
            EXPECT_TRUE(x.IsContiguous());
        }
        {
            Array x = Empty(Shape{2, 0, 3}, Dtype::kFloat32);
            EXPECT_EQ(3, x.ndim());
            EXPECT_EQ(0, x.GetTotalSize());
            EXPECT_EQ(0, x.GetNBytes());
            EXPECT_TRUE(x.IsContiguous());
        }
    });
}

TEST_P(CreationTest, EmptyLike) {
    CheckEmptyLike<bool>();
    CheckEmptyLike<int8_t>();
    CheckEmptyLike<int16_t>();
    CheckEmptyLike<int32_t>();
    CheckEmptyLike<int64_t>();
    CheckEmptyLike<uint8_t>();
    CheckEmptyLike<float>();
    CheckEmptyLike<double>();
}

TEST_P(CreationTest, FullWithGivenDtype) {
    CheckFullWithGivenDtype(true);
    CheckFullWithGivenDtype(int8_t{2});
    CheckFullWithGivenDtype(int16_t{2});
    CheckFullWithGivenDtype(int32_t{2});
    CheckFullWithGivenDtype(int64_t{2});
    CheckFullWithGivenDtype(uint8_t{2});
    CheckFullWithGivenDtype(float{2.0f});
    CheckFullWithGivenDtype(double{2.0});

    CheckFullWithGivenDtype(true, Scalar(int32_t{1}));
    CheckFullWithGivenDtype(true, Scalar(int32_t{2}));
    CheckFullWithGivenDtype(true, Scalar(int32_t{-1}));
    CheckFullWithGivenDtype(false, Scalar(int32_t{0}));
}

TEST_P(CreationTest, FullWithScalarDtype) {
    CheckFullWithScalarDtype(true);
    CheckFullWithScalarDtype(int8_t{2});
    CheckFullWithScalarDtype(int16_t{2});
    CheckFullWithScalarDtype(int32_t{2});
    CheckFullWithScalarDtype(int64_t{2});
    CheckFullWithScalarDtype(uint8_t{2});
    CheckFullWithScalarDtype(float{2.0f});
    CheckFullWithScalarDtype(double{2.0});
}

TEST_P(CreationTest, FullLike) {
    CheckFullLike(true);
    CheckFullLike(int8_t{2});
    CheckFullLike(int16_t{2});
    CheckFullLike(int32_t{2});
    CheckFullLike(int64_t{2});
    CheckFullLike(uint8_t{2});
    CheckFullLike(float{2.0f});
    CheckFullLike(double{2.0});

    CheckFullLike(true, Scalar(int32_t{1}));
    CheckFullLike(true, Scalar(int32_t{2}));
    CheckFullLike(true, Scalar(int32_t{-1}));
    CheckFullLike(false, Scalar(int32_t{0}));
}

TEST_P(CreationTest, Zeros) {
    CheckZeros<bool>();
    CheckZeros<int8_t>();
    CheckZeros<int16_t>();
    CheckZeros<int32_t>();
    CheckZeros<int64_t>();
    CheckZeros<uint8_t>();
    CheckZeros<float>();
    CheckZeros<double>();
}

TEST_P(CreationTest, ZerosLike) {
    CheckZerosLike<bool>();
    CheckZerosLike<int8_t>();
    CheckZerosLike<int16_t>();
    CheckZerosLike<int32_t>();
    CheckZerosLike<int64_t>();
    CheckZerosLike<uint8_t>();
    CheckZerosLike<float>();
    CheckZerosLike<double>();
}

TEST_P(CreationTest, Ones) {
    CheckOnes<bool>();
    CheckOnes<int8_t>();
    CheckOnes<int16_t>();
    CheckOnes<int32_t>();
    CheckOnes<int64_t>();
    CheckOnes<uint8_t>();
    CheckOnes<float>();
    CheckOnes<double>();
}

TEST_P(CreationTest, OnesLike) {
    CheckOnesLike<bool>();
    CheckOnesLike<int8_t>();
    CheckOnesLike<int16_t>();
    CheckOnesLike<int32_t>();
    CheckOnesLike<int64_t>();
    CheckOnesLike<uint8_t>();
    CheckOnesLike<float>();
    CheckOnesLike<double>();
}

TEST_P(CreationTest, Arange) {
    testing::RunTestWithThreads([]() {
        Array a = Arange(0, 3, 1);
        Array e = testing::BuildArray({3}).WithData<int32_t>({0, 1, 2});
        EXPECT_ARRAY_EQ(e, a);
    });
}

TEST_P(CreationTest, ArangeStopDtype) {
    testing::RunTestWithThreads([]() {
        Array a = Arange(3, Dtype::kInt32);
        Array e = testing::BuildArray({3}).WithData<int32_t>({0, 1, 2});
        EXPECT_ARRAY_EQ(e, a);
    });
}

TEST_P(CreationTest, ArangeStopDevice) {
    testing::RunTestWithThreads([]() {
        Array a = Arange(Scalar{3, Dtype::kInt32}, GetDefaultDevice());
        Array e = testing::BuildArray({3}).WithData<int32_t>({0, 1, 2});
        EXPECT_ARRAY_EQ(e, a);
    });
}

TEST_P(CreationTest, ArangeStopDtypeDevice) {
    testing::RunTestWithThreads([]() {
        Array a = Arange(3, Dtype::kInt32, GetDefaultDevice());
        Array e = testing::BuildArray({3}).WithData<int32_t>({0, 1, 2});
        EXPECT_ARRAY_EQ(e, a);
    });
}

TEST_P(CreationTest, ArangeStartStopDtype) {
    testing::RunTestWithThreads([]() {
        Array a = Arange(1, 3, Dtype::kInt32);
        Array e = testing::BuildArray({2}).WithData<int32_t>({1, 2});
        EXPECT_ARRAY_EQ(e, a);
    });
}

TEST_P(CreationTest, ArangeStartStopDevice) {
    testing::RunTestWithThreads([]() {
        Array a = Arange(1, 3, GetDefaultDevice());
        Array e = testing::BuildArray({2}).WithData<int32_t>({1, 2});
        EXPECT_ARRAY_EQ(e, a);
    });
}

TEST_P(CreationTest, ArangeStartStopDtypeDevice) {
    testing::RunTestWithThreads([]() {
        Array a = Arange(1, 3, Dtype::kInt32, GetDefaultDevice());
        Array e = testing::BuildArray({2}).WithData<int32_t>({1, 2});
        EXPECT_ARRAY_EQ(e, a);
    });
}

TEST_P(CreationTest, ArangeStartStopStepDtype) {
    testing::RunTestWithThreads([]() {
        Array a = Arange(1, 7, 2, Dtype::kInt32);
        Array e = testing::BuildArray({3}).WithData<int32_t>({1, 3, 5});
        EXPECT_ARRAY_EQ(e, a);
    });
}

TEST_P(CreationTest, ArangeStartStopStepDevice) {
    testing::RunTestWithThreads([]() {
        Array a = Arange(1, 7, 2, GetDefaultDevice());
        Array e = testing::BuildArray({3}).WithData<int32_t>({1, 3, 5});
        EXPECT_ARRAY_EQ(e, a);
    });
}

TEST_P(CreationTest, ArangeStartStopStepDtypeDevice) {
    testing::RunTestWithThreads([]() {
        Array a = Arange(1, 7, 2, Dtype::kInt32, GetDefaultDevice());
        Array e = testing::BuildArray({3}).WithData<int32_t>({1, 3, 5});
        EXPECT_ARRAY_EQ(e, a);
    });
}

TEST_P(CreationTest, ArangeNegativeStep) {
    testing::RunTestWithThreads([]() {
        Array a = Arange(4.f, 0.f, -1.5f, Dtype::kFloat32);
        Array e = testing::BuildArray({3}).WithData<float>({4.f, 2.5f, 1.f});
        EXPECT_ARRAY_EQ(e, a);
    });
}

TEST_P(CreationTest, ArangeLargeStep) {
    testing::RunTestWithThreads([]() {
        Array a = Arange(2, 3, 5, Dtype::kInt32);
        Array e = testing::BuildArray({1}).WithData<int32_t>({2});
        EXPECT_ARRAY_EQ(e, a);
    });
}

TEST_P(CreationTest, ArangeEmpty) {
    testing::RunTestWithThreads([]() {
        Array a = Arange(2, 1, 1, Dtype::kInt32);
        Array e = testing::BuildArray({0}).WithData<int32_t>({});
        EXPECT_ARRAY_EQ(e, a);
    });
}

TEST_P(CreationTest, ArangeNoDtype) {
    testing::RunTestWithThreads([]() {
        Array a = Arange(Scalar{1, Dtype::kUInt8}, Scalar{4, Dtype::kUInt8}, Scalar{1, Dtype::kUInt8});
        Array e = testing::BuildArray({3}).WithData<uint8_t>({1, 2, 3});
        EXPECT_ARRAY_EQ(e, a);
    });
}

TEST_P(CreationTest, InvalidTooLongBooleanArange) { EXPECT_THROW(Arange(0, 3, 1, Dtype::kBool), DtypeError); }

TEST_P(CreationTest, Copy) {
    testing::RunTestWithThreads([]() {
        {
            Array a = testing::BuildArray({4, 1}).WithData<bool>({true, true, false, false});
            Array o = Copy(a);
            EXPECT_ARRAYS_ARE_EQUAL_COPY(a, o);
        }
        {
            Array a = testing::BuildArray({3, 1}).WithData<int8_t>({1, 2, 3});
            Array o = Copy(a);
            EXPECT_ARRAYS_ARE_EQUAL_COPY(a, o);
        }
        {
            Array a = testing::BuildArray({3, 1}).WithData<float>({1.0f, 2.0f, 3.0f});
            Array o = Copy(a);
            EXPECT_ARRAYS_ARE_EQUAL_COPY(a, o);
        }

        // with padding
        {
            Array a = testing::BuildArray({3, 1}).WithData<float>({1.0f, 2.0f, 3.0f}).WithPadding(1);
            Array o = Copy(a);
            EXPECT_ARRAYS_ARE_EQUAL_COPY(a, o);
        }
    });
}

TEST_P(CreationTest, Identity) {
    testing::RunTestWithThreads([]() {
        Array o = Identity(3, Dtype::kFloat32);
        Array e = testing::BuildArray({3, 3}).WithData<float>({1.f, 0.f, 0.f, 0.f, 1.f, 0.f, 0.f, 0.f, 1.f});
        EXPECT_ARRAY_EQ(e, o);
    });
}

TEST_P(CreationTest, IdentityInvalidN) { EXPECT_THROW(Identity(-1, Dtype::kFloat32), DimensionError); }

TEST_P(CreationTest, Eye) {
    testing::RunTestWithThreads([]() {
        {
            Array o = Eye(2, 3, 1, Dtype::kFloat32);
            Array e = testing::BuildArray({2, 3}).WithData<float>({0.f, 1.f, 0.f, 0.f, 0.f, 1.f});
            EXPECT_ARRAY_EQ(e, o);
        }
        {
            Array o = Eye(3, 2, -2, Dtype::kFloat32);
            Array e = testing::BuildArray({3, 2}).WithData<float>({0.f, 0.f, 0.f, 0.f, 1.f, 0.f});
            EXPECT_ARRAY_EQ(e, o);
        }
    });
}

TEST_P(CreationTest, EyeInvalidNM) {
    EXPECT_THROW(Eye(-1, 2, 1, Dtype::kFloat32), DimensionError);
    EXPECT_THROW(Eye(1, -2, 1, Dtype::kFloat32), DimensionError);
    EXPECT_THROW(Eye(-1, -2, 1, Dtype::kFloat32), DimensionError);
}

TEST_P(CreationTest, AsContiguousArray) {
    Array a = testing::BuildArray({2, 3}).WithLinearData<int32_t>().WithPadding(1);
    ASSERT_FALSE(a.IsContiguous());  // test precondition

    testing::CheckForward(
            [](const std::vector<Array>& xs) {
                Array y = AsContiguousArray(xs[0]);
                EXPECT_TRUE(y.IsContiguous());
                return std::vector<Array>{y};
            },
            {a},
            {a},
<<<<<<< HEAD
            1);
=======
            // TODO(sonots): Run concurrency test in CUDA
            GetParam() == "cuda" ? 0 : 2);
>>>>>>> a9c8e803
}

TEST_P(CreationTest, AsContiguousArrayNoCopy) {
    Array a = testing::BuildArray({2, 3}).WithLinearData<int32_t>();
    ASSERT_TRUE(a.IsContiguous());  // test precondition

    testing::CheckForward(
            [](const std::vector<Array>& xs) {
                Array y = AsContiguousArray(xs[0]);
                EXPECT_EQ(internal::GetArrayBody(y), internal::GetArrayBody(xs[0]));
                return std::vector<Array>{y};
            },
            {a},
            {a},
<<<<<<< HEAD
            1);
=======
            // TODO(sonots): Run concurrency test in CUDA
            GetParam() == "cuda" ? 0 : 2);
>>>>>>> a9c8e803
}

TEST_P(CreationTest, AsContiguousArrayDtypeMismatch) {
    Array a = testing::BuildArray({2, 3}).WithLinearData<int32_t>();
    ASSERT_TRUE(a.IsContiguous());  // test precondition

    testing::CheckForward(
            [](const std::vector<Array>& xs) {
                Array y = AsContiguousArray(xs[0], Dtype::kInt64);
                EXPECT_NE(internal::GetArrayBody(y), internal::GetArrayBody(xs[0]));
                EXPECT_TRUE(y.IsContiguous());
                EXPECT_EQ(Dtype::kInt64, y.dtype());
                EXPECT_ARRAY_EQ(y, xs[0].AsType(Dtype::kInt64));
                return std::vector<Array>{};
            },
            {a},
            {},
<<<<<<< HEAD
            1);
=======
            // TODO(sonots): Run concurrency test in CUDA
            GetParam() == "cuda" ? 0 : 2);
>>>>>>> a9c8e803
}

TEST_P(CreationTest, AsContiguousArrayBackward) {
    CheckBackward(
            [](const std::vector<Array>& xs) -> std::vector<Array> {
                return {AsContiguousArray(xs[0]).MakeView()};  // Make a view to avoid identical output
            },
            {(*testing::BuildArray({2, 3}).WithLinearData<float>().WithPadding(1)).RequireGrad()},
            {testing::BuildArray({2, 3}).WithLinearData<float>(-2.4f, 0.8f)},
            {Full({2, 3}, 1e-1f)});
}

TEST_P(CreationTest, AsContiguousArrayDoubleBackward) {
    CheckDoubleBackwardComputation(
            [](const std::vector<Array>& xs) -> std::vector<Array> {
                auto y = AsContiguousArray(xs[0]);
                return {y * y};  // to make it nonlinear
            },
            {(*testing::BuildArray({2, 3}).WithLinearData<float>().WithPadding(1)).RequireGrad()},
            {(*testing::BuildArray({2, 3}).WithLinearData<float>(-2.4f, 0.8f)).RequireGrad()},
            {testing::BuildArray({2, 3}).WithLinearData<float>(5.2f, -0.5f)},
            {Full({2, 3}, 1e-1f), Full({2, 3}, 1e-1f)});
}

TEST_P(CreationTest, DiagVecToMatDefaultK) {
    std::cout << "!!!" << GetDefaultDevice().name() << std::endl;
    Array v = Arange(1, 3, Dtype::kFloat32);
    Array e = testing::BuildArray({2, 2}).WithData<float>({1.f, 0.f, 0.f, 2.f});
    std::cout << "!!!" << e.device().name() << std::endl;

    testing::CheckForward(
            [](const std::vector<Array>& xs) {
                DeviceScope scope{xs[0].device()};
                return std::vector<Array>{Diag(xs[0])};
            },
            {v},
            {e},
            1);
}

TEST_P(CreationTest, DiagVecToMat) {
    Array v = Arange(1, 4, Dtype::kFloat32);
    Array e = testing::BuildArray({4, 4}).WithData<float>({0.f, 1.f, 0.f, 0.f, 0.f, 0.f, 2.f, 0.f, 0.f, 0.f, 0.f, 3.f, 0.f, 0.f, 0.f, 0.f});

<<<<<<< HEAD
    testing::CheckForward(
            [](const std::vector<Array>& xs) {
                DeviceScope scope{xs[0].device()};
                return std::vector<Array>{Diag(xs[0], 1)};
            },
            {v},
            {e},
            1);
}

TEST_P(CreationTest, DiagVecToMatNegativeK) {
    Array v = Arange(1, 3, Dtype::kFloat32);
    Array e = testing::BuildArray({4, 4}).WithData<float>({0.f, 0.f, 0.f, 0.f, 0.f, 0.f, 0.f, 0.f, 1.f, 0.f, 0.f, 0.f, 0.f, 2.f, 0.f, 0.f});

    testing::CheckForward(
            [](const std::vector<Array>& xs) {
                DeviceScope scope{xs[0].device()};
                return std::vector<Array>{Diag(xs[0], -2)};
            },
            {v},
            {e},
            1);
}

TEST_P(CreationTest, DiagMatToVecDefaultK) {
    Array v = Arange(6, Dtype::kFloat32).Reshape({2, 3});
    Array e = testing::BuildArray({2}).WithData<float>({0.f, 4.f});

    testing::CheckForward(
            [](const std::vector<Array>& xs) {
                DeviceScope scope{xs[0].device()};
                Array y = Diag(xs[0]);
                EXPECT_EQ(xs[0].data().get(), y.data().get());
                return std::vector<Array>{y};
            },
            {v},
            {e},
            1);
=======
        testing::CheckForward(
                [](const std::vector<Array>& xs) { return std::vector<Array>{Diag(xs[0])}; },
                {v},
                {e},
                // TODO(sonots): Run concurrency test in CUDA
                GetParam() == "cuda" ? 0 : 2);
    }
    {
        Array v = Arange(1, 4, Dtype::kFloat32);
        Array e = testing::BuildArray({4, 4}).WithData<float>(
                {0.f, 1.f, 0.f, 0.f, 0.f, 0.f, 2.f, 0.f, 0.f, 0.f, 0.f, 3.f, 0.f, 0.f, 0.f, 0.f});

        testing::CheckForward(
                [](const std::vector<Array>& xs) { return std::vector<Array>{Diag(xs[0], 1)}; },
                {v},
                {e},
                // TODO(sonots): Run concurrency test in CUDA
                GetParam() == "cuda" ? 0 : 2);
    }
    {
        Array v = Arange(1, 3, Dtype::kFloat32);
        Array e = testing::BuildArray({4, 4}).WithData<float>(
                {0.f, 0.f, 0.f, 0.f, 0.f, 0.f, 0.f, 0.f, 1.f, 0.f, 0.f, 0.f, 0.f, 2.f, 0.f, 0.f});

        testing::CheckForward(
                [](const std::vector<Array>& xs) { return std::vector<Array>{Diag(xs[0], -2)}; },
                {v},
                {e},
                // TODO(sonots): Run concurrency test in CUDA
                GetParam() == "cuda" ? 0 : 2);
    }
>>>>>>> a9c8e803
}

TEST_P(CreationTest, DiagMatToVec) {
    Array v = Arange(6, Dtype::kFloat32).Reshape({2, 3});
    Array e = testing::BuildArray({2}).WithData<float>({1.f, 5.f});

<<<<<<< HEAD
    testing::CheckForward(
            [](const std::vector<Array>& xs) {
                DeviceScope scope{xs[0].device()};
                Array y = Diag(xs[0], 1);
                EXPECT_EQ(xs[0].data().get(), y.data().get());
                return std::vector<Array>{y};
            },
            {v},
            {e},
            1);
}

TEST_P(CreationTest, DiagMatToVecNegativeK) {
    Array v = Arange(6, Dtype::kFloat32).Reshape({2, 3});
    Array e = testing::BuildArray({1}).WithData<float>({3.f});

    testing::CheckForward(
            [](const std::vector<Array>& xs) {
                DeviceScope scope{xs[0].device()};
                Array y = Diag(xs[0], -1);
                EXPECT_EQ(xs[0].data().get(), y.data().get());
                return std::vector<Array>{y};
            },
            {v},
            {e},
            1);
=======
        testing::CheckForward(
                [](const std::vector<Array>& xs) {
                    Array y = Diag(xs[0]);
                    EXPECT_EQ(xs[0].data().get(), y.data().get());
                    return std::vector<Array>{y};
                },
                {v},
                {e},
                // TODO(sonots): Run concurrency test in CUDA
                GetParam() == "cuda" ? 0 : 2);
    }
    {
        Array v = Arange(6, Dtype::kFloat32).Reshape({2, 3});
        Array e = testing::BuildArray({2}).WithData<float>({1.f, 5.f});

        testing::CheckForward(
                [](const std::vector<Array>& xs) {
                    Array y = Diag(xs[0], 1);
                    EXPECT_EQ(xs[0].data().get(), y.data().get());
                    return std::vector<Array>{y};
                },
                {v},
                {e},
                // TODO(sonots): Run concurrency test in CUDA
                GetParam() == "cuda" ? 0 : 2);
    }
    {
        Array v = Arange(6, Dtype::kFloat32).Reshape({2, 3});
        Array e = testing::BuildArray({1}).WithData<float>({3.f});

        testing::CheckForward(
                [](const std::vector<Array>& xs) {
                    Array y = Diag(xs[0], -1);
                    EXPECT_EQ(xs[0].data().get(), y.data().get());
                    return std::vector<Array>{y};
                },
                {v},
                {e},
                // TODO(sonots): Run concurrency test in CUDA
                GetParam() == "cuda" ? 0 : 2);
    }
>>>>>>> a9c8e803
}

TEST_P(CreationTest, DiagVecToMatBackward) {
    using T = double;
    Array v = (*testing::BuildArray({3}).WithLinearData<T>(-3).WithPadding(1)).RequireGrad();
    Array go = testing::BuildArray({4, 4}).WithLinearData<T>(-0.1, 0.1).WithPadding(1);
    Array eps = Full({3}, 1e-3);

    CheckBackward(
            [](const std::vector<Array>& xs) -> std::vector<Array> {
                DeviceScope scope{xs[0].device()};
                return {Diag(xs[0], -1)};
            },
            {v},
            {go},
            {eps});
}

TEST_P(CreationTest, DiagMatToVecBackward) {
    using T = double;
    Array v = (*testing::BuildArray({4, 4}).WithLinearData<T>(-3).WithPadding(1)).RequireGrad();
    Array go = testing::BuildArray({3}).WithLinearData<T>(-0.1, 0.1).WithPadding(1);
    Array eps = Full({4, 4}, 1e-3);

    CheckBackward([](const std::vector<Array>& xs) -> std::vector<Array> { return {Diag(xs[0], 1)}; }, {v}, {go}, {eps});
}

TEST_P(CreationTest, DiagVecToMatDoubleBackward) {
    using T = double;
    Array v = (*testing::BuildArray({3}).WithLinearData<T>(-3).WithPadding(1)).RequireGrad();
    Array go = (*testing::BuildArray({4, 4}).WithLinearData<T>(-0.1, 0.1).WithPadding(1)).RequireGrad();
    Array ggv = testing::BuildArray({3}).WithLinearData<T>(-0.1, 0.1).WithPadding(1);
    Array eps_v = Full(Shape{3}, 1e-3);
    Array eps_go = Full(Shape{4, 4}, 1e-3);

    CheckDoubleBackwardComputation(
            [](const std::vector<Array>& xs) -> std::vector<Array> {
                auto y = Diag(xs[0], -1);
                return {y * y};  // to make it nonlinear
            },
            {v},
            {go},
            {ggv},
            {eps_v, eps_go});
}

TEST_P(CreationTest, DiagMatToVecDoubleBackward) {
    using T = double;
    Array v = (*testing::BuildArray({4, 4}).WithLinearData<T>(-3).WithPadding(1)).RequireGrad();
    Array go = (*testing::BuildArray({3}).WithLinearData<T>(-0.1, 0.1).WithPadding(1)).RequireGrad();
    Array ggv = testing::BuildArray({4, 4}).WithLinearData<T>(-0.1, 0.1).WithPadding(1);
    Array eps_v = Full(Shape{4, 4}, 1e-3);
    Array eps_go = Full(Shape{3}, 1e-3);

    CheckDoubleBackwardComputation(
            [](const std::vector<Array>& xs) -> std::vector<Array> {
                auto y = Diag(xs[0], -1);
                return {y * y};  // to make it nonlinear
            },
            {v},
            {go},
            {ggv},
            {eps_v, eps_go});
}

TEST_P(CreationTest, Diagflat) {
    {
        Array v = Arange(1, 3, Dtype::kFloat32);
        Array e = testing::BuildArray({2, 2}).WithData<float>({1.f, 0.f, 0.f, 2.f});

        testing::CheckForward(
                [](const std::vector<Array>& xs) {
                    DeviceScope scope{xs[0].device()};
                    return std::vector<Array>{Diagflat(xs[0])};
                },
                {v},
                {e},
<<<<<<< HEAD
                1);
=======
                // TODO(sonots): Run concurrency test in CUDA
                GetParam() == "cuda" ? 0 : 2);
>>>>>>> a9c8e803
    }
    {
        Array v = Arange(1, 5, Dtype::kFloat32).Reshape({2, 2});
        Array e = testing::BuildArray({5, 5}).WithData<float>({0.f, 1.f, 0.f, 0.f, 0.f, 0.f, 0.f, 2.f, 0.f, 0.f, 0.f, 0.f, 0.f,
                                                               3.f, 0.f, 0.f, 0.f, 0.f, 0.f, 4.f, 0.f, 0.f, 0.f, 0.f, 0.f});

        testing::CheckForward(
                [](const std::vector<Array>& xs) {
                    DeviceScope scope{xs[0].device()};
                    return std::vector<Array>{Diagflat(xs[0], 1)};
                },
                {v},
                {e},
<<<<<<< HEAD
                1);
=======
                // TODO(sonots): Run concurrency test in CUDA
                GetParam() == "cuda" ? 0 : 2);
>>>>>>> a9c8e803
    }
    {
        Array v = Arange(1, 3, Dtype::kFloat32).Reshape({1, 2});
        Array e = testing::BuildArray({3, 3}).WithData<float>({0.f, 0.f, 0.f, 1.f, 0.f, 0.f, 0.f, 2.f, 0.f});

        testing::CheckForward(
                [](const std::vector<Array>& xs) {
                    DeviceScope scope{xs[0].device()};
                    return std::vector<Array>{Diagflat(xs[0], -1)};
                },
                {v},
                {e},
<<<<<<< HEAD
                1);
=======
                // TODO(sonots): Run concurrency test in CUDA
                GetParam() == "cuda" ? 0 : 2);
>>>>>>> a9c8e803
    }
}

TEST_P(CreationTest, DiagflatBackward) {
    using T = double;
    Array v = (*testing::BuildArray({3}).WithLinearData<T>(-3).WithPadding(1)).RequireGrad();
    Array go = testing::BuildArray({4, 4}).WithLinearData<T>(-0.1, 0.1).WithPadding(1);
    Array eps = Full({3}, 1e-3);

    CheckBackward([](const std::vector<Array>& xs) -> std::vector<Array> { return {Diagflat(xs[0], 1)}; }, {v}, {go}, {eps});
}

TEST_P(CreationTest, DiagflatDoubleBackward) {
    using T = double;
    Array v = (*testing::BuildArray({3}).WithLinearData<T>(-3).WithPadding(1)).RequireGrad();
    Array go = (*testing::BuildArray({4, 4}).WithLinearData<T>(-0.1, 0.1).WithPadding(1)).RequireGrad();
    Array ggv = testing::BuildArray({3}).WithLinearData<T>(-0.1, 0.1).WithPadding(1);
    Array eps_v = Full(Shape{3}, 1e-3);
    Array eps_go = Full(Shape{4, 4}, 1e-3);

    CheckDoubleBackwardComputation(
            [](const std::vector<Array>& xs) -> std::vector<Array> {
                auto y = Diagflat(xs[0], -1);
                return {y * y};  // to make it nonlinear
            },
            {v},
            {go},
            {ggv},
            {eps_v, eps_go});
}

TEST_P(CreationTest, Linspace) {
    testing::RunTestWithThreads(
            []() {
                Array o = Linspace(3.0, 10.0, 4, true, Dtype::kInt32);
                Array e = testing::BuildArray({4}).WithData<int32_t>({3, 5, 7, 10});
                EXPECT_ARRAY_EQ(e, o);
            },
            1);
}

TEST_P(CreationTest, LinspaceEndPointFalse) {
    testing::RunTestWithThreads(
            []() {
                Array o = Linspace(3.0, 10.0, 4, false, Dtype::kInt32);
                Array e = testing::BuildArray({4}).WithData<int32_t>({3, 4, 6, 8});
                EXPECT_ARRAY_EQ(e, o);
            },
            1);
}

INSTANTIATE_TEST_CASE_P(
        ForEachBackend,
        CreationTest,
        ::testing::Values(
#ifdef XCHAINER_ENABLE_CUDA
                std::string{"cuda"},
#endif  // XCHAINER_ENABLE_CUDA
                std::string{"native"}));

}  // namespace
}  // namespace xchainer<|MERGE_RESOLUTION|>--- conflicted
+++ resolved
@@ -702,13 +702,7 @@
                 return std::vector<Array>{y};
             },
             {a},
-            {a},
-<<<<<<< HEAD
-            1);
-=======
-            // TODO(sonots): Run concurrency test in CUDA
-            GetParam() == "cuda" ? 0 : 2);
->>>>>>> a9c8e803
+            {a});
 }
 
 TEST_P(CreationTest, AsContiguousArrayNoCopy) {
@@ -722,13 +716,7 @@
                 return std::vector<Array>{y};
             },
             {a},
-            {a},
-<<<<<<< HEAD
-            1);
-=======
-            // TODO(sonots): Run concurrency test in CUDA
-            GetParam() == "cuda" ? 0 : 2);
->>>>>>> a9c8e803
+            {a});
 }
 
 TEST_P(CreationTest, AsContiguousArrayDtypeMismatch) {
@@ -745,13 +733,7 @@
                 return std::vector<Array>{};
             },
             {a},
-            {},
-<<<<<<< HEAD
-            1);
-=======
-            // TODO(sonots): Run concurrency test in CUDA
-            GetParam() == "cuda" ? 0 : 2);
->>>>>>> a9c8e803
+            {});
 }
 
 TEST_P(CreationTest, AsContiguousArrayBackward) {
@@ -796,15 +778,13 @@
     Array v = Arange(1, 4, Dtype::kFloat32);
     Array e = testing::BuildArray({4, 4}).WithData<float>({0.f, 1.f, 0.f, 0.f, 0.f, 0.f, 2.f, 0.f, 0.f, 0.f, 0.f, 3.f, 0.f, 0.f, 0.f, 0.f});
 
-<<<<<<< HEAD
     testing::CheckForward(
             [](const std::vector<Array>& xs) {
                 DeviceScope scope{xs[0].device()};
                 return std::vector<Array>{Diag(xs[0], 1)};
             },
             {v},
-            {e},
-            1);
+            {e});
 }
 
 TEST_P(CreationTest, DiagVecToMatNegativeK) {
@@ -817,8 +797,7 @@
                 return std::vector<Array>{Diag(xs[0], -2)};
             },
             {v},
-            {e},
-            1);
+            {e});
 }
 
 TEST_P(CreationTest, DiagMatToVecDefaultK) {
@@ -833,48 +812,13 @@
                 return std::vector<Array>{y};
             },
             {v},
-            {e},
-            1);
-=======
-        testing::CheckForward(
-                [](const std::vector<Array>& xs) { return std::vector<Array>{Diag(xs[0])}; },
-                {v},
-                {e},
-                // TODO(sonots): Run concurrency test in CUDA
-                GetParam() == "cuda" ? 0 : 2);
-    }
-    {
-        Array v = Arange(1, 4, Dtype::kFloat32);
-        Array e = testing::BuildArray({4, 4}).WithData<float>(
-                {0.f, 1.f, 0.f, 0.f, 0.f, 0.f, 2.f, 0.f, 0.f, 0.f, 0.f, 3.f, 0.f, 0.f, 0.f, 0.f});
-
-        testing::CheckForward(
-                [](const std::vector<Array>& xs) { return std::vector<Array>{Diag(xs[0], 1)}; },
-                {v},
-                {e},
-                // TODO(sonots): Run concurrency test in CUDA
-                GetParam() == "cuda" ? 0 : 2);
-    }
-    {
-        Array v = Arange(1, 3, Dtype::kFloat32);
-        Array e = testing::BuildArray({4, 4}).WithData<float>(
-                {0.f, 0.f, 0.f, 0.f, 0.f, 0.f, 0.f, 0.f, 1.f, 0.f, 0.f, 0.f, 0.f, 2.f, 0.f, 0.f});
-
-        testing::CheckForward(
-                [](const std::vector<Array>& xs) { return std::vector<Array>{Diag(xs[0], -2)}; },
-                {v},
-                {e},
-                // TODO(sonots): Run concurrency test in CUDA
-                GetParam() == "cuda" ? 0 : 2);
-    }
->>>>>>> a9c8e803
+            {e});
 }
 
 TEST_P(CreationTest, DiagMatToVec) {
     Array v = Arange(6, Dtype::kFloat32).Reshape({2, 3});
     Array e = testing::BuildArray({2}).WithData<float>({1.f, 5.f});
 
-<<<<<<< HEAD
     testing::CheckForward(
             [](const std::vector<Array>& xs) {
                 DeviceScope scope{xs[0].device()};
@@ -883,8 +827,7 @@
                 return std::vector<Array>{y};
             },
             {v},
-            {e},
-            1);
+            {e});
 }
 
 TEST_P(CreationTest, DiagMatToVecNegativeK) {
@@ -899,51 +842,7 @@
                 return std::vector<Array>{y};
             },
             {v},
-            {e},
-            1);
-=======
-        testing::CheckForward(
-                [](const std::vector<Array>& xs) {
-                    Array y = Diag(xs[0]);
-                    EXPECT_EQ(xs[0].data().get(), y.data().get());
-                    return std::vector<Array>{y};
-                },
-                {v},
-                {e},
-                // TODO(sonots): Run concurrency test in CUDA
-                GetParam() == "cuda" ? 0 : 2);
-    }
-    {
-        Array v = Arange(6, Dtype::kFloat32).Reshape({2, 3});
-        Array e = testing::BuildArray({2}).WithData<float>({1.f, 5.f});
-
-        testing::CheckForward(
-                [](const std::vector<Array>& xs) {
-                    Array y = Diag(xs[0], 1);
-                    EXPECT_EQ(xs[0].data().get(), y.data().get());
-                    return std::vector<Array>{y};
-                },
-                {v},
-                {e},
-                // TODO(sonots): Run concurrency test in CUDA
-                GetParam() == "cuda" ? 0 : 2);
-    }
-    {
-        Array v = Arange(6, Dtype::kFloat32).Reshape({2, 3});
-        Array e = testing::BuildArray({1}).WithData<float>({3.f});
-
-        testing::CheckForward(
-                [](const std::vector<Array>& xs) {
-                    Array y = Diag(xs[0], -1);
-                    EXPECT_EQ(xs[0].data().get(), y.data().get());
-                    return std::vector<Array>{y};
-                },
-                {v},
-                {e},
-                // TODO(sonots): Run concurrency test in CUDA
-                GetParam() == "cuda" ? 0 : 2);
-    }
->>>>>>> a9c8e803
+            {e});
 }
 
 TEST_P(CreationTest, DiagVecToMatBackward) {
@@ -1020,13 +919,7 @@
                     return std::vector<Array>{Diagflat(xs[0])};
                 },
                 {v},
-                {e},
-<<<<<<< HEAD
-                1);
-=======
-                // TODO(sonots): Run concurrency test in CUDA
-                GetParam() == "cuda" ? 0 : 2);
->>>>>>> a9c8e803
+                {e});
     }
     {
         Array v = Arange(1, 5, Dtype::kFloat32).Reshape({2, 2});
@@ -1039,13 +932,7 @@
                     return std::vector<Array>{Diagflat(xs[0], 1)};
                 },
                 {v},
-                {e},
-<<<<<<< HEAD
-                1);
-=======
-                // TODO(sonots): Run concurrency test in CUDA
-                GetParam() == "cuda" ? 0 : 2);
->>>>>>> a9c8e803
+                {e});
     }
     {
         Array v = Arange(1, 3, Dtype::kFloat32).Reshape({1, 2});
@@ -1057,13 +944,7 @@
                     return std::vector<Array>{Diagflat(xs[0], -1)};
                 },
                 {v},
-                {e},
-<<<<<<< HEAD
-                1);
-=======
-                // TODO(sonots): Run concurrency test in CUDA
-                GetParam() == "cuda" ? 0 : 2);
->>>>>>> a9c8e803
+                {e});
     }
 }
 

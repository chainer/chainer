#pragma once

#include <cstdint>
#include <functional>
#include <memory>
#include <string>
#include <tuple>
#include <utility>
#include <vector>

#include <gsl/gsl>
#include <nonstd/optional.hpp>

#include "xchainer/array_fwd.h"
#include "xchainer/device.h"
#include "xchainer/dtype.h"
#include "xchainer/graph.h"
#include "xchainer/shape.h"

namespace xchainer {

class BackwardContext;
class Device;

using BackwardFunction = std::function<void(BackwardContext&)>;

namespace internal {

class ArrayNode;
class OpNode;

struct ArrayProps {
    explicit ArrayProps(const Array& array);
    explicit ArrayProps(const ArrayNode& array_node);

    Shape shape;
    Dtype dtype;
    Device& device;
};

class OpNodeBackwardEntry {
public:
    OpNodeBackwardEntry(OpNode& op_node, std::vector<size_t> next_array_node_indices, BackwardFunction backward_func);

    OpNode& op_node() const { return op_node_; }

    size_t next_array_node_count() const { return next_array_node_indices_.size(); }

    const std::vector<size_t>& next_array_node_indices() const { return next_array_node_indices_; }

    // Returns the next array nodes of exotic graphs.
    const std::vector<std::tuple<BackpropId, std::vector<std::shared_ptr<ArrayNode>>>>& exotic_next_array_nodes() const {
        return exotic_next_array_nodes_;
    }

    const BackwardFunction& backward_func() const { return backward_func_; }

    void AddExoticNextArrayNode(std::tuple<BackpropId, std::vector<std::shared_ptr<ArrayNode>>> next_array_nodes);

private:
    friend class OpNode;

    OpNode& op_node_;

    // The index mapping from local (this backward function) to global (op node).
    // Can be unset if the input array does not require grad.
    std::vector<size_t> next_array_node_indices_;

    std::vector<std::tuple<BackpropId, std::vector<std::shared_ptr<ArrayNode>>>> exotic_next_array_nodes_;

    BackwardFunction backward_func_;
};

// Creates a prev array node at the specified index and adds edges between the prev array node and the op node.
// Undefined behavior if the prev array node already exists.
// This function is used by BackwardContext::GetRetainedOutput().
std::shared_ptr<ArrayNode> FabricatePrevArrayNode(std::shared_ptr<OpNode> op_node, size_t prev_array_node_index);

class OpNode {
public:
    // Creates a new op node that has prev array nodes corresponding to the given outputs.
    static std::shared_ptr<OpNode> CreateWithPrevArrayNodes(
            std::string name, BackpropId backprop_id, size_t input_count, const std::vector<ConstArrayRef>& outputs);

    OpNode(const OpNode&) = delete;
    OpNode(OpNode&&) = delete;
    OpNode& operator=(const OpNode&) = delete;
    OpNode& operator=(OpNode&&) = delete;

    OpNodeBackwardEntry& RegisterBackwardFunction(
            std::vector<std::tuple<size_t, std::shared_ptr<ArrayNode>>> next_array_nodes, BackwardFunction backward_func);

    // Adds links to previous array nodes of other graphs.
    // The size of the vector must be equal to the number of outputs.
    void AddEdgesToPreviousArrayNodesOfOuterGraph(
            const BackpropId& outer_backprop_id, std::vector<std::shared_ptr<ArrayNode>> outer_graphs_prev_array_nodes);

    // Adds links to next array nodes of other graphs.
    // The size of the vector must be equal to the number of inputs.
    void AddEdgesToNextArrayNodesOfOuterGraph(
            const GraphId& outer_graph_id, std::vector<std::shared_ptr<ArrayNode>> outer_graphs_next_array_nodes);

    void Unchain() {
        backward_entries_.clear();
        std::fill(next_array_nodes_.begin(), next_array_nodes_.end(), std::shared_ptr<ArrayNode>{});
        AssertConsistency();
    }

    bool HasNextArrayNode(size_t next_index) const { return next_array_nodes_[next_index] != nullptr; }

    std::string name() const { return name_; }

    std::vector<std::shared_ptr<ArrayNode>>& next_array_nodes();

    const std::vector<std::shared_ptr<ArrayNode>>& next_array_nodes() const;

    gsl::span<OpNodeBackwardEntry> backward_entries() { return backward_entries_; }

    gsl::span<const OpNodeBackwardEntry> backward_entries() const { return backward_entries_; }

    size_t next_array_node_count() const { return next_array_nodes_.size(); }

    size_t prev_array_node_count() const { return prev_array_props_.size(); }

    int64_t rank() const { return rank_; }

    BackpropId backprop_id() const { return backprop_id_; }

    const ArrayProps& GetPrevArrayProps(size_t i) const {
        assert(i < prev_array_props_.size());
        return prev_array_props_[i];
    }

    // Returns the list of prev array nodes on "this" graph.
    const std::vector<std::weak_ptr<ArrayNode>>& prev_array_nodes() const { return prev_array_nodes_; }

    // Returns the list of prev array nodes on "this" graph.
    std::vector<std::weak_ptr<ArrayNode>>& prev_array_nodes() { return prev_array_nodes_; }

    // Returns the previous array nodes of all graphs.
    const std::vector<std::tuple<BackpropId, std::vector<std::shared_ptr<ArrayNode>>>>& outer_graphs_prev_array_nodes() const {
        return outer_graphs_prev_array_nodes_;
    }

    const std::vector<std::tuple<GraphId, std::vector<std::shared_ptr<ArrayNode>>>>& outer_graphs_next_array_nodes() const {
        return outer_graphs_next_array_nodes_;
    }

private:
    OpNode(std::string name, BackpropId backprop_id, size_t next_array_node_count);

    void AssertConsistency() const;

    std::string name_;

    // Backprop ID.
    // Backprop ID is also held in the first entry of prev_array_nodes_, but the reference to it may be invalidated, whereas this member is
    // stable during the lifetime of this OpNode instance.
    BackpropId backprop_id_;

    int64_t rank_{0};

    // List of next array nodes.
    std::vector<std::shared_ptr<ArrayNode>> next_array_nodes_;

    // List of previous array nodes of this graph.
    std::vector<std::weak_ptr<ArrayNode>> prev_array_nodes_;

<<<<<<< HEAD
    // List of prev/next array nodes of outer graphs.
    // Outer graphs refer to graphs with lower sub ids.
    // Each entry is a pair of graph ID and list of previous/next array nodes.
    std::vector<std::tuple<GraphId, std::vector<std::shared_ptr<ArrayNode>>>> outer_graphs_next_array_nodes_;

    std::vector<std::tuple<GraphId, std::vector<std::shared_ptr<ArrayNode>>>> outer_graphs_prev_array_nodes_;
=======
    // List of prev array nodes of outer graphs.
    // Outer graphs refer to graphs with lower ordinals.
    // Each entry is a pair of backprop ID and list of previous array nodes.
    std::vector<std::tuple<BackpropId, std::vector<std::shared_ptr<ArrayNode>>>> outer_graphs_prev_array_nodes_;
>>>>>>> facc274d

    // Array props of previous array nodes. This is used for creating dummy gradients.
    std::vector<ArrayProps> prev_array_props_;

    std::vector<OpNodeBackwardEntry> backward_entries_;
};

}  // namespace internal
}  // namespace xchainer<|MERGE_RESOLUTION|>--- conflicted
+++ resolved
@@ -98,7 +98,7 @@
     // Adds links to next array nodes of other graphs.
     // The size of the vector must be equal to the number of inputs.
     void AddEdgesToNextArrayNodesOfOuterGraph(
-            const GraphId& outer_graph_id, std::vector<std::shared_ptr<ArrayNode>> outer_graphs_next_array_nodes);
+            const BackpropId& outer_backprop_id, std::vector<std::shared_ptr<ArrayNode>> outer_graphs_next_array_nodes);
 
     void Unchain() {
         backward_entries_.clear();
@@ -142,7 +142,7 @@
         return outer_graphs_prev_array_nodes_;
     }
 
-    const std::vector<std::tuple<GraphId, std::vector<std::shared_ptr<ArrayNode>>>>& outer_graphs_next_array_nodes() const {
+    const std::vector<std::tuple<BackpropId, std::vector<std::shared_ptr<ArrayNode>>>>& outer_graphs_next_array_nodes() const {
         return outer_graphs_next_array_nodes_;
     }
 
@@ -166,19 +166,12 @@
     // List of previous array nodes of this graph.
     std::vector<std::weak_ptr<ArrayNode>> prev_array_nodes_;
 
-<<<<<<< HEAD
     // List of prev/next array nodes of outer graphs.
-    // Outer graphs refer to graphs with lower sub ids.
-    // Each entry is a pair of graph ID and list of previous/next array nodes.
-    std::vector<std::tuple<GraphId, std::vector<std::shared_ptr<ArrayNode>>>> outer_graphs_next_array_nodes_;
-
-    std::vector<std::tuple<GraphId, std::vector<std::shared_ptr<ArrayNode>>>> outer_graphs_prev_array_nodes_;
-=======
-    // List of prev array nodes of outer graphs.
     // Outer graphs refer to graphs with lower ordinals.
     // Each entry is a pair of backprop ID and list of previous array nodes.
+    std::vector<std::tuple<BackpropId, std::vector<std::shared_ptr<ArrayNode>>>> outer_graphs_next_array_nodes_;
+
     std::vector<std::tuple<BackpropId, std::vector<std::shared_ptr<ArrayNode>>>> outer_graphs_prev_array_nodes_;
->>>>>>> facc274d
 
     // Array props of previous array nodes. This is used for creating dummy gradients.
     std::vector<ArrayProps> prev_array_props_;

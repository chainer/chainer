#include "xchainer/op_node.h"

#include <algorithm>
#include <cassert>
#include <functional>
#include <memory>
#include <tuple>
#include <utility>
#include <vector>

#include "xchainer/array.h"
#include "xchainer/array_node.h"
#include "xchainer/graph.h"

namespace xchainer {
namespace internal {

ArrayProps::ArrayProps(const Array& array) : shape{array.shape()}, dtype{array.dtype()}, device{array.device()} {}
ArrayProps::ArrayProps(const ArrayNode& array_node) : shape{array_node.shape()}, dtype{array_node.dtype()}, device{array_node.device()} {}

OpNodeBackwardEntry::OpNodeBackwardEntry(OpNode& op_node, std::vector<size_t> next_array_node_indices, BackwardFunction backward_func)
    : op_node_{op_node}, next_array_node_indices_{std::move(next_array_node_indices)}, backward_func_{std::move(backward_func)} {}

void OpNodeBackwardEntry::AddExoticNextArrayNode(std::tuple<BackpropId, std::vector<std::shared_ptr<ArrayNode>>> next_array_nodes) {
    assert(std::get<0>(next_array_nodes) != op_node_.backprop_id());
    exotic_next_array_nodes_.emplace_back(std::move(next_array_nodes));
}

std::shared_ptr<ArrayNode> FabricatePrevArrayNode(std::shared_ptr<OpNode> op_node, size_t prev_array_node_index) {
    assert(prev_array_node_index < op_node->prev_array_node_count());
    assert(op_node->prev_array_nodes()[prev_array_node_index].expired());

    const ArrayProps& props = op_node->GetPrevArrayProps(prev_array_node_index);
    auto prev_array_node = std::make_shared<ArrayNode>(props.shape, props.dtype, props.device, op_node->backprop_id());

    op_node->prev_array_nodes()[prev_array_node_index] = prev_array_node;
    prev_array_node->set_next_op_node(std::move(op_node));

    return prev_array_node;
}

// static
std::shared_ptr<OpNode> OpNode::CreateWithPrevArrayNodes(
        std::string name, BackpropId backprop_id, size_t input_count, const std::vector<ConstArrayRef>& outputs) {
    // Trick to use make_shared with private ctor
    struct OpNodeWithPublicCtor : OpNode {
        OpNodeWithPublicCtor(std::string name, BackpropId backprop_id, size_t input_count)
            : OpNode{std::move(name), backprop_id, input_count} {}
    };
    std::shared_ptr<OpNode> op_node = std::make_shared<OpNodeWithPublicCtor>(std::move(name), backprop_id, input_count);

    for (const Array& out : outputs) {
        const std::shared_ptr<ArrayBody>& out_body = GetArrayBody(out);
        assert(!out_body->HasArrayNode(backprop_id));
        const std::shared_ptr<ArrayNode>& prev_array_node = ArrayBody::CreateArrayNode(out_body, backprop_id);
        op_node->prev_array_props_.emplace_back(*prev_array_node);
        op_node->prev_array_nodes_.emplace_back(prev_array_node);
        prev_array_node->set_next_op_node(op_node);
    }
    op_node->AssertConsistency();
    return op_node;
}

OpNode::OpNode(std::string name, BackpropId backprop_id, size_t next_array_node_count)
    : name_{std::move(name)},
      backprop_id_{backprop_id},
      next_array_nodes_{next_array_node_count}  // Initialize with nullptrs
{}

#ifndef NDEBUG
<<<<<<< HEAD

namespace {

void AssertOuterGraphsArrayNodesConsistency(
        const GraphId& graph_id,
        size_t array_node_count,
        const std::vector<std::tuple<GraphId, std::vector<std::shared_ptr<ArrayNode>>>>& outer_graphs_array_nodes) {
    // No pair of entries may have the same graph ID.
    assert(std::all_of(outer_graphs_array_nodes.begin(), outer_graphs_array_nodes.end(), [&outer_graphs_array_nodes](const auto& tup1) {
        return std::all_of(outer_graphs_array_nodes.begin(), outer_graphs_array_nodes.end(), [&tup1](const auto& tup2) {
=======
    // No pair of entries may have the same backprop ID.
    assert(std::all_of(outer_graphs_prev_array_nodes_.begin(), outer_graphs_prev_array_nodes_.end(), [this](const auto& tup1) {
        return std::all_of(outer_graphs_prev_array_nodes_.begin(), outer_graphs_prev_array_nodes_.end(), [&tup1](const auto& tup2) {
>>>>>>> facc274d
            return &tup1 == &tup2 || std::get<0>(tup1) != std::get<0>(tup2);
        });
    }));

<<<<<<< HEAD
    // All the outer graphs linked from this op node must be outer (lower graph sub ID).
    assert(std::all_of(outer_graphs_array_nodes.begin(), outer_graphs_array_nodes.end(), [&graph_id](const auto& tup) {
        return std::get<0>(tup) < graph_id;
=======
    // All the outer graphs linked from this op node must be outer (lower backprop ordinal).
    assert(std::all_of(outer_graphs_prev_array_nodes_.begin(), outer_graphs_prev_array_nodes_.end(), [this](const auto& tup) {
        return std::get<0>(tup) < backprop_id_;
>>>>>>> facc274d
    }));

    // Corresponding array nodes across graphs (corresponding to the same input/output array) should have the same array body, if it's
    // alive.
    for (size_t i = 0; i < array_node_count; ++i) {
        nonstd::optional<ArrayBody*> array_body{};
        for (const auto& tup : outer_graphs_array_nodes) {
            const std::vector<std::shared_ptr<ArrayNode>>& vec = std::get<1>(tup);
            const std::shared_ptr<ArrayNode>& array_node = vec[i];
            if (array_node == nullptr) {
                // Outer graph references can be null for next array nodes for inputs that are not retained.
                continue;
            }
            std::shared_ptr<ArrayBody> body = array_node->weak_body().lock();
            if (!array_body.has_value()) {
                array_body = body.get();
            } else {
                assert(*array_body == body.get());
            }
        }
    }
}

}  // namespace

#endif  // NDEBUG

void OpNode::AssertConsistency() const {
#ifndef NDEBUG
    AssertOuterGraphsArrayNodesConsistency(graph_id_, prev_array_node_count(), outer_graphs_prev_array_nodes_);
    AssertOuterGraphsArrayNodesConsistency(graph_id_, next_array_node_count(), outer_graphs_next_array_nodes_);
#endif  // NDEBUG
}

std::vector<std::shared_ptr<ArrayNode>>& OpNode::next_array_nodes() {
    assert(std::all_of(next_array_nodes_.begin(), next_array_nodes_.end(), [this](const std::shared_ptr<ArrayNode>& arr_node) {
        return arr_node == nullptr || arr_node->backprop_id() == backprop_id_;
    }));
    return next_array_nodes_;
}

const std::vector<std::shared_ptr<ArrayNode>>& OpNode::next_array_nodes() const {
    assert(std::all_of(next_array_nodes_.begin(), next_array_nodes_.end(), [this](const std::shared_ptr<ArrayNode>& arr_node) {
        return arr_node == nullptr || arr_node->backprop_id() == backprop_id_;
    }));
    return next_array_nodes_;
}

OpNodeBackwardEntry& OpNode::RegisterBackwardFunction(
        std::vector<std::tuple<size_t, std::shared_ptr<ArrayNode>>> next_array_nodes, BackwardFunction backward_func) {
    AssertConsistency();
    assert(!next_array_nodes.empty());
    assert(std::all_of(next_array_nodes.begin(), next_array_nodes.end(), [this](const auto& tup) {
        const std::shared_ptr<ArrayNode>& next_array_node = std::get<1>(tup);
        // next_array_node could be nullptr, if the corresponding input array does not require grad.
        return next_array_node == nullptr || next_array_node->backprop_id() == backprop_id_;
    }));

    // Update the rank of op node
    for (const auto& tup : next_array_nodes) {
        const std::shared_ptr<ArrayNode>& next_array_node = std::get<1>(tup);
        if (next_array_node != nullptr) {
            rank_ = std::max(rank_, next_array_node->rank() + 1);
        }
    }

    // Store next nodes and record indices of them
    std::vector<size_t> next_array_node_indices;
    next_array_node_indices.reserve(next_array_nodes.size());
    for (auto& tup : next_array_nodes) {
        size_t next_index = std::get<0>(tup);
        std::shared_ptr<ArrayNode>& next_array_node = std::get<1>(tup);

        next_array_node_indices.emplace_back(next_index);
        if (next_array_node != nullptr) {
            assert(gsl::at(next_array_nodes_, next_index) == nullptr);
            gsl::at(next_array_nodes_, next_index) = std::move(next_array_node);
        }
    }

    // Add backward entry
    backward_entries_.emplace_back(*this, std::move(next_array_node_indices), std::move(backward_func));

    AssertConsistency();
    return backward_entries_.back();
}

void OpNode::AddEdgesToNextArrayNodesOfOuterGraph(
        const GraphId& outer_graph_id, std::vector<std::shared_ptr<ArrayNode>> outer_graphs_next_array_nodes) {
    AssertConsistency();
    assert(outer_graph_id < graph_id_);
    assert(outer_graphs_next_array_nodes.size() == next_array_nodes_.size());
    assert(std::all_of(
            outer_graphs_next_array_nodes.begin(),
            outer_graphs_next_array_nodes.end(),
            [&outer_graph_id](const std::shared_ptr<ArrayNode>& next) { return next == nullptr || next->graph_id() == outer_graph_id; }));

    outer_graphs_next_array_nodes_.emplace_back(outer_graph_id, std::move(outer_graphs_next_array_nodes));

    AssertConsistency();
}

void OpNode::AddEdgesToPreviousArrayNodesOfOuterGraph(
        const BackpropId& outer_backprop_id, std::vector<std::shared_ptr<ArrayNode>> outer_graphs_prev_array_nodes) {
    AssertConsistency();
    assert(outer_backprop_id < backprop_id_);
    assert(outer_graphs_prev_array_nodes.size() == prev_array_props_.size());
    assert(std::all_of(
            outer_graphs_prev_array_nodes.begin(),
            outer_graphs_prev_array_nodes.end(),
<<<<<<< HEAD
            [&outer_graph_id](const std::shared_ptr<ArrayNode>& prev) { return prev == nullptr || prev->graph_id() == outer_graph_id; }));
=======
            [&outer_backprop_id](const std::shared_ptr<ArrayNode>& prev) { return prev->backprop_id() == outer_backprop_id; }));
>>>>>>> facc274d

    outer_graphs_prev_array_nodes_.emplace_back(outer_backprop_id, std::move(outer_graphs_prev_array_nodes));

    AssertConsistency();
}

}  // namespace internal
}  // namespace xchainer<|MERGE_RESOLUTION|>--- conflicted
+++ resolved
@@ -68,35 +68,23 @@
 {}
 
 #ifndef NDEBUG
-<<<<<<< HEAD
 
 namespace {
 
 void AssertOuterGraphsArrayNodesConsistency(
-        const GraphId& graph_id,
+        const BackpropId& backprop_id,
         size_t array_node_count,
-        const std::vector<std::tuple<GraphId, std::vector<std::shared_ptr<ArrayNode>>>>& outer_graphs_array_nodes) {
-    // No pair of entries may have the same graph ID.
+        const std::vector<std::tuple<BackpropId, std::vector<std::shared_ptr<ArrayNode>>>>& outer_graphs_array_nodes) {
+    // No pair of entries may have the same backprop ID.
     assert(std::all_of(outer_graphs_array_nodes.begin(), outer_graphs_array_nodes.end(), [&outer_graphs_array_nodes](const auto& tup1) {
         return std::all_of(outer_graphs_array_nodes.begin(), outer_graphs_array_nodes.end(), [&tup1](const auto& tup2) {
-=======
-    // No pair of entries may have the same backprop ID.
-    assert(std::all_of(outer_graphs_prev_array_nodes_.begin(), outer_graphs_prev_array_nodes_.end(), [this](const auto& tup1) {
-        return std::all_of(outer_graphs_prev_array_nodes_.begin(), outer_graphs_prev_array_nodes_.end(), [&tup1](const auto& tup2) {
->>>>>>> facc274d
             return &tup1 == &tup2 || std::get<0>(tup1) != std::get<0>(tup2);
         });
     }));
 
-<<<<<<< HEAD
-    // All the outer graphs linked from this op node must be outer (lower graph sub ID).
-    assert(std::all_of(outer_graphs_array_nodes.begin(), outer_graphs_array_nodes.end(), [&graph_id](const auto& tup) {
-        return std::get<0>(tup) < graph_id;
-=======
     // All the outer graphs linked from this op node must be outer (lower backprop ordinal).
-    assert(std::all_of(outer_graphs_prev_array_nodes_.begin(), outer_graphs_prev_array_nodes_.end(), [this](const auto& tup) {
-        return std::get<0>(tup) < backprop_id_;
->>>>>>> facc274d
+    assert(std::all_of(outer_graphs_array_nodes.begin(), outer_graphs_array_nodes.end(), [&backprop_id](const auto& tup) {
+        return std::get<0>(tup) < backprop_id;
     }));
 
     // Corresponding array nodes across graphs (corresponding to the same input/output array) should have the same array body, if it's
@@ -126,8 +114,8 @@
 
 void OpNode::AssertConsistency() const {
 #ifndef NDEBUG
-    AssertOuterGraphsArrayNodesConsistency(graph_id_, prev_array_node_count(), outer_graphs_prev_array_nodes_);
-    AssertOuterGraphsArrayNodesConsistency(graph_id_, next_array_node_count(), outer_graphs_next_array_nodes_);
+    AssertOuterGraphsArrayNodesConsistency(backprop_id_, prev_array_node_count(), outer_graphs_prev_array_nodes_);
+    AssertOuterGraphsArrayNodesConsistency(backprop_id_, next_array_node_count(), outer_graphs_next_array_nodes_);
 #endif  // NDEBUG
 }
 
@@ -185,16 +173,18 @@
 }
 
 void OpNode::AddEdgesToNextArrayNodesOfOuterGraph(
-        const GraphId& outer_graph_id, std::vector<std::shared_ptr<ArrayNode>> outer_graphs_next_array_nodes) {
-    AssertConsistency();
-    assert(outer_graph_id < graph_id_);
+        const BackpropId& outer_backprop_id, std::vector<std::shared_ptr<ArrayNode>> outer_graphs_next_array_nodes) {
+    AssertConsistency();
+    assert(outer_backprop_id < backprop_id_);
     assert(outer_graphs_next_array_nodes.size() == next_array_nodes_.size());
     assert(std::all_of(
             outer_graphs_next_array_nodes.begin(),
             outer_graphs_next_array_nodes.end(),
-            [&outer_graph_id](const std::shared_ptr<ArrayNode>& next) { return next == nullptr || next->graph_id() == outer_graph_id; }));
-
-    outer_graphs_next_array_nodes_.emplace_back(outer_graph_id, std::move(outer_graphs_next_array_nodes));
+            [&outer_backprop_id](const std::shared_ptr<ArrayNode>& next) {
+                return next == nullptr || next->backprop_id() == outer_backprop_id;
+            }));
+
+    outer_graphs_next_array_nodes_.emplace_back(outer_backprop_id, std::move(outer_graphs_next_array_nodes));
 
     AssertConsistency();
 }
@@ -207,11 +197,9 @@
     assert(std::all_of(
             outer_graphs_prev_array_nodes.begin(),
             outer_graphs_prev_array_nodes.end(),
-<<<<<<< HEAD
-            [&outer_graph_id](const std::shared_ptr<ArrayNode>& prev) { return prev == nullptr || prev->graph_id() == outer_graph_id; }));
-=======
-            [&outer_backprop_id](const std::shared_ptr<ArrayNode>& prev) { return prev->backprop_id() == outer_backprop_id; }));
->>>>>>> facc274d
+            [&outer_backprop_id](const std::shared_ptr<ArrayNode>& prev) {
+                return prev == nullptr || prev->backprop_id() == outer_backprop_id;
+            }));
 
     outer_graphs_prev_array_nodes_.emplace_back(outer_backprop_id, std::move(outer_graphs_prev_array_nodes));
 

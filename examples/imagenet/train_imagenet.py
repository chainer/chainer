#!/usr/bin/env python
"""Example code of learning a large scale convnet from ILSVRC2012 dataset.

Prerequisite: To run this example, crop the center of ILSVRC2012 training and
validation images, scale them to 256x256 and convert them to RGB, and make
two lists of space-separated CSV whose first column is full path to image and
second column is zero-origin label (this format is same as that used by Caffe's
ImageDataLayer).

"""
from __future__ import print_function
import argparse
import random

import numpy as np

import chainer
from chainer import training
from chainer.training import extensions

import alex
import googlenet
import googlenetbn
import nin
<<<<<<< HEAD
import resnet
=======
import resnet50
>>>>>>> c6adfeb9


class PreprocessedDataset(chainer.dataset.DatasetMixin):

    def __init__(self, path, root, mean, crop_size, random=True):
        self.base = chainer.datasets.LabeledImageDataset(path, root)
        self.mean = mean.astype('f')
        self.crop_size = crop_size
        self.random = random

    def __len__(self):
        return len(self.base)

    def get_example(self, i):
        # It reads the i-th image/label pair and return a preprocessed image.
        # It applies following preprocesses:
        #     - Cropping (random or center rectangular)
        #     - Random flip
        #     - Scaling to [0, 1] value
        crop_size = self.crop_size

        image, label = self.base[i]
        _, h, w = image.shape

        if self.random:
            # Randomly crop a region and flip the image
            top = random.randint(0, h - crop_size - 1)
            left = random.randint(0, w - crop_size - 1)
            if random.randint(0, 1):
                image = image[:, :, ::-1]
        else:
            # Crop the center
            top = (h - crop_size) // 2
            left = (w - crop_size) // 2
        bottom = top + crop_size
        right = left + crop_size

        image = image[:, top:bottom, left:right]
        image -= self.mean[:, top:bottom, left:right]
        image *= (1.0 / 255.0)  # Scale to [0, 1]
        return image, label


def main():
    archs = {
        'alex': alex.Alex,
        'alex_fp16': alex.AlexFp16,
        'googlenet': googlenet.GoogLeNet,
        'googlenetbn': googlenetbn.GoogLeNetBN,
        'googlenetbn_fp16': googlenetbn.GoogLeNetBNFp16,
        'nin': nin.NIN,
<<<<<<< HEAD
        'resnet50': resnet.ResNet50,
        'resnet152': resnet.ResNet152,
=======
        'resnet50': resnet50.ResNet50
>>>>>>> c6adfeb9
    }

    parser = argparse.ArgumentParser(
        description='Learning convnet from ILSVRC2012 dataset')
    parser.add_argument('train', help='Path to training image-label list file')
    parser.add_argument('val', help='Path to validation image-label list file')
    parser.add_argument('--arch', '-a', choices=archs.keys(), default='nin',
                        help='Convnet architecture')
    parser.add_argument('--batchsize', '-B', type=int, default=32,
                        help='Learning minibatch size')
    parser.add_argument('--epoch', '-E', type=int, default=10,
                        help='Number of epochs to train')
    parser.add_argument('--gpu', '-g', type=int, default=-1,
                        help='GPU ID (negative value indicates CPU')
    parser.add_argument('--initmodel',
                        help='Initialize the model from given file')
    parser.add_argument('--loaderjob', '-j', type=int,
                        help='Number of parallel data loading processes')
    parser.add_argument('--mean', '-m', default='mean.npy',
                        help='Mean file (computed by compute_mean.py)')
    parser.add_argument('--resume', '-r', default='',
                        help='Initialize the trainer from given file')
    parser.add_argument('--out', '-o', default='result',
                        help='Output directory')
    parser.add_argument('--root', '-R', default='.',
                        help='Root directory path of image files')
    parser.add_argument('--val_batchsize', '-b', type=int, default=250,
                        help='Validation minibatch size')
    parser.add_argument('--recompute', default='',
                        help='Functions of recompute target')
    parser.add_argument('--test', action='store_true')
    parser.set_defaults(test=False)
    args = parser.parse_args()

    # Initialize the model to train
    model = archs[args.arch]()
    if args.initmodel:
        print('Load model from', args.initmodel)
        chainer.serializers.load_npz(args.initmodel, model)
    if args.gpu >= 0:
        chainer.cuda.get_device_from_id(args.gpu).use()  # Make the GPU current
        model.to_gpu()

    # Load the datasets and mean file
    mean = np.load(args.mean)
    train = PreprocessedDataset(args.train, args.root, mean, model.insize)
    val = PreprocessedDataset(args.val, args.root, mean, model.insize, False)
    # These iterators load the images with subprocesses running in parallel to
    # the training/validation.
    train_iter = chainer.iterators.MultiprocessIterator(
        train, args.batchsize, n_processes=args.loaderjob)
    val_iter = chainer.iterators.MultiprocessIterator(
        val, args.val_batchsize, repeat=False, n_processes=args.loaderjob)

    # Set up an optimizer
    optimizer = chainer.optimizers.MomentumSGD(lr=0.01, momentum=0.9)
    optimizer.setup(model)

    # Set up a trainer
    updater = training.StandardUpdater(train_iter, optimizer, device=args.gpu)
    trainer = training.Trainer(updater, (args.epoch, 'epoch'), args.out)

    val_interval = (10 if args.test else 100000), 'iteration'
    log_interval = (10 if args.test else 1000), 'iteration'

    trainer.extend(extensions.Evaluator(val_iter, model, device=args.gpu),
                   trigger=val_interval)
    trainer.extend(extensions.dump_graph('main/loss'))
    trainer.extend(extensions.snapshot(), trigger=val_interval)
    trainer.extend(extensions.snapshot_object(
        model, 'model_iter_{.updater.iteration}'), trigger=val_interval)
    # Be careful to pass the interval directly to LogReport
    # (it determines when to emit log rather than when to read observations)
    trainer.extend(extensions.LogReport(trigger=log_interval))
    trainer.extend(extensions.observe_lr(), trigger=log_interval)
    trainer.extend(extensions.PrintReport([
        'epoch', 'iteration', 'main/loss', 'validation/main/loss',
        'main/accuracy', 'validation/main/accuracy', 'lr'
    ]), trigger=log_interval)
    trainer.extend(extensions.ProgressBar(update_interval=10))

    if args.resume:
        chainer.serializers.load_npz(args.resume, trainer)

    _recompute = args.recompute
    _recompute = _recompute.split(" ")
    with chainer.use_recompute(_recompute):
        trainer.run()


if __name__ == '__main__':
    main()<|MERGE_RESOLUTION|>--- conflicted
+++ resolved
@@ -22,11 +22,8 @@
 import googlenet
 import googlenetbn
 import nin
-<<<<<<< HEAD
 import resnet
-=======
 import resnet50
->>>>>>> c6adfeb9
 
 
 class PreprocessedDataset(chainer.dataset.DatasetMixin):
@@ -78,12 +75,9 @@
         'googlenetbn': googlenetbn.GoogLeNetBN,
         'googlenetbn_fp16': googlenetbn.GoogLeNetBNFp16,
         'nin': nin.NIN,
-<<<<<<< HEAD
-        'resnet50': resnet.ResNet50,
-        'resnet152': resnet.ResNet152,
-=======
-        'resnet50': resnet50.ResNet50
->>>>>>> c6adfeb9
+        'resnet50': resnet50.ResNet50,
+        'resnet_50': resnet.ResNet50,
+        'resnet_152': resnet.ResNet152
     }
 
     parser = argparse.ArgumentParser(

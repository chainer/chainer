--- conflicted
+++ resolved
@@ -88,13 +88,8 @@
 
         x, t = convert.concat_examples(batch, args.gpu)
         optimizer.update(model, x, t)
-<<<<<<< HEAD
         sum_loss += float(model.loss.data) * len(t)
-        sum_accuracy += float(model.accuracy.data) * len(t)
-=======
-        sum_loss += float(model.loss.data) * len(t.data)
-        sum_acc += float(model.accuracy.data) * len(t.data)
->>>>>>> 9ec8355a
+        sum_acc += float(model.accuracy.data) * len(t)
 
         if train_iter.is_new_epoch:
             print('epoch: {}'.format(train_iter.epoch))
@@ -102,26 +97,15 @@
                 sum_loss / train_count, sum_acc / train_count))
             sum_acc = 0
             sum_loss = 0
-<<<<<<< HEAD
-            model.predictor.train = False
-            for batch in test_iter:
-                x, t = convert.concat_examples(batch, args.gpu)
-                loss = model(x, t)
-                sum_loss += float(loss.data) * len(t)
-                sum_accuracy += float(model.accuracy.data) * len(t)
-=======
             # Enable evaluation mode.
             with configuration.using_config('train', False):
                 # This is optional but can reduce computational overhead.
                 with chainer.using_config('enable_backprop', False):
                     for batch in test_iter:
                         x, t = convert.concat_examples(batch, args.gpu)
-                        x = chainer.Variable(x)
-                        t = chainer.Variable(t)
                         loss = model(x, t)
                         sum_loss += float(loss.data) * len(t.data)
                         sum_acc += float(model.accuracy.data) * len(t.data)
->>>>>>> 9ec8355a
 
             test_iter.reset()
             print('test mean  loss: {}, accuracy: {}'.format(

# encoding: utf-8

import argparse
import collections

from nltk.corpus import comtrans
from nltk.translate import bleu_score
import numpy

import chainer
from chainer import cuda
import chainer.functions as F
import chainer.links as L
from chainer import reporter
from chainer import training
from chainer.training import extensions

import europal


def sequence_embed(embed, xs):
    x_len = [len(x) for x in xs]
    x_section = numpy.cumsum(x_len[:-1])
    ex = embed(F.concat(xs, axis=0))
    exs = F.split_axis(ex, x_section, 0, force_tuple=True)
    return exs


def get_topk(x, k=5, axis=1):
    ids_list = []
    scores_list = []
    xp = cuda.get_array_module(x)
    for i in range(k):
        ids = xp.argmax(x, axis=axis).astype('i')
        if axis == 0:
            scores = x[ids]
            x[ids] = - float('inf')
        else:
            scores = x[xp.arange(ids.shape[0]), ids]
            x[xp.arange(ids.shape[0]), ids] = - float('inf')
        ids_list.append(ids)
        scores_list.append(scores)
    return ids_list, scores_list


class Seq2seq(chainer.Chain):

    def __init__(self, n_layers, n_source_vocab, n_target_vocab, n_units):
        super(Seq2seq, self).__init__(
            embed_x=L.EmbedID(n_source_vocab, n_units),
            embed_y=L.EmbedID(n_target_vocab, n_units),
            encoder=L.NStepLSTM(n_layers, n_units, n_units, 0.1),
            decoder=L.NStepLSTM(n_layers, n_units, n_units, 0.1),
            W=L.Linear(n_units, n_target_vocab),
        )
        self.n_layers = n_layers
        self.n_units = n_units

    def __call__(self, *inputs):
        xs = inputs[:len(inputs) // 2]
        ys = inputs[len(inputs) // 2:]

        xs = [x[::-1] for x in xs]

        eos = self.xp.zeros(1, 'i')
        ys_in = [F.concat([eos, y], axis=0) for y in ys]
        ys_out = [F.concat([y, eos], axis=0) for y in ys]

        exs = sequence_embed(self.embed_x, xs)
        eys = sequence_embed(self.embed_y, ys_in)

        batch = len(xs)
        # Initial hidden variable and cell variable
        zero = self.xp.zeros((self.n_layers, batch, self.n_units), 'f')
        hx, cx, _ = self.encoder(zero, zero, exs)
        _, _, os = self.decoder(hx, cx, eys)
        concat_os = F.concat(os, axis=0)
        concat_ys_out = F.concat(ys_out, axis=0)
        loss = F.softmax_cross_entropy(
            self.W(concat_os), concat_ys_out, normalize=False) \
            * concat_ys_out.shape[0] / batch

        reporter.report({'loss': loss.data}, self)
        perp = self.xp.exp(loss.data / concat_ys_out.shape[0] * batch)
        reporter.report({'perp': perp}, self)
        return loss

    def translate(self, xs, max_length=50):
        batch = len(xs)
        with chainer.no_backprop_mode():
            xs = [x[::-1] for x in xs]
            exs = sequence_embed(self.embed_x, xs)
            # Initial hidden variable and cell variable
            zero = self.xp.zeros((self.n_layers, batch, self.n_units), 'f')
            h, c, _ = self.encoder(zero, zero, exs, train=False)
            ys = self.xp.zeros(batch, 'i')
            result = []
            for i in range(max_length):
                eys = self.embed_y(ys)
                eys = chainer.functions.split_axis(
                    eys, batch, 0, force_tuple=True)
                h, c, ys = self.decoder(h, c, eys, train=False)
                cys = chainer.functions.concat(ys, axis=0)
                wy = self.W(cys)
                ys = self.xp.argmax(wy.data, axis=1).astype('i')
                result.append(ys)

        result = cuda.to_cpu(self.xp.stack(result).T)

        # Remove EOS taggs
        outs = []
        for y in result:
            inds = numpy.argwhere(y == 0)
            if len(inds) > 0:
                y = y[:inds[0, 0]]
            outs.append(y)
        return outs

    def translate_beam(self, xs, max_length=50, beam=16):
        with chainer.no_backprop_mode():
            xs = [x[::-1] for x in xs]
            exs = sequence_embed(self.embed_x, xs)
            # Initial hidden variable and cell variable
            zero = self.xp.zeros((self.n_layers, 1, self.n_units), 'f')
            h, c, _ = self.encoder(zero, zero, exs, train=False)
            h = F.broadcast_to(h, (self.n_layers, beam, self.n_units))
            c = F.broadcast_to(c, (self.n_layers, beam, self.n_units))
            ys = self.xp.zeros(beam, 'i')
            result = [[] for _ in range(beam)]

            sum_ws = self.xp.zeros(beam, 'f')
            for i in range(max_length):
                if i != 0 and (ys == 0).sum() == beam:
                    break

                eys = self.embed_y(ys)
                eys = chainer.functions.split_axis(
                    eys, beam, 0, force_tuple=True)
                h, c, hs = self.decoder(h, c, eys, train=False)
                hs_concat = chainer.functions.concat(hs, axis=0)
                ws_concat = F.log_softmax(self.W(hs_concat)).data

                if i != 0:
                    eos_sent_ids = self.xp.flatnonzero(ys == 0)
                    ws_concat[eos_sent_ids, :] = - float('inf')
                    ws_concat[eos_sent_ids, 0] = 0.
                    # eos-seq continue to choose eos with 0-score

                ys_list, ws_list = get_topk(ws_concat, beam, axis=1)

                if i == 0:
                    ys_list = [s[:1] for s in ys_list]
                    ws_list = [s[:1] for s in ws_list]
                    sum_ws_list = ws_list
                else:
                    sum_ws_list = [ws + sum_ws for ws in ws_list]

                sum_ws_concat = self.xp.concatenate(sum_ws_list, axis=0)
                ys_concat = self.xp.concatenate(ys_list, axis=0)

                idx_list, sum_ws_list = get_topk(sum_ws_concat, beam, axis=0)
                idx_concat = self.xp.stack(idx_list, axis=0)
                ys = ys_concat[idx_concat]
                sum_ws = self.xp.stack(sum_ws_list, axis=0)

                y_list = ys.tolist()
                old_idx_list = (idx_concat % beam).tolist()

                h = F.stack(
                    [h[:, idx] for idx in old_idx_list], axis=1)
                c = F.stack(
                    [c[:, idx] for idx in old_idx_list], axis=1)

                result = [result[idx] + [y]
                          for idx, y in zip(old_idx_list, y_list)]

        # Remove EOS taggs
        result = [[y for y in y_list if y != 0]
                  for y_list in result]

        return result


def convert(batch, device):
    if device is None:
        def to_device(x):
            return x
    elif device < 0:
        to_device = cuda.to_cpu
    else:
        def to_device(x):
            return cuda.to_gpu(x, device, cuda.Stream.null)

    def to_device_batch(batch):
        if device is None:
            return batch
        elif device < 0:
            return [to_device(x) for x in batch]
        else:
            xp = cuda.cupy.get_array_module(*batch)
            concat = xp.concatenate(batch, axis=0)
            sections = numpy.cumsum([len(x) for x in batch[:-1]], dtype='i')
            concat_dev = to_device(concat)
            batch_dev = cuda.cupy.split(concat_dev, sections)
            return batch_dev

    return tuple(
        to_device_batch([x for x, _ in batch]) +
        to_device_batch([y for _, y in batch]))


class CalculateBleu(chainer.training.Extension):

    trigger = 1, 'epoch'

    def __init__(self, model, test_data, batch=100):
        self.model = model
        self.test_data = test_data
        self.batch = batch

    def __call__(self, trainer):
        with chainer.no_backprop_mode():
            references = []
            hypotheses = []
            for i in range(0, len(self.test_data), self.batch):
                sources, targets = zip(*self.test_data[i:i + self.batch])
                references.extend([[t.tolist()] for t in targets])

                ys = [y.tolist() for y in self.model.translate(sources)]
                hypotheses.extend(ys)

        bleu = bleu_score.corpus_bleu(
            references, hypotheses,
            smoothing_function=bleu_score.SmoothingFunction().method1)
        print('BELU {}'.format(bleu))


def main():
    parser = argparse.ArgumentParser(description='Chainer example: seq2seq')
    parser.add_argument('--batchsize', '-b', type=int, default=64,
                        help='Number of images in each mini-batch')
    parser.add_argument('--epoch', '-e', type=int, default=20,
                        help='Number of sweeps over the dataset to train')
    parser.add_argument('--gpu', '-g', type=int, default=-1,
                        help='GPU ID (negative value indicates CPU)')
    parser.add_argument('--out', '-o', default='result',
                        help='Directory to output the result')
    parser.add_argument('--resume', '-r', default='',
                        help='Resume the training from snapshot')
    parser.add_argument('--unit', '-u', type=int, default=1024,
                        help='Number of units')
    args = parser.parse_args()

    if False:
        sentences = comtrans.aligned_sents('alignment-en-fr.txt')
        source_ids = collections.defaultdict(lambda: len(source_ids))
        target_ids = collections.defaultdict(lambda: len(target_ids))
        target_ids['eos']
        data = []
        for sentence in sentences:
            source = numpy.array([source_ids[w] for w in sentence.words], 'i')
            target = numpy.array([target_ids[w] for w in sentence.mots], 'i')
            data.append((source, target))
        print('Source vocabulary: %d' % len(source_ids))
        print('Target vocabulary: %d' % len(target_ids))

        test_data = data[:len(data) / 10]
        train_data = data[len(data) / 10:]
    else:
        en_path = 'wmt/giga-fren.release2.fixed.en'
        source_vocab = ['<eos>', '<unk>'] + europal.count_words(en_path)
        source_data = europal.make_dataset(en_path, source_vocab)
        fr_path = 'wmt/giga-fren.release2.fixed.fr'
        target_vocab = ['<eos>', '<unk>'] + europal.count_words(fr_path)
        target_data = europal.make_dataset(fr_path, target_vocab)
        print('Original training data size: %d' % len(source_data))
        train_data = [(s, t) for s, t in zip(source_data, target_data)
                      if len(s) < 50 and len(t) < 50]
        print('Filtered training data size: %d' % len(train_data))

        en_path = 'wmt/dev/newstest2013.en'
        source_data = europal.make_dataset(en_path, source_vocab)
        fr_path = 'wmt/dev/newstest2013.fr'
        target_data = europal.make_dataset(fr_path, target_vocab)
        test_data = list(zip(source_data, target_data))

        source_ids = {word: index for index, word in enumerate(source_vocab)}
        target_ids = {word: index for index, word in enumerate(target_vocab)}

    target_words = {i: w for w, i in target_ids.items()}
    source_words = {i: w for w, i in source_ids.items()}

    model = Seq2seq(3, len(source_ids), len(target_ids), args.unit)
    if args.gpu >= 0:
        chainer.cuda.get_device(args.gpu).use()
        model.to_gpu(args.gpu)

    optimizer = chainer.optimizers.Adam()
    optimizer.setup(model)

    train_iter = chainer.iterators.SerialIterator(train_data, args.batchsize)
    updater = training.StandardUpdater(
        train_iter, optimizer, converter=convert, device=args.gpu)
    trainer = training.Trainer(updater, (args.epoch, 'epoch'))
    trainer.extend(extensions.LogReport(trigger=(200, 'iteration')),
                   trigger=(200, 'iteration'))
    trainer.extend(extensions.PrintReport(
        ['epoch', 'iteration', 'main/loss', 'validation/main/loss',
         'main/perp', 'validation/main/perp', 'elapsed_time']),
        trigger=(200, 'iteration'))

    def translate_one(source, target):
        words = europal.split_sentence(source)
        print('# source : ' + ' '.join(words))
        x = model.xp.array(
            [source_ids.get(w, 1) for w in words], 'i')
        ys = model.translate([x])[0]
        words = [target_words[y] for y in ys]
<<<<<<< HEAD
        print('result:' + ' '.join(words))

        words_list = model.translate_beam([x])[:3]
        for i, ys in enumerate(words_list, start=1):
            words = [target_words[y] for y in ys]
            print('beam{} : '.format(i) + ' '.join(words))
        print('expect: Astronomes Introduction Vidéo d\'introduction Qu\'est-ce que l\'astronomie?')
=======
        print('#  result : ' + ' '.join(words))
        print('#  expect : ' + target)
>>>>>>> b04fff85

    @chainer.training.make_extension(trigger=(200, 'iteration'))
    def translate(trainer):
        translate_one(
            'Who are we ?',
            'Qui sommes-nous?')
        translate_one(
            'And it often costs over a hundred dollars ' +
            'to obtain the required identity card .',
            'Or, il en coûte souvent plus de cent dollars ' +
            'pour obtenir la carte d\'identité requise.')

        source, target = test_data[numpy.random.choice(len(test_data))]
        source = ' '.join([source_words[i] for i in source])
        target = ' '.join([target_words[i] for i in target])
        translate_one(source, target)

    trainer.extend(translate, trigger=(200, 'iteration'))
    trainer.extend(CalculateBleu(model, test_data),
                   trigger=(10000, 'iteration'))
    print('start training')
    trainer.run()


if __name__ == '__main__':
    main()<|MERGE_RESOLUTION|>--- conflicted
+++ resolved
@@ -316,18 +316,13 @@
             [source_ids.get(w, 1) for w in words], 'i')
         ys = model.translate([x])[0]
         words = [target_words[y] for y in ys]
-<<<<<<< HEAD
-        print('result:' + ' '.join(words))
+        print('#  result : ' + ' '.join(words))
 
         words_list = model.translate_beam([x])[:3]
         for i, ys in enumerate(words_list, start=1):
             words = [target_words[y] for y in ys]
-            print('beam{} : '.format(i) + ' '.join(words))
-        print('expect: Astronomes Introduction Vidéo d\'introduction Qu\'est-ce que l\'astronomie?')
-=======
-        print('#  result : ' + ' '.join(words))
+            print('#   beam{} : '.format(i) + ' '.join(words))
         print('#  expect : ' + target)
->>>>>>> b04fff85
 
     @chainer.training.make_extension(trigger=(200, 'iteration'))
     def translate(trainer):

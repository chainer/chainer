--- conflicted
+++ resolved
@@ -362,14 +362,11 @@
                         help='number of units')
     parser.add_argument('--layer', '-l', type=int, default=3,
                         help='number of layers')
-<<<<<<< HEAD
     parser.add_argument('--dropout', '-d', type=float, default=0.2,
                         help='ratio of dropout')
-=======
     parser.add_argument('--use-dataset-api', default=False,
                         action='store_true',
                         help='use TextDataset API to reduce CPU memory usage')
->>>>>>> ac8f9712
     parser.add_argument('--min-source-sentence', type=int, default=1,
                         help='minimium length of source sentence')
     parser.add_argument('--max-source-sentence', type=int, default=50,

--- conflicted
+++ resolved
@@ -192,16 +192,11 @@
         with chainer.no_backprop_mode(), chainer.using_config('train', False):
             xs = [x[::-1] for x in xs]
             exs = sequence_embed(self.embed_x, xs)
-<<<<<<< HEAD
             h, c, enc_os = self.encoder(None, None, exs)
             if self.use_bidirectional:
                 h = h[::2]
                 c = c[::2]
-            ys = self.xp.full(batch, EOS, 'i')
-=======
-            h, c, _ = self.encoder(None, None, exs)
             ys = self.xp.full(batch, EOS, numpy.int32)
->>>>>>> b94cd47c
             result = []
             for i in range(max_length):
                 eys = self.embed_y(ys)
@@ -394,23 +389,24 @@
     target_words = {i: w for w, i in target_ids.items()}
     source_words = {i: w for w, i in source_ids.items()}
 
-<<<<<<< HEAD
+
+<< << << < HEAD
     model = Seq2seq(args.layer, len(source_ids), len(target_ids), args.unit,
                     args.dropout, args.use_attention, args.use_bidirectional)
-=======
-    # Setup model
+== == == =
+# Setup model
     model = Seq2seq(args.layer, len(source_ids), len(target_ids), args.unit)
->>>>>>> b94cd47c
+>>>>>> > master
     if args.gpu >= 0:
         chainer.backends.cuda.get_device(args.gpu).use()
         model.to_gpu(args.gpu)
 
-<<<<<<< HEAD
+<< << << < HEAD
     optimizer = chainer.optimizers.Adam(alpha=1e-4)
-=======
-    # Setup optimizer
+== == == =
+# Setup optimizer
     optimizer = chainer.optimizers.Adam()
->>>>>>> b94cd47c
+>>>>>> > master
     optimizer.setup(model)
 
     # Setup iterator

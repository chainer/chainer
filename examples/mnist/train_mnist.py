--- conflicted
+++ resolved
@@ -77,27 +77,41 @@
 
 def main():
     parser = argparse.ArgumentParser(description='Chainer example: MNIST')
+    parser.add_argument('--batchsize', '-b', type=int, default=100,
+                        help='learning minibatch size')
+    parser.add_argument('--epoch', '-e', default=20, type=int,
+                        help='number of epochs to learn')
     parser.add_argument('--gpu', '-g', default=-1, type=int,
                         help='GPU ID (negative value indicates CPU)')
     parser.add_argument('--net', '-n', choices=('simple', 'parallel'),
                         default='simple', help='Network type')
     parser.add_argument('--resume', '-r', default='',
                         help='Resume the training from given snapshot')
+    parser.add_argument('--unit', '-u', default=1000, type=int,
+                        help='number of units')
     args = parser.parse_args()
 
+    print('GPU: {}'.format(args.gpu))
+    print('# unit: {}'.format(args.unit))
+    print('# Minibatch-size: {}'.format(args.batchsize))
+    print('# epoch: {}'.format(args.epoch))
+    print('Network type: {}'.format(args.net))
+    print('')
+
     if args.net == 'simple':
-        model = L.Classifier(MnistMLP(784, 1000, 10))
+        model = L.Classifier(MnistMLP(784, args.unit, 10))
         if args.gpu >= 0:
             model.to_gpu(args.gpu)
     else:
         args.gpu = 0
-        model = L.Classifier(MnistMLPParallel(784, 1000, 10))
+        model = L.Classifier(MnistMLPParallel(784, args.unit, 10))
 
     trainer = chainer.create_standard_trainer(
         datasets.MnistTraining(), model, optimizers.Adam(),
-        batchsize=100, epoch=20, device=args.gpu)
+        batchsize=args.batchsize, epoch=args.epoch, device=args.gpu)
     trainer.extend(extensions.Evaluator(
-        datasets.MnistTest(), model, batchsize=100, device=args.gpu))
+        datasets.MnistTest(), model, batchsize=args.batchsize,
+        device=args.gpu))
     trainer.extend(extensions.ComputationalGraph(model))
 
     if args.resume:
@@ -106,123 +120,5 @@
     trainer.run()
 
 
-<<<<<<< HEAD
 if __name__ == '__main__':
-    main()
-=======
-import data
-import net
-
-parser = argparse.ArgumentParser(description='Chainer example: MNIST')
-parser.add_argument('--initmodel', '-m', default='',
-                    help='Initialize the model from given file')
-parser.add_argument('--resume', '-r', default='',
-                    help='Resume the optimization from snapshot')
-parser.add_argument('--net', '-n', choices=('simple', 'parallel'),
-                    default='simple', help='Network type')
-parser.add_argument('--gpu', '-g', default=-1, type=int,
-                    help='GPU ID (negative value indicates CPU)')
-parser.add_argument('--epoch', '-e', default=20, type=int,
-                    help='number of epochs to learn')
-parser.add_argument('--unit', '-u', default=1000, type=int,
-                    help='number of units')
-parser.add_argument('--batchsize', '-b', type=int, default=100,
-                    help='learning minibatch size')
-args = parser.parse_args()
-
-batchsize = args.batchsize
-n_epoch = args.epoch
-n_units = args.unit
-
-print('GPU: {}'.format(args.gpu))
-print('# unit: {}'.format(args.unit))
-print('# Minibatch-size: {}'.format(args.batchsize))
-print('# epoch: {}'.format(args.epoch))
-print('Network type: {}'.format(args.net))
-print('')
-
-# Prepare dataset
-print('load MNIST dataset')
-mnist = data.load_mnist_data()
-mnist['data'] = mnist['data'].astype(np.float32)
-mnist['data'] /= 255
-mnist['target'] = mnist['target'].astype(np.int32)
-
-N = 60000
-x_train, x_test = np.split(mnist['data'],   [N])
-y_train, y_test = np.split(mnist['target'], [N])
-N_test = y_test.size
-
-# Prepare multi-layer perceptron model, defined in net.py
-if args.net == 'simple':
-    model = L.Classifier(net.MnistMLP(784, n_units, 10))
-    if args.gpu >= 0:
-        cuda.get_device(args.gpu).use()
-        model.to_gpu()
-    xp = np if args.gpu < 0 else cuda.cupy
-elif args.net == 'parallel':
-    cuda.check_cuda_available()
-    model = L.Classifier(net.MnistMLPParallel(784, n_units, 10))
-    xp = cuda.cupy
-
-# Setup optimizer
-optimizer = optimizers.Adam()
-optimizer.setup(model)
-
-# Init/Resume
-if args.initmodel:
-    print('Load model from', args.initmodel)
-    serializers.load_npz(args.initmodel, model)
-if args.resume:
-    print('Load optimizer state from', args.resume)
-    serializers.load_npz(args.resume, optimizer)
-
-# Learning loop
-for epoch in six.moves.range(1, n_epoch + 1):
-    print('epoch', epoch)
-
-    # training
-    perm = np.random.permutation(N)
-    sum_accuracy = 0
-    sum_loss = 0
-    for i in six.moves.range(0, N, batchsize):
-        x = chainer.Variable(xp.asarray(x_train[perm[i:i + batchsize]]))
-        t = chainer.Variable(xp.asarray(y_train[perm[i:i + batchsize]]))
-
-        # Pass the loss function (Classifier defines it) and its arguments
-        optimizer.update(model, x, t)
-
-        if epoch == 1 and i == 0:
-            with open('graph.dot', 'w') as o:
-                g = computational_graph.build_computational_graph(
-                    (model.loss, ), remove_split=True)
-                o.write(g.dump())
-            print('graph generated')
-
-        sum_loss += float(model.loss.data) * len(t.data)
-        sum_accuracy += float(model.accuracy.data) * len(t.data)
-
-    print('train mean loss={}, accuracy={}'.format(
-        sum_loss / N, sum_accuracy / N))
-
-    # evaluation
-    sum_accuracy = 0
-    sum_loss = 0
-    for i in six.moves.range(0, N_test, batchsize):
-        x = chainer.Variable(xp.asarray(x_test[i:i + batchsize]),
-                             volatile='on')
-        t = chainer.Variable(xp.asarray(y_test[i:i + batchsize]),
-                             volatile='on')
-        loss = model(x, t)
-        sum_loss += float(loss.data) * len(t.data)
-        sum_accuracy += float(model.accuracy.data) * len(t.data)
-
-    print('test  mean loss={}, accuracy={}'.format(
-        sum_loss / N_test, sum_accuracy / N_test))
-
-# Save the model and the optimizer
-print('save the model')
-serializers.save_npz('mlp.model', model)
-print('save the optimizer')
-serializers.save_npz('mlp.state', optimizer)
->>>>>>> ccdb9687
+    main()
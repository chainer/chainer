#!/usr/bin/env python

import sys

from setuptools import setup

import chainer_setup_build

numpy_version = 'numpy>=1.8.0'

setup_requires = [
    'numpy>=1.9.0',
]
install_requires = [
    'filelock',
    'nose',
    numpy_version,
    'protobuf',
    'six>=1.9.0']


# Hack for Read the Docs
on_rtd = chainer_setup_build.check_readthedocs_environment()
if on_rtd:
    print('Add develop command for Read the Docs')
    sys.argv.insert(1, 'develop')
    setup_requires = ['Cython>=0.23'] + setup_requires

chainer_setup_build.parse_args()

setup(
    name='chainer',
    version='1.6.0',
    description='A flexible framework of neural networks',
    author='Seiya Tokui',
    author_email='tokui@preferred.jp',
    url='http://chainer.org/',
    packages=['chainer',
              'chainer.functions',
              'chainer.functions.activation',
              'chainer.functions.array',
              'chainer.functions.caffe',
              'chainer.functions.connection',
              'chainer.functions.evaluation',
              'chainer.functions.loss',
              'chainer.functions.math',
              'chainer.functions.noise',
              'chainer.functions.normalization',
              'chainer.functions.pooling',
              'chainer.links',
              'chainer.links.activation',
              'chainer.links.caffe',
              'chainer.links.connection',
              'chainer.links.loss',
              'chainer.links.model',
              'chainer.links.normalization',
              'chainer.optimizers',
              'chainer.serializers',
              'chainer.testing',
              'chainer.utils',
              'cupy',
              'cupy.binary',
              'cupy.core',
              'cupy.creation',
              'cupy.cuda',
              'cupy.indexing',
              'cupy.io',
              'cupy.linalg',
              'cupy.logic',
              'cupy.manipulation',
              'cupy.math',
              'cupy.padding',
              'cupy.random',
              'cupy.sorting',
              'cupy.statistics',
              'cupy.testing'],
    package_data={
        'cupy': ['core/carray.cuh'],
    },
    zip_safe=False,
    install_requires=install_requires,
<<<<<<< HEAD
    setup_requires=['Cython>=0.19',  # for h5py
                    numpy_version],
=======
    setup_requires=setup_requires,
>>>>>>> d9aa1acb
    tests_require=['mock',
                   'nose'],
    # To trick build into running build_ext
    ext_modules=[chainer_setup_build.dummy_extension],
    cmdclass={
        'build_ext': chainer_setup_build.chainer_build_ext,
    },
)<|MERGE_RESOLUTION|>--- conflicted
+++ resolved
@@ -9,7 +9,7 @@
 numpy_version = 'numpy>=1.8.0'
 
 setup_requires = [
-    'numpy>=1.9.0',
+    numpy_version,
 ]
 install_requires = [
     'filelock',
@@ -79,12 +79,7 @@
     },
     zip_safe=False,
     install_requires=install_requires,
-<<<<<<< HEAD
-    setup_requires=['Cython>=0.19',  # for h5py
-                    numpy_version],
-=======
     setup_requires=setup_requires,
->>>>>>> d9aa1acb
     tests_require=['mock',
                    'nose'],
     # To trick build into running build_ext

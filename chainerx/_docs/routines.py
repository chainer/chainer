import chainerx
from chainerx import _docs


def set_docs():
    _docs_creation()
    _docs_indexing()
    _docs_linalg()
    _docs_logic()
    _docs_manipulation()
    _docs_math()
    _docs_sorting()
    _docs_statistics()
    _docs_connection()
    _docs_normalization()
    _docs_pooling()


def _docs_creation():
    _docs.set_doc(
        chainerx.empty,
        """empty(shape, dtype, device=None)
Returns an array without initializing the elements.

Args:
    shape (tuple of ints): Shape of the array.
    dtype: Data type of the array.
    device (~chainerx.Device): Device on which the array is allocated.
        If omitted, :ref:`the default device <chainerx_device>` is chosen.

Returns:
    :class:`~chainerx.ndarray`: New array with elements not initialized.

.. seealso:: :func:`numpy.empty`
""")

    _docs.set_doc(
        chainerx.empty_like,
        """empty_like(a, device=None)
Returns a new array with same shape and dtype of a given array.

Args:
    a (~chainerx.ndarray): Prototype array.
    device (~chainerx.Device): Device on which the array is allocated.
        If omitted, :ref:`the default device <chainerx_device>` is chosen.

Returns:
    :class:`~chainerx.ndarray`: New array with same shape and dtype as ``a`` \
with elements not initialized.

Warning:
    If ``device`` argument is omitted, the new array is created on the default
    device, not the device of the prototype array.

.. seealso:: :func:`numpy.empty_like`
""")

    _docs.set_doc(
        chainerx.eye,
        """eye(N, M=None, k=0, dtype=float64, device=None)
Returns a 2-D array with ones on the diagonals and zeros elsewhere.

Args:
    N (int): Number of rows.
    M (int): Number of columns. M == N by default.
    k (int): Index of the diagonal. Zero indicates the main diagonal,
        a positive index an upper diagonal, and a negative index a lower
        diagonal.
    dtype: Data type.
    device (~chainerx.Device): Device on which the array is allocated.
        If omitted, :ref:`the default device <chainerx_device>` is chosen.

Returns:
    ~chainerx.ndarray: A 2-D array with given diagonals filled with ones and
    zeros elsewhere.

.. seealso:: :func:`numpy.eye`
""")

    _docs.set_doc(
        chainerx.tri,
        """tri(N, M=None, k=0, dtype=float32, device=None)
Returns a 2-D array with ones at and below the given diagonal
and zeros elsewhere.

Args:
    N (int): Number of rows.
    M (int): Number of columns. M == N by default.
    k (int): Index of the diagonal. Zero indicates the main diagonal,
        a positive index an upper diagonal, and a negative index a lower
        diagonal.
    dtype: Data type.
    device (~chainerx.Device): Device on which the array is allocated.
        If omitted, :ref:`the default device <chainerx_device>` is chosen.

Returns:
    ~chainerx.ndarray: A 2-D array with given diagonals filled ones at and
    below the given diagonal and zeros elsewhere.

.. seealso:: :func:`numpy.tri`
""")

    _docs.set_doc(
        chainerx.tril,
        """tril(m, k=0)
Lower triangle of an array.

Returns a copy of an array with elements above the k-th diagonal zeroed.

Args:
    m (~chainerx.ndarray): Input array.
    k (int): Index of the diagonal. Zero indicates the main diagonal,
        a positive index an upper diagonal, and a negative index a lower
        diagonal.

Returns:
    ~chainerx.ndarray: Lower triangle of ``m``.

.. seealso:: :func:`numpy.tril`
""")

    _docs.set_doc(
        chainerx.triu,
        """triu(m, k=0)
Upper triangle of an array.

Returns a copy of an array with elements below the k-th diagonal zeroed.

Args:
    m (~chainerx.ndarray): Input array.
    k (int): Index of the diagonal. Zero indicates the main diagonal,
        a positive index an upper diagonal, and a negative index a lower
        diagonal.

Returns:
    ~chainerx.ndarray: Upper triangle of ``m``.

.. seealso:: :func:`numpy.triu`
""")

    _docs.set_doc(
        chainerx.identity,
        """identity(n, dtype=None, device=None)
Returns a 2-D identity array.

It is equivalent to ``eye(n, n, dtype)``.

Args:
    n (int): Number of rows and columns.
    dtype: Data type.
    device (~chainerx.Device): Device on which the array is allocated.
        If omitted, :ref:`the default device <chainerx_device>` is chosen.

Returns:
    ~chainerx.ndarray: A 2-D identity array.

.. seealso:: :func:`numpy.identity`
""")

    _docs.set_doc(
        chainerx.ones,
        """ones(shape, dtype, device=None)
Returns a new array of given shape and dtype, filled with ones.

Args:
    shape (tuple of ints): Shape of the array.
    dtype: Data type.
    device (~chainerx.Device): Device on which the array is allocated.
        If omitted, :ref:`the default device <chainerx_device>` is chosen.

Returns:
    ~chainerx.ndarray: New array.

.. seealso:: :func:`numpy.ones`
""")

    _docs.set_doc(
        chainerx.ones_like,
        """ones_like(a, device=None)
Returns an array of ones with same shape and dtype as a given array.

Args:
    a (~chainerx.ndarray): Prototype array.
    device (~chainerx.Device): Device on which the array is allocated.
        If omitted, :ref:`the default device <chainerx_device>` is chosen.

Returns:
    ~chainerx.ndarray: New array.

Warning:
    If ``device`` argument is omitted, the new array is created on the default
    device, not the device of the prototype array.

.. seealso:: :func:`numpy.ones_like`
""")

    _docs.set_doc(
        chainerx.zeros,
        """zeros(shape, dtype, device=None)
Returns a new array of given shape and dtype, filled with zeros.

Args:
    shape (tuple of ints): Shape of the array.
    dtype: Data type.
    device (~chainerx.Device): Device on which the array is allocated.
        If omitted, :ref:`the default device <chainerx_device>` is chosen.

Returns:
    ~chainerx.ndarray: New array.

.. seealso:: :func:`numpy.zeros`
""")

    _docs.set_doc(
        chainerx.zeros_like,
        """zeros_like(a, device=None)
Returns an array of zeros with same shape and dtype as a given array.

Args:
    a (~chainerx.ndarray): Prototype array.
    device (~chainerx.Device): Device on which the array is allocated.
        If omitted, :ref:`the default device <chainerx_device>` is chosen.

Returns:
    ~chainerx.ndarray: New array.

Warning:
    If ``device`` argument is omitted, the new array is created on the default
    device, not the device of the prototype array.

.. seealso:: :func:`numpy.zeros_like`
""")

    _docs.set_doc(
        chainerx.full,
        """full(shape, fill_value, dtype, device=None)
Returns a new array of given shape and dtype, filled with a given value.

Args:
    shape (tuple of ints): Shape of the array.
    dtype: Data type.
    device (~chainerx.Device): Device on which the array is allocated.
        If omitted, :ref:`the default device <chainerx_device>` is chosen.

Returns:
    ~chainerx.ndarray: New array.

.. seealso:: :func:`numpy.full`
""")

    _docs.set_doc(
        chainerx.full_like,
        """full_like(a, fill_value, dtype=None, device=None)
Returns a full array with same shape and dtype as a given array.

Args:
    a (~chainerx.ndarray): Prototype array.
    dtype: Data type.
    device (~chainerx.Device): Device on which the array is allocated.
        If omitted, :ref:`the default device <chainerx_device>` is chosen.

Returns:
    ~chainerx.ndarray: New array.

Warning:
    If ``device`` argument is omitted, the new array is created on the default
    device, not the device of the prototype array.

.. seealso:: :func:`numpy.full_like`
""")

    _docs.set_doc(
        chainerx.array,
        """array(object, dtype=None, copy=True, device=None)
Creates an array.

Args:
    object: A :class:`~chainerx.ndarray` object or any other object that can be
        passed to :func:`numpy.array`.
    dtype: Data type. If omitted, it's inferred from the input.
    copy (bool): If ``True``, the object is always copied. Otherwise, a copy
        will only be made if it is needed to satisfy any of the other
        requirements (dtype, device, etc.).
    device (~chainerx.Device): Device on which the array is allocated.
        If omitted, :ref:`the default device <chainerx_device>` is chosen.

Returns:
    ~chainerx.ndarray: New array.

Warning:
    If ``device`` argument is omitted, the new array is created on the default
    device, not the device of the input array.

.. seealso:: :func:`numpy.array`
""")

    _docs.set_doc(
        chainerx.asarray,
        """asarray(a, dtype=None, device=None)
Converts an object to an array.

Args:
    a: The source object.
    dtype: Data type. If omitted, it's inferred from the input.
    device (~chainerx.Device): Device on which the array is allocated.
        If omitted, :ref:`the default device <chainerx_device>` is chosen.

Returns:
    ~chainerx.ndarray: Array interpretation of ``a``. If ``a`` is already an \
ndarray on the given device with matching dtype, no copy is performed.

Warning:
    If ``device`` argument is omitted, the new array is created on the default
    device, not the device of the input array.

.. seealso:: :func:`numpy.asarray`
""")

    _docs.set_doc(
        chainerx.ascontiguousarray,
        """ascontiguousarray(a, dtype=None, device=None)
Returns a C-contiguous array.

Args:
    a (~chainerx.ndarray): Source array.
    dtype: Data type.
    device (~chainerx.Device): Device on which the array is allocated.
        If omitted, :ref:`the default device <chainerx_device>` is chosen.

Returns:
    ~chainerx.ndarray: C-contiguous array. A copy will be made only if needed.

Warning:
    If ``device`` argument is omitted, the new array is created on the default
    device, not the device of the input array.

.. seealso:: :func:`numpy.ascontiguousarray`
""")

    _docs.set_doc(
        chainerx.copy,
        """copy(a)
Creates a copy of a given array.

Args:
    a (~chainerx.ndarray): Source array.

Returns:
    ~chainerx.ndarray: A copy array on the same device as ``a``.

Note:
    During backpropagation, this function propagates the gradient of the
    output array to the input array ``a``.

.. seealso:: :func:`numpy.copy`
""")

    _docs.set_doc(
        chainerx.frombuffer,
        """frombuffer(buffer, dtype=float, count=-1, offset=0, device=None)
Returns a 1-D array interpretation of a buffer.

The given ``buffer`` memory must be usable on the given device, otherwise,
an error is raised.

Note:
    The ``native`` backend requires a buffer of main memory, and
    the ``cuda`` backend requires a buffer of CUDA memory.
    No copy is performed.

Args:
    buffer: An object that exposes the buffer interface.
    dtype: Data type of the returned array.
    count (int): Number of items to read. -1 means all data in the buffer.
    offset (int): Start reading the buffer from this offset (in bytes).
    device (~chainerx.Device): Device of the returned array.
        If omitted, :ref:`the default device <chainerx_device>` is chosen.

Returns:
    ~chainerx.ndarray: 1-D array interpretation of ``buffer``.

.. seealso:: :func:`numpy.frombuffer`
""")

    _docs.set_doc(
        chainerx.arange,
        """arange([start=0, ]stop, [step=1, ]dtype=None, device=None)
Returns an array with  evenly spaced values within a given interval.

Values are generated within the half-open interval [``start``, ``stop``).
The first three arguments are mapped like the ``range`` built-in function,
i.e. ``start`` and ``step`` are optional.

Args:
    start: Start of the interval.
    stop: End of the interval.
    step: Step width between each pair of consecutive values.
    dtype: Data type specifier. It is inferred from other arguments by
        default.
    device (~chainerx.Device): Device on which the array is allocated.
        If omitted, :ref:`the default device <chainerx_device>` is chosen.

Returns:
    ~chainerx.ndarray: The 1-D array of range values.

.. seealso:: :func:`numpy.arange`
""")

    _docs.set_doc(
        chainerx.linspace,
        """linspace(start, stop, num=50, endpoint=True, dtype=None, device=None)
Returns an array with evenly spaced numbers over a specified interval.

Instead of specifying the step width like :func:`chainerx.arange()`,
this function requires the total number of elements specified.

Args:
    start: Start of the interval.
    stop: End of the interval.
    num: Number of elements.
    endpoint (bool): If ``True``, the stop value is included as the last
        element. Otherwise, the stop value is omitted.
    dtype: Data type specifier. It is inferred from the start and stop
        arguments by default.
    device (~chainerx.Device): Device on which the array is allocated.
        If omitted, :ref:`the default device <chainerx_device>` is chosen.

Returns:
    ~chainerx.ndarray: The 1-D array of ranged values.

.. seealso:: :func:`numpy.linspace`
""")  # NOQA

    _docs.set_doc(
        chainerx.diag,
        """diag(v, k=0, device=None)
Returns a diagonal or a diagonal array.

Args:
    v (~chainerx.ndarray): Array object.
    k (int): Index of diagonals. Zero indicates the main diagonal, a
        positive value an upper diagonal, and a negative value a lower
        diagonal.
    device (~chainerx.Device): Device on which the array is allocated.
        If omitted, :ref:`the default device <chainerx_device>` is chosen.

Returns:
    ~chainerx.ndarray: If ``v`` is a 1-D array, then it returns a 2-D
    array with the specified diagonal filled by ``v``. If ``v`` is a
    2-D array, then it returns the specified diagonal of ``v``. In latter
    case, if ``v`` is a :class:`chainerx.ndarray` object, then its view is
    returned.

Note:
    The argument ``v`` does not support array-like objects yet.

.. seealso:: :func:`numpy.diag`
""")

    _docs.set_doc(
        chainerx.diagflat,
        """diagflat(v, k=0, device=None)
Creates a diagonal array from the flattened input.

Args:
    v (~chainerx.ndarray): Array object.
    k (int): Index of diagonals. See :func:`chainerx.diag`.
    device (~chainerx.Device): Device on which the array is allocated.
        If omitted, :ref:`the default device <chainerx_device>` is chosen.

Returns:
    ~chainerx.ndarray: A 2-D diagonal array with the diagonal copied
    from ``v``.

Note:
    The argument ``v`` does not support array-like objects yet.

.. seealso:: :func:`numpy.diagflat`
""")


def _docs_indexing():
    _docs.set_doc(
        chainerx.take,
        """take(a, indices, axis)
Takes elements from an array along an axis.

Args:
    a (~chainerx.ndarray): Source array.
    indices (~chainerx.ndarray):
        The indices of the values to extract. When indices are out of bounds,
        they are wrapped around.
    axis (int): The axis over which to select values.

Returns:
    :func:`~chainerx.ndarray`: Output array.

Note:
    This function currently only supports indices of int64 array.

Note:
    This function currently does not support ``axis=None``

Note:
    During backpropagation, this function propagates the gradient of the
    output array to the input array ``a``.

.. seealso:: :func:`numpy.take`
""")

    _docs.set_doc(
        chainerx.where,
        """where(condition, x, y)
Return elements chosen from ``x`` or ``y`` depending on condition.

Args:
    condition (~chainerx.ndarray): Where True, yield ``x``, otherwise
    yield ``y``.
    x (~chainerx.ndarray): Values from which to choose.
    y (~chainerx.ndarray): Values from which to choose.

Returns:
    :func:`~chainerx.ndarray`: An array with elements
    from ``x`` where condition is True, and elements from ``y`` elsewhere.

Note:
    During backpropagation, this function propagates the gradient of the
    output array to the input array ``x`` and ``y``.

.. seealso:: :func:`numpy.where`
""")


def _docs_linalg():
    _docs.set_doc(
        chainerx.dot,
        """dot(a, b)
Returns a dot product of two arrays.

For arrays with more than one axis, it computes the dot product along the last
axis of ``a`` and the second-to-last axis of ``b``. This is just a matrix
product if the both arrays are 2-D. For 1-D arrays, it uses their unique axis
as an axis to take dot product over.

Args:
    a (~chainerx.ndarray): The left argument.
    b (~chainerx.ndarray): The right argument.

Returns:
    :class:`~chainerx.ndarray`: Output array.

Note:
    This function currently does not support N > 2 dimensional arrays.

Note:
    During backpropagation, this function propagates the gradient of the
    output array to input arrays ``a`` and ``b``.

.. seealso:: :func:`numpy.dot`
""")

    _docs.set_doc(
<<<<<<< HEAD
        chainerx.linalg.eigh,
        """eigh(a, UPLO='L')
Compute the eigenvalues and eigenvectors of a real symmetric matrix.

Args:
    a (~chainerx.ndarray): Real symmetric matrix whose eigenvalues
        and eigenvectors are to be computed.
    UPLO (str): Specifies whether the calculation is done with the lower
        triangular part of a ('L', default) or the upper triangular part ('U').

Returns:
    tuple of :class:`~chainerx.ndarray`:
        Returns a tuple ``(w, v)``. ``w`` contains eigenvalues and
        ``v`` contains eigenvectors. ``v[:, i]`` is an eigenvector
        corresponding to an eigenvalue ``w[i]``.

.. seealso:: :func:`numpy.linalg.eigh`
""")

    _docs.set_doc(
        chainerx.linalg.eigvalsh,
        """eigvalsh(a, UPLO='L')
Compute the eigenvalues and eigenvectors of a real symmetric matrix.

Main difference from eigh: the eigenvectors are not computed.

Args:
    a (~chainerx.ndarray): Real symmetric matrix whose eigenvalues
        and eigenvectors are to be computed.
    UPLO (str): Specifies whether the calculation is done with the lower
        triangular part of a (‘L’, default) or the upper triangular part (‘U’).
        (optional).

Returns:
    :class:`~chainerx.ndarray`: Returns eigenvalues as a vector.

.. seealso:: :func:`numpy.linalg.eigvalsh`
=======
        chainerx.linalg.solve,
        """solve(a, b)
Solves a linear matrix equation, or system of linear scalar equations.

It computes the exact solution of ``x`` in ``ax = b``,
where ``a`` is a square and full rank matrix,
``b`` can be a vector, or a rectangular matrix.
When ``b`` is matrix, its columns are treated as separate vectors
representing multiple right-hand sides.

Args:
    a (~chainerx.ndarray): Coefficient matrix.
    b (~chainerx.ndarray): "dependent variable" values.

Returns:
    :class:`~chainerx.ndarray`:
        Solution to the system ``ax = b``.
        Shape is identical to ``b``.

Note:
    The ``dtype`` must be ``float32`` or ``float64`` (``float16`` is not
    supported yet.)

.. seealso:: :func:`numpy.linalg.solve`
""")

    _docs.set_doc(
        chainerx.linalg.inv,
        """inv(a)
Computes the inverse of a matrix.

This function computes matrix ``a_inv`` from square matrix
``a`` such that ``dot(a, a_inv) = dot(a_inv, a) = eye(a.shape[0])``.

Args:
    a (~chainerx.ndarray): The matrix to be inverted.

Returns:
    :class:`~chainerx.ndarray`: The inverse of a matrix.

Note:
    The ``dtype`` must be ``float32`` or ``float64`` (``float16`` is not
    supported yet.)

.. seealso:: :func:`numpy.linalg.inv`
>>>>>>> d2aa2d5d
""")


def _docs_logic():
    _docs.set_doc(
        chainerx.all,
        """all(x)
Test whether all array elements along a given axis evaluate to True.

Args:
    x (~chainerx.ndarray): Input array.
    axis (None or int or tuple of ints):
        Axis or axes along which AND reduction is performed.
        The flattened array is used by default.
    keepdims (bool):
        If this is set to ``True``, the reduced axes are left in the result
        as dimensions with size one.

Returns:
    :class:`~chainerx.ndarray`: Output array of type bool.

Note:
    During backpropagation, this function does not propagate gradients.

.. seealso:: :data:`numpy.all`
""")

    _docs.set_doc(
        chainerx.any,
        """any(x)
Test whether any array element along a given axis evaluate to True.

Args:
    x (~chainerx.ndarray): Input array.
    axis (None or int or tuple of ints):
        Axis or axes along which OR reduction is performed.
        The flattened array is used by default.
    keepdims (bool):
        If this is set to ``True``, the reduced axes are left in the result
        as dimensions with size one.

Returns:
    :class:`~chainerx.ndarray`: Output array of type bool.

Note:
    During backpropagation, this function does not propagate gradients.

.. seealso:: :data:`numpy.any`
""")

    _docs.set_doc(
        chainerx.logical_not,
        """logical_not(x)
Returns an array of NOT x element-wise.

Args:
    x (~chainerx.ndarray): Input array.

Returns:
    :class:`~chainerx.ndarray`: Output array of type bool.

Note:
    During backpropagation, this function does not propagate gradients.

.. seealso:: :data:`numpy.logical_not`
""")

    _docs.set_doc(
        chainerx.logical_and,
        """logical_and(x1, x2)
Returns an array of x1 AND x2 element-wise.

Args:
    x1 (~chainerx.ndarray): Input array.
    x2 (~chainerx.ndarray): Input array.

Returns:
    :class:`~chainerx.ndarray`: Output array of type bool.

Note:
    During backpropagation, this function does not propagate gradients.

.. seealso:: :data:`numpy.logical_and`
    """)

    _docs.set_doc(
        chainerx.logical_or,
        """logical_or(x1, x2)
Returns an array of x1 OR x2 element-wise.

Args:
    x1 (~chainerx.ndarray): Input array.
    x2 (~chainerx.ndarray): Input array.

Returns:
    :class:`~chainerx.ndarray`: Output array of type bool.

Note:
    During backpropagation, this function does not propagate gradients.

.. seealso:: :data:`numpy.logical_or`
    """)

    _docs.set_doc(
        chainerx.logical_xor,
        """logical_xor(x1, x2)
Returns an array of x1 XOR x2 element-wise.

Args:
    x1 (~chainerx.ndarray): Input array.
    x2 (~chainerx.ndarray): Input array.

Returns:
    :class:`~chainerx.ndarray`: Output array of type bool.

Note:
    During backpropagation, this function does not propagate gradients.

.. seealso:: :data:`numpy.logical_xor`
    """)

    _docs.set_doc(
        chainerx.greater,
        """greater(x1, x2)
Returns an array of (x1 > x2) element-wise.

Args:
    x1 (~chainerx.ndarray): Input array.
    x2 (~chainerx.ndarray): Input array.

Returns:
    :class:`~chainerx.ndarray`: Output array of type bool.

Note:
    During backpropagation, this function does not propagate gradients.

.. seealso:: :data:`numpy.greater`
""")

    _docs.set_doc(
        chainerx.greater_equal,
        """greater_equal(x1, x2)
Returns an array of (x1 >= x2) element-wise.

Args:
    x1 (~chainerx.ndarray): Input array.
    x2 (~chainerx.ndarray): Input array.

Returns:
    :class:`~chainerx.ndarray`: Output array of type bool.

Note:
    During backpropagation, this function does not propagate gradients.

.. seealso:: :data:`numpy.greater_equal`
""")

    _docs.set_doc(
        chainerx.less,
        """less(x1, x2)
Returns an array of (x1 < x2) element-wise.

Args:
    x1 (~chainerx.ndarray): Input array.
    x2 (~chainerx.ndarray): Input array.

Returns:
    :class:`~chainerx.ndarray`: Output array of type bool.

Note:
    During backpropagation, this function does not propagate gradients.

.. seealso:: :data:`numpy.less`
""")

    _docs.set_doc(
        chainerx.less_equal,
        """less_equal(x1, x2)
Returns an array of (x1 <= x2) element-wise.

Args:
    x1 (~chainerx.ndarray): Input array.
    x2 (~chainerx.ndarray): Input array.

Returns:
    :class:`~chainerx.ndarray`: Output array of type bool.

Note:
    During backpropagation, this function does not propagate gradients.

.. seealso:: :data:`numpy.less_equal`
""")

    _docs.set_doc(
        chainerx.equal,
        """equal(x1, x2)
Returns an array of (x1 == x2) element-wise.

Args:
    x1 (~chainerx.ndarray): Input array.
    x2 (~chainerx.ndarray): Input array.

Returns:
    :class:`~chainerx.ndarray`: Output array of type bool.

Note:
    During backpropagation, this function does not propagate gradients.

.. seealso:: :data:`numpy.equal`
""")

    _docs.set_doc(
        chainerx.not_equal,
        """not_equal(x1, x2)
Returns an array of (x1 != x2) element-wise.

Args:
    x1 (~chainerx.ndarray): Input array.
    x2 (~chainerx.ndarray): Input array.

Returns:
    :class:`~chainerx.ndarray`: Output array of type bool.

Note:
    During backpropagation, this function does not propagate gradients.

.. seealso:: :data:`numpy.not_equal`
""")


def _docs_loss():
    _docs.set_doc(
        chainerx.absolute_error,
        """Element-wise absolute error function.

Computes the element-wise absolute error :math:`L` between two inputs
:math:`x_1` and :math:`x_2` defined as follows.

.. math::
    L = |x_1 - x_2|

Args:
    x1 (~chainerx.ndarray): Input variable.
    x2 (~chainerx.ndarray): Input variable.

Returns:
    :class:`~chainerx.ndarray`: A variable holding an array representing
    the absolute error of two inputs.

.. seealso:: :func:`chainer.functions.absolute_error`
""")

    _docs.set_doc(
        chainerx.squared_error,
        """Element-wise squared error function.

Computes the element-wise squared error :math:`L` between two inputs
:math:`x_1` and :math:`x_2` defined as follows.

.. math::
    L = (x_1 - x_2)^2

Can be used to compute mean squared error by just calling `mean()`
on the output array.

Args:
    x0 (~chainerx.ndarray): Input variable.
    x1 (~chainerx.ndarray): Input variable.

Returns:
    :class:`~chainerx.ndarray`: A variable holding an array representing
    the squared error of two inputs.

.. seealso:: :func:`chainer.functions.squared_error`
""")

    _docs.set_doc(
        chainerx.huber_loss,
        """Element-wise Huber loss.

The Huber loss is similar to the squared error but is less sensitive to
outliers in the data. It is defined as

.. math::

    L_{\\delta}(a) = \\left \\{ \\begin{array}{cc}
    \\frac{1}{2} a^2 & {\\rm if~|a| \\leq \\delta} \\\\
    \\delta (|a| - \\frac{1}{2} \\delta) & {\\rm otherwise,}
    \\end{array} \\right.

where :math:`a = x - t` is the difference between the input :math:`x`
and the target :math:`t`.

See: `Huber loss - Wikipedia <https://en.wikipedia.org/wiki/Huber_loss>`_.

Args:
    x (~chainerx.ndarray): Input variable.
    t (~chainerx.ndarray): Target variable for regression.
    delta (float): Constant variable for Huber loss function as used in
        definition.

Returns:
    :class:`~chainerx.ndarray`:
        A variable object holding an array representing the Huber loss
        :math:`L_{\\delta}` of the two inputs.

.. seealso:: :func:`chainer.functions.huber_loss`
""")

    _docs.set_doc(
        chainerx.gaussian_kl_divergence,
        """Element-wise KL-divergence of Gaussian variables from the standard one.

Given two variable ``mean`` representing :math:`\\mu` and ``ln_var``
representing :math:`\\log(\\sigma^2)`, this function calculates
the element-wise KL-divergence between the given multi-dimensional
Gaussian :math:`N(\\mu, S)` and the standard Gaussian :math:`N(0, I)`

.. math::

   D_{\\mathbf{KL}}(N(\\mu, S) \\| N(0, I)),

where :math:`S` is a diagonal matrix such that :math:`S_{ii} = \\sigma_i^2`
and :math:`I` is an identity matrix.

Args:
    mean (~chainerx.ndarray):
        A variable representing mean of given
        gaussian distribution, :math:`\\mu`.
    ln_var (~chainerx.ndarray):
        A variable representing logarithm of
        variance of given gaussian distribution, :math:`\\log(\\sigma^2)`.

Returns:
    :class:`~chainerx.ndarray`:
        A variable representing KL-divergence between
        given gaussian distribution and the standard gaussian.

.. seealso:: :func:`chainer.functions.gaussian_kl_divergence`
""")


def _docs_manipulation():
    _docs.set_doc(
        chainerx.reshape,
        """reshape(a, newshape)
Returns a reshaped array.

Args:
    a (~chainerx.ndarray): Array to be reshaped.
    newshape (int or tuple of ints): The new shape of the array to return.
        If it is an integer, then it is treated as a tuple of length one.
        It should be compatible with ``a.size``. One of the elements can be
        -1, which is automatically replaced with the appropriate value to
        make the shape compatible with ``a.size``.

Returns:
    :class:`~chainerx.ndarray`: A reshaped view of ``a`` if possible,
    otherwise a copy.

Note:
    During backpropagation, this function propagates the gradient of the
    output array to the input array ``a``.

.. seealso:: :func:`numpy.reshape`
""")

    _docs.set_doc(
        chainerx.transpose,
        """transpose(a, axes=None)
Permutes the dimensions of an array.

Args:
    a (~chainerx.ndarray): Array to permute the dimensions.
    axes (tuple of ints): Permutation of the dimensions. This function reverses
        the shape by default.

Returns:
    ~chainerx.ndarray: A view of ``a`` with the dimensions permuted.

Note:
    During backpropagation, this function propagates the gradient of the
    output array to the input array ``a``.

.. seealso:: :func:`numpy.transpose`
""")

    _docs.set_doc(
        chainerx.broadcast_to,
        """broadcast_to(array, shape)
Broadcasts an array to a given shape.

Args:
    array (~chainerx.ndarray): Array to broadcast.
    shape (tuple of ints): The shape of the desired array.

Returns:
    ~chainerx.ndarray: Broadcasted view.

Note:
    During backpropagation, this function propagates the gradient of the
    output array to the input array ``array``.

.. seealso:: :func:`numpy.broadcast_to`
""")

    _docs.set_doc(
        chainerx.squeeze,
        """squeeze(a, axis=None)
Removes size-one axes from the shape of an array.

Args:
    a (~chainerx.ndarray): Array to be reshaped.
    axis (int or tuple of ints): Axes to be removed. This function removes all
        size-one axes by default. If one of the specified axes is not of size
        one, an exception is raised.

Returns:
    ~chainerx.ndarray: An array without (specified) size-one axes.

Note:
    During backpropagation, this function propagates the gradient of the
    output array to the input array ``a``.

.. seealso:: :func:`numpy.squeeze`
""")

    _docs.set_doc(
        chainerx.concatenate,
        """concatenate(arrays, axis=0)
Joins arrays along an axis.

Args:
    arrays (sequence of :class:`~chainerx.ndarray`\\ s): Arrays to be joined.
        All of these should have the same dimensionalities except the specified
        axis.
    axis (int): The axis to join arrays along.


Returns:
    ~chainerx.ndarray: Joined array.

Note:
    During backpropagation, this function propagates the gradient of the
    output array to the input arrays in ``arrays``.

.. seealso:: :func:`numpy.concatenate`
""")

    _docs.set_doc(
        chainerx.stack,
        """stack(arrays, axis=0)
Stacks arrays along a new axis.

Args:
    arrays (sequence of :class:`~chainerx.ndarray`\\ s): Arrays to be stacked.
    axis (int): Axis along which the arrays are stacked.

Returns:
    ~chainerx.ndarray: Stacked array.

Note:
    During backpropagation, this function propagates the gradient of the
    output array to the input arrays in ``arrays``.

.. seealso:: :func:`numpy.stack`
""")

    _docs.set_doc(
        chainerx.hstack,
        """hstack(arrays)
Stack arrays in sequence horizontally (column wise).

Args:
    arrays (sequence of :class:`~chainerx.ndarray`\\ s): Arrays to be stacked.

Returns:
    ~chainerx.ndarray: Stacked array.

Note:
    During backpropagation, this function propagates the gradient of the
    output array to the input arrays in ``arrays``.

.. seealso:: :func:`numpy.hstack`
""")

    _docs.set_doc(
        chainerx.vstack,
        """vstack(arrays)
Stack arrays in sequence vertically (row wise).

Args:
    arrays (sequence of :class:`~chainerx.ndarray`\\ s): Arrays to be stacked.

Returns:
    ~chainerx.ndarray: Stacked array.

Note:
    During backpropagation, this function propagates the gradient of the
    output array to the input arrays in ``arrays``.

.. seealso:: :func:`numpy.vstack`
""")

    _docs.set_doc(
        chainerx.dstack,
        """dstack(arrays)
Stack arrays in sequence depth wise (along third axis).

Args:
    arrays (sequence of :class:`~chainerx.ndarray`\\ s): Arrays to be stacked.

Returns:
    ~chainerx.ndarray: Stacked array.

Note:
    During backpropagation, this function propagates the gradient of the
    output array to the input arrays in ``arrays``.

.. seealso:: :func:`numpy.dstack`
""")

    _docs.set_doc(
        chainerx.atleast_2d,
        """atleast_2d(a)
View inputs as arrays with at least two dimensions.

Args:
    a (~chainerx.ndarray): Array.

Returns:
    ~chainerx.ndarray: An array with a.ndim >= 2.
    Copies are avoided where possible, and views with
    two or more dimensions are returned.

Note:
    * Arrays that already have two or more dimensions are preserved.
    * During backpropagation, this function propagates the gradient of the
      output array to the input arrays in ``a``.

.. seealso:: :func:`numpy.atleast_2d`
""")

    _docs.set_doc(
        chainerx.atleast_3d,
        """atleast_3d(a)
View inputs as arrays with at least three dimensions.

Args:
    a (~chainerx.ndarray): Array.

Returns:
    ~chainerx.ndarray: An array with a.ndim >= 3.
    Copies are avoided where possible, and views with
    three or more dimensions are returned.

Note:
    * Arrays that already have three or more dimensions are preserved.
    * During backpropagation, this function propagates the gradient of the
      output array to the input arrays in ``a``.

.. seealso:: :func:`numpy.atleast_3d`
""")

    _docs.set_doc(
        chainerx.split,
        """split(ary, indices_or_sections, axis=0)
Splits an array into multiple sub arrays along a given axis.

Args:
    ary (~chainerx.ndarray): Array to split.
    indices_or_sections (int or sequence of ints): A value indicating how to
        divide the axis. If it is an integer, then is treated as the number of
        sections, and the axis is evenly divided. Otherwise, the integers
        indicate indices to split at. Note that a sequence on the device
        memory is not allowed.
    axis (int): Axis along which the array is split.

Returns:
    list of :class:`~chainerx.ndarray`\\ s: A list of sub arrays. Each array \
is a partial view of the input array.

Note:
    During backpropagation, this function propagates the gradients of the
    output arrays to the input array ``ary``.

.. seealso:: :func:`numpy.split`
""")

    _docs.set_doc(
        chainerx.dsplit,
        """dsplit(ary, indices_or_sections)
Split array into multiple sub-arrays along the 3rd axis (depth).

Args:
    ary (~chainerx.ndarray): Array to split.
    indices_or_sections (int or sequence of ints): A value indicating how to
        divide the axis. If it is an integer, then is treated as the number of
        sections, and the axis is evenly divided. Otherwise, the integers
        indicate indices to split at. Note that a sequence on the device
        memory is not allowed.

Returns:
    list of :class:`~chainerx.ndarray`\\ s: A list of sub arrays. Each array \
is a partial view of the input array.

Note:
    During backpropagation, this function propagates the gradients of the
    output arrays to the input array ``ary``.

.. seealso:: :func:`numpy.dsplit`
""")

    _docs.set_doc(
        chainerx.swapaxes,
        """swapaxes(a, axis1, axis2)
Interchange two axes of an array.

Args:
    a (~chainerx.ndarray): Array to swapaxes.
    axis1 (int): First Axis
    axis2 (int): Second Axis

Returns:
    ~chainerx.ndarray: Swaped array.

Note:
    * Output array is a view of the input array.
    * During backpropagation, this function propagates the gradients of the
      output arrays to the input array ``a``.


.. seealso:: :func:`numpy.swapaxes`
""")

    _docs.set_doc(
        chainerx.expand_dims,
        """expand_dims(a, axis)
Expand the shape of an array.

Args:
    a (~chainerx.ndarray): Input Array.
    axis (int): Position in the expanded axes where the new axis is placed.

Returns:
    ~chainerx.ndarray: Output array.

Note:
    * Output array may or may not be a view of the input array.
    * During backpropagation, this function propagates the gradients of the
      output arrays to the input array ``a``.


.. seealso:: :func:`numpy.expand_dims`
""")

    _docs.set_doc(
        chainerx.flip,
        """flip(m, axis)
Reverse the order of elements in an array along the given axis.

Args:
    m (~chainerx.ndarray): Input Array.
    axis (int or tuple of ints): Axis or axes along which to flip over.
    The default, axis=None, will flip over all of the axes of the input array.
    If axis is negative it counts from the last to the first axis.
    If axis is a tuple of ints, flipping is performed on all of the
    axes specified in the tuple.

Returns:
    ~chainerx.ndarray: A view of m with the entries of axis reversed.
    Since a view is returned, this operation is done in constant time.

Note:
    * Output array is a view of the input array.
    * During backpropagation, this function propagates the gradients of the
      output arrays to the input array ``m``.


.. seealso:: :func:`numpy.flip`
""")

    _docs.set_doc(
        chainerx.fliplr,
        """fliplr(m)
Flip array in the left/right direction.

Args:
    m (~chainerx.ndarray): Input Array.

Returns:
    ~chainerx.ndarray: A view of m with the columns reversed.
    Since a view is returned, this operation is done in constant time.

Note:
    * Output array is a view of the input array.
    * During backpropagation, this function propagates the gradients of the
      output arrays to the input array ``m``.


.. seealso:: :func:`numpy.fliplr`
""")

    _docs.set_doc(
        chainerx.flipud,
        """flipud(m)
Flip array in the up/down direction.

Args:
    m (~chainerx.ndarray): Input Array.

Returns:
    ~chainerx.ndarray: A view of m with the rows reversed.
    Since a view is returned, this operation is done in constant time.

Note:
    * Output array is a view of the input array.
    * During backpropagation, this function propagates the gradients of the
      output arrays to the input array ``m``.


.. seealso:: :func:`numpy.flipud`
""")

    _docs.set_doc(
        chainerx.moveaxis,
        """moveaxis(a, source, destination)
Move axes of an array to new positions.

Other axes remain in their original order.

Args:
    a (~chainerx.ndarray): Input Array.
    source (int or tuple of ints): Original positions of the axes to move.
    These must be unique.
    destintation (int or tuple of ints): Destination positions for each of
    the original axes. These must also be unique.

Returns:
    ~chainerx.ndarray: Array with moved axes. This array is a view of the
    input array.

Note:
    * During backpropagation, this function propagates the gradients of the
      output arrays to the input array ``a``.


.. seealso:: :func:`numpy.moveaxis`
""")


def _docs_math():
    _docs.set_doc(
        chainerx.negative,
        """negative(x)
Numerical negative, element-wise.

Args:
    x (~chainerx.ndarray): Input array.

Returns:
    :class:`~chainerx.ndarray`: Returned array: :math:`y = -x`.

Note:
    During backpropagation, this function propagates the gradient of the
    output array to the input array ``x``.

.. seealso:: :data:`numpy.negative`
""")

    _docs.set_doc(
        chainerx.add,
        """add(x1, x2)
Add arguments, element-wise.

Args:
    x1 (~chainerx.ndarray or scalar): Input array.
    x2 (~chainerx.ndarray or scalar): Input array.

Returns:
    :class:`~chainerx.ndarray`: Returned array: :math:`y = x_1 + x_2`.

Note:
    During backpropagation, this function propagates the gradient of the
    output array to the input arrays ``x1`` and ``x2``.

.. seealso:: :data:`numpy.add`
""")

    _docs.set_doc(
        chainerx.subtract,
        """subtract(x1, x2)
Subtract arguments, element-wise.

Args:
    x1 (~chainerx.ndarray or scalar): Input array.
    x2 (~chainerx.ndarray or scalar): Input array.

Returns:
    :class:`~chainerx.ndarray`: Returned array: :math:`y = x_1 - x_2`.

Note:
    During backpropagation, this function propagates the gradient of the
    output array to the input arrays ``x1`` and ``x2``.

.. seealso:: :data:`numpy.subtract`
""")

    _docs.set_doc(
        chainerx.multiply,
        """multiply(x1, x2)
Multiply arguments, element-wise.

Args:
    x1 (~chainerx.ndarray or scalar): Input array.
    x2 (~chainerx.ndarray or scalar): Input array.

Returns:
    :class:`~chainerx.ndarray`: Returned array: :math:`y = x_1 \\times x_2`.

Note:
    During backpropagation, this function propagates the gradient of the
    output array to the input arrays ``x1`` and ``x2``.

.. seealso:: :data:`numpy.multiply`
""")

    _docs.set_doc(
        chainerx.divide,
        """divide(x1, x2)
Divide arguments, element-wise.

Args:
    x1 (~chainerx.ndarray or scalar): Input array.
    x2 (~chainerx.ndarray or scalar): Input array.

Returns:
    :class:`~chainerx.ndarray`: Returned array: :math:`y = \\frac{x_1}{x_2}`.

Note:
    During backpropagation, this function propagates the gradient of the
    output array to the input arrays ``x1`` and ``x2``.

.. seealso:: :data:`numpy.divide`
""")

    _docs.set_doc(
        chainerx.sum,
        """sum(a, axis=None, keepdims=False)
Sum of array elements over a given axis.

Args:
    a (~chainerx.ndarray): Input array.
    axis (None or int or tuple of ints):
        Axis or axes along which a sum is performed.
        The flattened array is used by default.
    keepdims (bool):
        If this is set to ``True``, the reduced axes are left in the result
        as dimensions with size one.

Returns:
    :class:`~chainerx.ndarray`: The sum of input elements over a given axis.

Note:
    During backpropagation, this function propagates the gradient of the
    output array to the input array ``a``.

.. seealso:: :func:`numpy.sum`
""")

    _docs.set_doc(
        chainerx.maximum,
        """maximum(x1, x2)
Maximum arguments, element-wise.

Args:
    x1 (~chainerx.ndarray or scalar): Input array.
    x2 (~chainerx.ndarray or scalar): Input array.

Returns:
    :class:`~chainerx.ndarray`:
        Returned array: :math:`y = max(\\{x_1, x_2\\})`.

Note:
    During backpropagation, this function propagates the gradient of the
    output array to the input arrays ``x1`` and ``x2``.

Note:
    maximum of :class:`~chainerx.ndarray` and :class:`~chainerx.ndarray` is
    not supported yet.

.. seealso:: :data:`numpy.maximum`
""")

    _docs.set_doc(
        chainerx.exp,
        """exp(x)
Numerical exponential, element-wise.

Args:
    x (~chainerx.ndarray): Input array.

Returns:
    :class:`~chainerx.ndarray`: Returned array: :math:`y = \\exp x`.

Note:
    During backpropagation, this function propagates the gradient of the
    output array to the input array ``x``.

.. seealso:: :data:`numpy.exp`
""")

    _docs.set_doc(
        chainerx.log,
        """log(x)
Natural logarithm, element-wise.

Args:
    x (~chainerx.ndarray): Input array.

Returns:
    :class:`~chainerx.ndarray`: Returned array: :math:`y = \\ln x`.

Note:
    During backpropagation, this function propagates the gradient of the
    output array to the input array ``x``.

.. seealso:: :data:`numpy.log`
""")

    _docs.set_doc(
        chainerx.log10,
        """log10(x)
Base 10 logarithm, element-wise.

Args:
    x (~chainerx.ndarray): Input array.

Returns:
    :class:`~chainerx.ndarray`: Returned array: :math:`y = \\log_{10} x`.

Note:
    During backpropagation, this function propagates the gradient of the
    output array to the input array ``x``.

.. seealso:: :data:`numpy.log10`
""")

    _docs.set_doc(
        chainerx.log2,
        """log2(x)
Base 2 logarithm, element-wise.

Args:
    x (~chainerx.ndarray): Input array.

Returns:
    :class:`~chainerx.ndarray`: Returned array: :math:`y = \\log_{2} x`.

Note:
    During backpropagation, this function propagates the gradient of the
    output array to the input array ``x``.

.. seealso:: :data:`numpy.log2`
""")

    _docs.set_doc(
        chainerx.log1p,
        """log1p(x)
Natural logarithm of one plus the input, element-wise.

Args:
    x (~chainerx.ndarray): Input array.

Returns:
    :class:`~chainerx.ndarray`: Returned array: :math:`y = \\log(1 + x)`.

Note:
    During backpropagation, this function propagates the gradient of the
    output array to the input array ``x``.

.. seealso:: :data:`numpy.log1p`
""")

    _docs.set_doc(
        chainerx.logsumexp,
        """logsumexp(x, axis=None, keepdims=False)
The log of the sum of exponentials of input array.

Args:
    x (~chainerx.ndarray): Input array.
    axis (None or int or tuple of ints):
        Axis or axes along which a sum is performed.
        The flattened array is used by default.
    keepdims (bool):
        If this is set to ``True``, the reduced axes are left in the result
        as dimensions with size one.

Returns:
    :class:`~chainerx.ndarray`: The log of the sum of exponentials of
    input elements over a given axis.

Note:
    During backpropagation, this function propagates the gradient of the
    output array to the input array ``x``.
""")

    _docs.set_doc(
        chainerx.log_softmax,
        """log_softmax(x, axis=None)
The log of the softmax of input array.

Args:
    x (~chainerx.ndarray): Input array.
    axis (None or int or tuple of ints):
        Axis or axes along which a sum is performed.
        The flattened array is used by default.

Returns:
    :class:`~chainerx.ndarray`: The log of the softmax of input elements
    over a given axis.

Note:
    During backpropagation, this function propagates the gradient of the
    output array to the input array ``x``.
""")

    _docs.set_doc(
        chainerx.square,
        """square(x)
Returns the element-wise square of the input.

Args:
    x (~chainerx.ndarray or scalar): Input data

Returns:
    ~chainerx.ndarray: Returned array: :math:`y = x * x`.
    A scalar is returned if ``x`` is a scalar.

Note:
    During backpropagation, this function propagates the gradient
    of the output array to the input array ``x``.

.. seealso:: :data:`numpy.square`
""")

    _docs.set_doc(
        chainerx.sqrt,
        """sqrt(x)
Non-negative square-root, element-wise

Args:
    x (~chainerx.ndarray): Input array.

Returns:
    :class:`~chainerx.ndarray`: Returned array: :math:`y = \\sqrt x`.

Note:
    During backpropagation, this function propagates the gradient of the
    output array to the input array ``x``.

.. seealso:: :data:`numpy.sqrt`
""")

    _docs.set_doc(
        chainerx.sinh,
        """sinh(x)
Hyperbolic Sine, element-wise

Args:
    x (~chainerx.ndarray): Input array.

Returns:
    :class:`~chainerx.ndarray`: Returned array: :math:`y = \\sinh x`.

Note:
    During backpropagation, this function propagates the gradient of the
    output array to the input array ``x``.

.. seealso:: :data:`numpy.sinh`
""")

    _docs.set_doc(
        chainerx.cosh,
        """cosh(x)
Hyperbolic Cosine, element-wise

Args:
    x (~chainerx.ndarray): Input array.

Returns:
    :class:`~chainerx.ndarray`: Returned array: :math:`y = \\cosh x`.

Note:
    During backpropagation, this function propagates the gradient of the
    output array to the input array ``x``.

.. seealso:: :data:`numpy.cosh`
""")

    _docs.set_doc(
        chainerx.tanh,
        """tanh(x)
Element-wise hyperbolic tangent function.

Args:
    x (~chainerx.ndarray): Input array.

Returns:
    :class:`~chainerx.ndarray`: Returned array: :math:`y = \\tanh x`.

Note:
    During backpropagation, this function propagates the gradient of the
    output array to the input array ``x``.

.. seealso:: :data:`numpy.tanh`
""")

    _docs.set_doc(
        chainerx.sigmoid,
        """sigmoid(x)
Element-wise sigmoid logistic function.

Args:
    x (~chainerx.ndarray): Input array.

Returns:
    :class:`~chainerx.ndarray`: Returned array:
    :math:`f(x) = (1 + \\exp(-x))^{-1}`.

Note:
    During backpropagation, this function propagates the gradient of the
    output array to the input array ``x``.

.. seealso:: :func:`chainer.functions.sigmoid`
""")

    _docs.set_doc(
        chainerx.sin,
        """sin(x)
Sine, element-wise

Args:
    x (~chainerx.ndarray): Input array.

Returns:
    :class:`~chainerx.ndarray`: Returned array: :math:`y = \\sin x`.

Note:
    During backpropagation, this function propagates the gradient of the
    output array to the input array ``x``.

.. seealso:: :data:`numpy.sin`
""")

    _docs.set_doc(
        chainerx.cos,
        """cos(x)
Cosine, element-wise

Args:
    x (~chainerx.ndarray): Input array.

Returns:
    :class:`~chainerx.ndarray`: Returned array: :math:`y = \\cos x`.

Note:
    During backpropagation, this function propagates the gradient of the
    output array to the input array ``x``.

.. seealso:: :data:`numpy.cos`
""")

    _docs.set_doc(
        chainerx.ceil,
        """ceil(x)
Return the ceiling of the input, element-wise..

Args:
    x (~chainerx.ndarray): Input array.

Returns:
    :class:`~chainerx.ndarray`: The ceiling of each element in array.

.. seealso:: :data:`numpy.ceil`
""")

    _docs.set_doc(
        chainerx.tan,
        """tan(x)
Tangent, element-wise

Args:
    x (~chainerx.ndarray): Input array.

Returns:
    :class:`~chainerx.ndarray`: Returned array: :math:`y = \\tan x`.

Note:
    During backpropagation, this function propagates the gradient of the
    output array to the input array ``x``.

.. seealso:: :data:`numpy.tan`
""")

    _docs.set_doc(
        chainerx.relu,
        """Rectified Linear Unit function.
Args:
    x (~chainerx.ndarray): Input array.
Returns:
    :class:`~chainerx.ndarray`: Returned array: :math:`y = \\max (0, x)`.
Note:
    During backpropagation, this function propagates the gradient of the
    output array to the input array ``x``.
""")

    _docs.set_doc(
        chainerx.arcsin,
        """arcsin(x)
Inverse sine, element-wise

Args:
    x (~chainerx.ndarray): Input array.

Returns:
    :class:`~chainerx.ndarray`: Returned array: :math:`y = \\arcsin x`.

Note:
    During backpropagation, this function propagates the gradient of the
    output array to the input array ``x``.

.. seealso:: :data:`numpy.arcsin`
""")

    _docs.set_doc(
        chainerx.arccos,
        """arccos(x)
Trigonometric inverse cosine, element-wise

Args:
    x (~chainerx.ndarray): Input array.

Returns:
    :class:`~chainerx.ndarray`: Returned array: :math:`y = \\arccos x`.

Note:
    During backpropagation, this function propagates the gradient of the
    output array to the input array ``x``.

.. seealso:: :data:`numpy.arccos`
""")

    _docs.set_doc(
        chainerx.arctan,
        """arctan(x)
Trigonometric inverse tangent, element-wise

Args:
    x (~chainerx.ndarray): Input array.

Returns:
    :class:`~chainerx.ndarray`: Returned array: :math:`y = \\arctan x`.

Note:
    During backpropagation, this function propagates the gradient of the
    output array to the input array ``x``.

.. seealso:: :data:`numpy.arctan`
""")

    _docs.set_doc(
        chainerx.arctan2,
        """arctan2(x1, x2)
Element-wise arc tangent of :math:`\\frac{x_1}{x_2}` choosing the quadrant
correctly.

Args:
    x1 (~chainerx.ndarray): Input array.
    x2 (~chainerx.ndarray): Input array.

Returns:
    :class:`~chainerx.ndarray`: Returns an array where each element
    represents :math:`\\theta` in the range :math:`[-\\pi, \\pi]`, such
    that :math:`x_1 = r \\sin(\\theta)` and :math:`x_2 = r \\cos(\\theta)`
    for some :math:`r > 0`.

Note:
    During backpropagation, this function propagates the gradient of the
    output array to the input array ``x1`` and/or ``x2``.

.. seealso:: :data:`numpy.arctan2`
""")

    _docs.set_doc(
        chainerx.arcsinh,
        """arcsinh(x)
Inverse hyperbolic sine, element-wise

Args:
    x (~chainerx.ndarray): Input array.

Returns:
    :class:`~chainerx.ndarray`: Returned array: :math:`y = \\arcsinh x`.

Note:
    During backpropagation, this function propagates the gradient of the
    output array to the input array ``x``.

.. seealso:: :data:`numpy.arcsinh`
""")

    _docs.set_doc(
        chainerx.arccosh,
        """arccosh(x)
Inverse hypberbolic inverse cosine, element-wise

Args:
    x (~chainerx.ndarray): Input array.

Returns:
    :class:`~chainerx.ndarray`: Returned array: :math:`y = \\arccosh x`.

Note:
    During backpropagation, this function propagates the gradient of the
    output array to the input array ``x``.

.. seealso:: :data:`numpy.arccosh`
""")

    _docs.set_doc(
        chainerx.fabs,
        """fabs(x)
Compute the absolute values element-wise.
Args:
    x (~chainerx.ndarray): Input array.
Returns:
    :class:`~chainerx.ndarray`: The absolute values of x, the returned values
    are always floats.
.. seealso:: :data:`numpy.fabs`
""")

    _docs.set_doc(
        chainerx.sign,
        """sign(x)
Returns an element-wise indication of the sign of a number.
The sign function returns :math:`-1 if x < 0, 0 if x==0, 1 if x > 0`.
``nan`` is returned for ``nan`` inputs.
Args:
    x (~chainerx.ndarray): Input array.
Returns:
    :class:`~chainerx.ndarray`: The sign of x.
.. seealso:: :data:`numpy.sign`
""")

    _docs.set_doc(
        chainerx.floor,
        """floor(x)
Return the floor of the input, element-wise.
Args:
    x (~chainerx.ndarray): Input array.
Returns:
    :class:`~chainerx.ndarray`: The floor of each element in array.
.. seealso:: :data:`numpy.floor`
""")

    _docs.set_doc(
        chainerx.isnan,
        """isnan(x)
Test element-wise for NaN and return result as a boolean array.

Args:
    x (~chainerx.ndarray): Input array.

Returns:
    :class:`~chainerx.ndarray`: True where ``x`` is NaN, false otherwise

Note:
    During backpropagation, this function does not propagate gradients.

.. seealso:: :data:`numpy.isnan`
""")

    _docs.set_doc(
        chainerx.isfinite,
        """isfinite(x)
Test element-wise for finiteness (not infinity or not Not a Number).

Args:
    x (~chainerx.ndarray): Input array.

Returns:
    :class:`~chainerx.ndarray`: True where x is not positive infinity,
    negative infinity, or NaN; false otherwise.

Note:
    During backpropagation, this function does not propagate gradients.

.. seealso:: :data:`numpy.isfinite`
""")

    _docs.set_doc(
        chainerx.isinf,
        """isinf(x)
Test element-wise for positive or negative infinity.

Args:
    x (~chainerx.ndarray): Input array.

Returns:
    :class:`~chainerx.ndarray`: True where ``x`` is positive or negative
    infinity, false otherwise.

Note:
    During backpropagation, this function does not propagate gradients.

.. seealso:: :data:`numpy.isinf`
""")

    _docs.set_doc(
        chainerx.bitwise_and,
        """bitwise_and(x1, x2)
Compute the bit-wise AND of two arrays element-wise.

Args:
    x1 (~chainerx.ndarray or scalar): Input array of integers.
    x2 (~chainerx.ndarray or scalar): Input array of integers.

Returns:
    :class:`~chainerx.ndarray`: Returned array: :math:`y = x_1 \\& x_2`

Note:
    During backpropagation, this function does not propagate gradients.

.. seealso:: :data:`numpy.bitwise_and`
""")

    _docs.set_doc(
        chainerx.bitwise_or,
        """bitwise_or(x1, x2)
Compute the bit-wise OR of two arrays element-wise.

Args:
    x1 (~chainerx.ndarray or scalar): Input array of integers.
    x2 (~chainerx.ndarray or scalar): Input array of integers.

Returns:
    :class:`~chainerx.ndarray`: Returned array: :math:`y = x_1 | x_2`

Note:
    During backpropagation, this function does not propagate gradients.

.. seealso:: :data:`numpy.bitwise_or`
""")

    _docs.set_doc(
        chainerx.bitwise_xor,
        """bitwise_xor(x1, x2)
Compute the bit-wise XOR of two arrays element-wise.

Args:
    x1 (~chainerx.ndarray or scalar): Input array of integers.
    x2 (~chainerx.ndarray or scalar): Input array of integers.

Returns:
    :class:`~chainerx.ndarray`: Returned array: :math:`y = x_1 \\oplus x_2`

Note:
    During backpropagation, this function does not propagate gradients.

.. seealso:: :data:`numpy.bitwise_xor`
""")

    _docs.set_doc(
        chainerx.left_shift,
        """left_shift(x1, x2)
Shift the bits of an integer to the left.

Args:
    x1 (~chainerx.ndarray or scalar): Input array of integers.
    x2 (~chainerx.ndarray or scalar): Input array of integers.

Returns:
    :class:`~chainerx.ndarray`: Return `x1` with bits shifted `x2` times to the left.

Note:
    During backpropagation, this function does not propagate gradients.

.. seealso:: :data:`numpy.left_shift`
""")  # NOQA

    _docs.set_doc(
        chainerx.right_shift,
        """right_shift(x1, x2)
Shift the bits of an integer to the right.

Args:
    x1 (~chainerx.ndarray or scalar): Input array of integers.
    x2 (~chainerx.ndarray or scalar): Input array of integers.

Returns:
    :class:`~chainerx.ndarray`: Return `x1` with bits shifted `x2` times to the right.

Note:
    During backpropagation, this function does not propagate gradients.

.. seealso:: :data:`numpy.right_shift`
""")  # NOQA


def _docs_sorting():
    _docs.set_doc(
        chainerx.argmax,
        """argmax(a, axis=None)
Returns the indices of the maximum along an axis.

Args:
    a (~chainerx.ndarray): Array to take the indices of the maximum of.
    axis (None or int): Along which axis to compute the maximum. The flattened
        array is used by default.

Returns:
    :class:`~chainerx.ndarray`: The indices of the maximum of ``a``, along the
    axis if specified.

.. seealso:: :func:`numpy.argmax`
""")

    _docs.set_doc(
        chainerx.argmin,
        """argmin(a, axis=None)
Returns the indices of the minimum along an axis.

Args:
    a (~chainerx.ndarray): Array to take the indices of the minimum of.
    axis (None or int): Along which axis to compute the minimum. The flattened
        array is used by default.

Returns:
    :class:`~chainerx.ndarray`: The indices of the minimum of ``a``, along the
    axis if specified.

.. seealso:: :func:`numpy.argmin`
""")


def _docs_statistics():
    _docs.set_doc(
        chainerx.amax,
        """amax(a, axis=None, keepdims=False)
Returns the maximum of an array or the maximum along an axis.

Note:
    When at least one element is NaN, the corresponding max value will be NaN.

Args:
    a (~chainerx.ndarray): Array to take the maximum.
    axis (None or int or tuple of ints): Along which axis to take the maximum.
        The flattened array is used by default.
        If this is a tuple of ints, the maximum is selected over multiple
        axes, instead of a single axis or all the axes.
    keepdims (bool): If ``True``, the axis is remained as an axis of size one.

Returns:
    :class:`~chainerx.ndarray`: The maximum of ``a``, along the axis if
    specified.

Note:
    During backpropagation, this function propagates the gradient of the
    output array to the input array ``a``.

.. seealso:: :func:`numpy.amax`
""")

    _docs.set_doc(
        chainerx.amin,
        """amin(a, axis=None, keepdims=False)
Returns the minimum of an array or the minimum along an axis.

Note:
    When at least one element is NaN, the corresponding min value will be NaN.

Args:
    a (~chainerx.ndarray): Array to take the minimum.
    axis (None or int or tuple of ints): Along which axis to take the minimum.
        The flattened array is used by default.
        If this is a tuple of ints, the minimum is selected over multiple
        axes, instead of a single axis or all the axes.
    keepdims (bool): If ``True``, the axis is remained as an axis of size one.

Returns:
    :class:`~chainerx.ndarray`: The minimum of ``a``, along the axis if
    specified.

Note:
    During backpropagation, this function propagates the gradient of the
    output array to the input array ``a``.

.. seealso:: :func:`numpy.amin`
""")

    _docs.set_doc(
        chainerx.mean,
        """mean(a, axis=None, keepdims=False)
Compute the arithmetic mean along the specified axis.

Returns the average of the array elements. The average is taken over the
flattened array by default, otherwise over the specified axis.

Args:
    a (~chainerx.ndarray): Array to take the mean of.
    axis (None or int or tuple of ints): Along which axis or axes to compute
    the mean. The flattened array is used by default.
    keepdims (bool): If this is set to True, the axes which are reduced are
    left in the result as dimensions with size one. With this option,
    the result will broadcast correctly against the input array.

Returns:
    :class:`~chainerx.ndarray`: The mean of ``a``, along the axis or axes if
    specified.

.. seealso:: :func:`numpy.mean`
""")

    _docs.set_doc(
        chainerx.var,
        """var(a, axis=None, keepdims=False)
Compute the arithmetic var along the specified axis.

Returns the var of the array elements. The var is taken over the flattened
array by default, otherwise over the specified axis.

Args:
    a (~chainerx.ndarray): Array to take the var of.
    axis (None or int or tuple of ints): Along which axis or axes to compute
    the var. The flattened array is used by default.
    keepdims (bool): If this is set to True, the axes which are reduced are
    left in the result as dimensions with size one. With this option,
    the result will broadcast correctly against the input array.

Returns:
    :class:`~chainerx.ndarray`: The var of ``a``, along the axis or axes if
    specified.

.. seealso:: :func:`numpy.var`
""")


def _docs_connection():
    _docs.set_doc(
        chainerx.conv,
        """conv(x, w, b=None, stride=1, pad=0, cover_all=False)
N-dimensional convolution.

This is an implementation of N-dimensional convolution which is generalized
two-dimensional convolution in ConvNets. It takes three arrays: the
input ``x``, the filter weight ``w`` and the bias vector ``b``.

Notation: here is a notation for dimensionalities.

- :math:`N` is the number of spatial dimensions.
- :math:`n` is the batch size.
- :math:`c_I` and :math:`c_O` are the number of the input and output
  channels, respectively.
- :math:`d_1, d_2, ..., d_N` are the size of each axis of the input's
  spatial dimensions, respectively.
- :math:`k_1, k_2, ..., k_N` are the size of each axis of the filters,
  respectively.
- :math:`l_1, l_2, ..., l_N` are the size of each axis of the output's
  spatial dimensions, respectively.
- :math:`p_1, p_2, ..., p_N` are the size of each axis of the spatial
  padding size, respectively.

Then the ``conv`` function computes correlations between filters
and patches of size :math:`(k_1, k_2, ..., k_N)` in ``x``.
Note that correlation here is equivalent to the inner product between
expanded tensors.
Patches are extracted at positions shifted by multiples of ``stride`` from
the first position ``(-p_1, -p_2, ..., -p_N)`` for each spatial axis.

Let :math:`(s_1, s_2, ..., s_N)` be the stride of filter application.
Then, the output size :math:`(l_1, l_2, ..., l_N)` is determined by the
following equations:

.. math::

   l_n = (d_n + 2p_n - k_n) / s_n + 1 \\ \\ (n = 1, ..., N)

If ``cover_all`` option is ``True``, the filter will cover the all
spatial locations. So, if the last stride of filter does not cover the
end of spatial locations, an additional stride will be applied to the end
part of spatial locations. In this case, the output size is determined by
the following equations:

.. math::

   l_n = (d_n + 2p_n - k_n + s_n - 1) / s_n + 1 \\ \\ (n = 1, ..., N)

Args:
    x (:class:`~chainerx.ndarray`):
        Input array of shape :math:`(n, c_I, d_1, d_2, ..., d_N)`.
    w (:class:`~chainerx.ndarray`):
        Weight array of shape :math:`(c_O, c_I, k_1, k_2, ..., k_N)`.
    b (None or :class:`~chainerx.ndarray`):
        One-dimensional bias array with length :math:`c_O` (optional).
    stride (:class:`int` or :class:`tuple` of :class:`int` s):
        Stride of filter applications :math:`(s_1, s_2, ..., s_N)`.
        ``stride=s`` is equivalent to ``(s, s, ..., s)``.
    pad (:class:`int` or :class:`tuple` of :class:`int` s):
        Spatial padding width for input arrays
        :math:`(p_1, p_2, ..., p_N)`. ``pad=p`` is equivalent to
        ``(p, p, ..., p)``.
    cover_all (bool): If ``True``, all spatial locations are convoluted
        into some output pixels. It may make the output size larger.
        `cover_all` needs to be ``False`` if you want to use ``cuda`` backend.

Returns:
    ~chainerx.ndarray:
        Output array of shape :math:`(n, c_O, l_1, l_2, ..., l_N)`.

Note:

    In ``cuda`` backend, this function uses cuDNN implementation for its
    forward and backward computation.

Note:

    In ``cuda`` backend, this function has following limitations yet:

    - The ``cover_all=True`` option is not supported yet.
    - The ``dtype`` must be ``float32`` or ``float64`` (``float16`` is not
      supported yet.)

Note:

    During backpropagation, this function propagates the gradient of the
    output array to input arrays ``x``, ``w``, and ``b``.

.. seealso:: :func:`chainer.functions.convolution_nd`

.. admonition:: Example

    >>> n = 10
    >>> c_i, c_o = 3, 1
    >>> d1, d2, d3 = 30, 40, 50
    >>> k1, k2, k3 = 10, 10, 10
    >>> p1, p2, p3 = 5, 5, 5
    >>> x = chainerx.random.uniform(0, 1, (n, c_i, d1, d2, d3)).\
astype(np.float32)
    >>> x.shape
    (10, 3, 30, 40, 50)
    >>> w = chainerx.random.uniform(0, 1, (c_o, c_i, k1, k2, k3)).\
astype(np.float32)
    >>> w.shape
    (1, 3, 10, 10, 10)
    >>> b = chainerx.random.uniform(0, 1, (c_o)).astype(np.float32)
    >>> b.shape
    (1,)
    >>> s1, s2, s3 = 2, 4, 6
    >>> y = chainerx.conv(x, w, b, stride=(s1, s2, s3),\
 pad=(p1, p2, p3))
    >>> y.shape
    (10, 1, 16, 11, 9)
    >>> l1 = int((d1 + 2 * p1 - k1) / s1 + 1)
    >>> l2 = int((d2 + 2 * p2 - k2) / s2 + 1)
    >>> l3 = int((d3 + 2 * p3 - k3) / s3 + 1)
    >>> y.shape == (n, c_o, l1, l2, l3)
    True
    >>> y = chainerx.conv(x, w, b, stride=(s1, s2, s3),\
 pad=(p1, p2, p3), cover_all=True)
    >>> y.shape == (n, c_o, l1, l2, l3 + 1)
    True
""")

    _docs.set_doc(
        chainerx.conv_transpose,
        """conv_transpose(x, w, b=None, stride=1, pad=0, outsize=None)
N-dimensional transposed convolution.

This is an implementation of N-dimensional transposed convolution, which is
previously known as **deconvolution** in Chainer.

.. _Deconvolutional Networks: \
://www.matthewzeiler.com/pubs/cvpr2010/cvpr2010.pdf

It takes three arrays: the input ``x``, the filter weight ``w``, and the
bias vector ``b``.

Notation: here is a notation for dimensionalities.

- :math:`N` is the number of spatial dimensions.
- :math:`n` is the batch size.
- :math:`c_I` and :math:`c_O` are the number of the input and output
  channels, respectively.
- :math:`d_1, d_2, ..., d_N` are the size of each axis of the input's
  spatial dimensions, respectively.
- :math:`k_1, k_2, ..., k_N` are the size of each axis of the filters,
  respectively.
- :math:`p_1, p_2, ..., p_N` are the size of each axis of the spatial
  padding size, respectively.
- :math:`s_1, s_2, ..., s_N` are the stride of each axis of filter
  application, respectively.

If ``outsize`` option is ``None``, the output size
:math:`(l_1, l_2, ..., l_N)` is determined by the following equations with
the items in the above list:

.. math::

   l_n = s_n (d_n - 1)  + k_n - 2 p_n \\ \\ (n = 1, ..., N)

If ``outsize`` option is given, the output size is determined by
``outsize``. In this case, the ``outsize`` :math:`(l_1, l_2, ..., l_N)`
must satisfy the following equations:

.. math::

   d_n = \\lfloor (l_n + 2p_n - k_n) / s_n \\rfloor + 1 \\ \\ \
   (n = 1, ..., N)

Args:
    x (:class:`~chainerx.ndarray`):
        Input array of shape :math:`(n, c_I, d_1, d_2, ..., d_N)`.
    w (:class:`~chainerx.ndarray`):
        Weight array of shape :math:`(c_I, c_O, k_1, k_2, ..., k_N)`.
    b (None or :class:`~chainerx.ndarray`):
        One-dimensional bias array with length :math:`c_O` (optional).
    stride (:class:`int` or :class:`tuple` of :class:`int` s):
        Stride of filter applications :math:`(s_1, s_2, ..., s_N)`.
        ``stride=s`` is equivalent to ``(s, s, ..., s)``.
    pad (:class:`int` or :class:`tuple` of :class:`int` s):
        Spatial padding width for input arrays
        :math:`(p_1, p_2, ..., p_N)`. ``pad=p`` is equivalent to
        ``(p, p, ..., p)``.
    outsize (None or :class:`tuple` of :class:`int` s):
        Expected output size of deconvolutional operation. It should be a
        tuple of ints :math:`(l_1, l_2, ..., l_N)`. Default value is
        ``None`` and the outsize is estimated by input size, stride and
        pad.

Returns:
    ~chainerx.ndarray:
        Output array of shape :math:`(n, c_O, l_1, l_2, ..., l_N)`.

Note:

    During backpropagation, this function propagates the gradient of the
    output array to input arrays ``x``, ``w``, and ``b``.

.. seealso:: :func:`chainer.functions.deconvolution_nd`

.. admonition:: Example

    **Example1**: the case when ``outsize`` is not given.

    >>> n = 10
    >>> c_i, c_o = 3, 1
    >>> d1, d2, d3 = 5, 10, 15
    >>> k1, k2, k3 = 10, 10, 10
    >>> p1, p2, p3 = 5, 5, 5
    >>> x = chainerx.random.uniform(0, 1, (n, c_i, d1, d2, d3)).\
astype(np.float32)
    >>> x.shape
    (10, 3, 5, 10, 15)
    >>> w = chainerx.random.uniform(0, 1, (c_i, c_o, k1, k2, k3)).\
astype(np.float32)
    >>> w.shape
    (3, 1, 10, 10, 10)
    >>> b = chainerx.random.uniform(0, 1, (c_o)).astype(np.float32)
    >>> b.shape
    (1,)
    >>> s1, s2, s3 = 2, 4, 6
    >>> y = chainerx.conv_transpose(x, w, b, stride=(s1, s2, s3), \
pad=(p1, p2, p3))
    >>> y.shape
    (10, 1, 8, 36, 84)
    >>> l1 = s1 * (d1 - 1) + k1 - 2 * p1
    >>> l2 = s2 * (d2 - 1) + k2 - 2 * p2
    >>> l3 = s3 * (d3 - 1) + k3 - 2 * p3
    >>> y.shape == (n, c_o, l1, l2, l3)
    True

    **Example2**: the case when ``outsize`` is given.

    >>> n = 10
    >>> c_i, c_o = 3, 1
    >>> d1, d2, d3 = 5, 10, 15
    >>> k1, k2, k3 = 10, 10, 10
    >>> p1, p2, p3 = 5, 5, 5
    >>> x = chainerx.array(np.random.uniform(0, 1, (n, c_i, d1, d2, d3)).\
astype(np.float32))
    >>> x.shape
    (10, 3, 5, 10, 15)
    >>> w = chainerx.array(np.random.uniform(0, 1, (c_i, c_o, k1, k2, k3)).\
astype(np.float32))
    >>> w.shape
    (3, 1, 10, 10, 10)
    >>> b = chainerx.array(np.random.uniform(0, 1, (c_o)).astype(np.float32))
    >>> b.shape
    (1,)
    >>> s1, s2, s3 = 2, 4, 6
    >>> l1, l2, l3 = 9, 38, 87
    >>> d1 == int((l1 + 2 * p1 - k1) / s1) + 1
    True
    >>> d2 == int((l2 + 2 * p2 - k2) / s2) + 1
    True
    >>> d3 == int((l3 + 2 * p3 - k3) / s3) + 1
    True
    >>> y = chainerx.conv_transpose(x, w, b, stride=(s1, s2, s3), \
pad=(p1, p2, p3), outsize=(l1, l2, l3))
    >>> y.shape
    (10, 1, 9, 38, 87)
    >>> y.shape == (n, c_o, l1, l2, l3)
    True
""")

    _docs.set_doc(
        chainerx.linear,
        """linear(x, W, b=None, n_batch_axis=1)
Linear function, or affine transformation.

It accepts two or three arguments: an input minibatch ``x``, a weight
matrix ``W``, and optionally a bias vector ``b``. It computes

.. math:: Y = xW^\\top + b.

Args:
    x (~chainerx.ndarray):
        Input array, which is a :math:`(s_1, s_2, ..., s_n)`-shaped array.
    W (~chainerx.ndarray):
        Weight variable of shape :math:`(M, N)`,
        where :math:`(N = s_{\\rm n\\_batch\\_axes} * ... * s_n)`.
    b (~chainerx.ndarray):
        Bias variable (optional) of shape :math:`(M,)`.
    n_batch_axes (int):
        The number of batch axes. The default is 1. The input variable is
        reshaped into (:math:`{\\rm n\\_batch\\_axes} + 1`)-dimensional
        tensor. This should be greater than 0.

Returns:
    :class:`~chainerx.ndarray`:
        Output array with shape of
        :math:`(s_1, ..., s_{\\rm n\\_batch\\_axes}, M)`.

Note:
    During backpropagation, this function propagates the gradient of the
    output array to input arrays ``x``, ``W`` and ``b``.
""")


def _docs_normalization():
    _docs.set_doc(
        chainerx.batch_norm,
        """batch_norm(x, gamma, beta, running_mean, running_var, eps=2e-5, \
decay=0.9, axis=None)
Batch normalization function.

It takes the input array ``x`` and two parameter arrays ``gamma`` and
``beta``. The parameter arrays must both have the same size.

Args:
    x (~chainerx.ndarray): Input array.
    gamma (~chainerx.ndarray): Scaling parameter of normalized data.
    beta (~chainerx.ndarray): Shifting parameter of scaled normalized data.
    running_mean (~chainerx.ndarray):
        Running average of the mean. This is a running average of
        the mean over several mini-batches using the decay parameter.
        The function takes a previous running average, and updates
        the array in-place by the new running average.
    running_var (~chainerx.ndarray):
        Running average of the variance. This is a running average of
        the variance over several mini-batches using the decay parameter.
        The function takes a previous running average, and updates
        the array in-place by the new running average.
    eps (float): Epsilon value for numerical stability.
    decay (float): Decay rate of moving average. It is used during training.
    axis (int, tuple of int or None):
        Axis over which normalization is performed. When axis is ``None``,
        the first axis is treated as the batch axis and will be reduced
        during normalization.

Note:
    During backpropagation, this function propagates the gradient of the
    output array to the input arrays ``x``, ``gamma`` and ``beta``.

See: `Batch Normalization: Accelerating Deep Network Training by Reducing\
      Internal Covariate Shift <https://arxiv.org/abs/1502.03167>`_
""")

    _docs.set_doc(
        chainerx.fixed_batch_norm,
        """fixed_batch_norm(x, gamma, beta, mean, var, eps=2e-5, axis=None)
Batch normalization function with fixed statistics.

This is a variant of :func:`~chainerx.batch_norm`, where the mean
and array statistics are given by the caller as fixed variables.

Args:
    x (~chainerx.ndarray): Input array.
    gamma (~chainerx.ndarray): Scaling parameter of normalized data.
    beta (~chainerx.ndarray): Shifting parameter of scaled normalized data.
    mean (~chainerx.ndarray): Shifting parameter of input.
    var (~chainerx.ndarray): Square of scaling parameter of input.
    eps (float): Epsilon value for numerical stability.
    axis (int, tuple of int or None):
        Axis over which normalization is performed. When axis is ``None``,
        the first axis is treated as the batch axis and will be reduced
        during normalization.

Note:
    During backpropagation, this function does not propagate gradients.
""")


def _docs_pooling():
    _docs.set_doc(
        chainerx.max_pool,
        """max_pool(x, ksize, stride=None, pad=0, cover_all=False)
Spatial max pooling function.

This acts similarly to :func:`~chainerx.conv`, but it computes the maximum
of input spatial patch for each channel without any parameter instead of
computing the inner products.

Args:
    x (~chainerx.ndarray): Input array.
    ksize (int or tuple of ints): Size of pooling window. ``ksize=k`` and
        ``ksize=(k, k, ..., k)`` are equivalent.
    stride (int or tuple of ints or None): Stride of pooling applications.
        ``stride=s`` and ``stride=(s, s, ..., s)`` are equivalent. If
        ``None`` is specified, then it uses same stride as the pooling
        window size.
    pad (int or tuple of ints): Spatial padding width for the input array.
        ``pad=p`` and ``pad=(p, p, ..., p)`` are equivalent.
    cover_all (bool): If ``True``, all spatial locations are pooled into
        some output pixels. It may make the output size larger.

Returns:
    :class:`~chainerx.ndarray`:  Output array.

Note:
    During backpropagation, this function propagates the gradient of the
    output array to the input array ``x``. This function is only
    differentiable up to the second order.

.. note::
   In ``cuda`` backend, only 2 and 3 dim arrays are supported as ``x``
   because cuDNN pooling supports 2 and 3 spatial dimensions.
""")

    _docs.set_doc(
        chainerx.average_pool,
        """average_pool(x, ksize, stride=None, pad=0, pad_mode='ignore')
Spatial average pooling function.

This acts similarly to :func:`~chainerx.conv`, but it computes the average
of input spatial patch for each channel without any parameter instead of
computing the inner products.

Args:
    x (~chainerx.ndarray): Input array.
    ksize (int or tuple of ints): Size of pooling window. ``ksize=k`` and
        ``ksize=(k, k, ..., k)`` are equivalent.
    stride (int or tuple of ints or None): Stride of pooling applications.
        ``stride=s`` and ``stride=(s, s, ..., s)`` are equivalent. If
        ``None`` is specified, then it uses same stride as the pooling
        window size.
    pad (int or tuple of ints): Spatial padding width for the input array.
        ``pad=p`` and ``pad=(p, p, ..., p)`` are equivalent.
    pad_mode ({'zero', 'ignore'}): Specifies how padded region is treated.

        * 'zero' -- the values in the padded region are treated as 0
        * 'ignore' -- padded region is ignored (default)

Returns:
    :class:`~chainerx.ndarray`:  Output array.

Note:
    During backpropagation, this function propagates the gradient of the
    output array to the input array ``x``.

.. note::
   In ``cuda`` backend, only 2 and 3 dim arrays are supported as ``x``
   because cuDNN pooling supports 2 and 3 spatial dimensions.
""")<|MERGE_RESOLUTION|>--- conflicted
+++ resolved
@@ -560,7 +560,54 @@
 """)
 
     _docs.set_doc(
-<<<<<<< HEAD
+        chainerx.linalg.solve,
+        """solve(a, b)
+Solves a linear matrix equation, or system of linear scalar equations.
+
+It computes the exact solution of ``x`` in ``ax = b``,
+where ``a`` is a square and full rank matrix,
+``b`` can be a vector, or a rectangular matrix.
+When ``b`` is matrix, its columns are treated as separate vectors
+representing multiple right-hand sides.
+
+Args:
+    a (~chainerx.ndarray): Coefficient matrix.
+    b (~chainerx.ndarray): "dependent variable" values.
+
+Returns:
+    :class:`~chainerx.ndarray`:
+        Solution to the system ``ax = b``.
+        Shape is identical to ``b``.
+
+Note:
+    The ``dtype`` must be ``float32`` or ``float64`` (``float16`` is not
+    supported yet.)
+
+.. seealso:: :func:`numpy.linalg.solve`
+""")
+
+    _docs.set_doc(
+        chainerx.linalg.inv,
+        """inv(a)
+Computes the inverse of a matrix.
+
+This function computes matrix ``a_inv`` from square matrix
+``a`` such that ``dot(a, a_inv) = dot(a_inv, a) = eye(a.shape[0])``.
+
+Args:
+    a (~chainerx.ndarray): The matrix to be inverted.
+
+Returns:
+    :class:`~chainerx.ndarray`: The inverse of a matrix.
+
+Note:
+    The ``dtype`` must be ``float32`` or ``float64`` (``float16`` is not
+    supported yet.)
+
+.. seealso:: :func:`numpy.linalg.inv`
+""")
+
+    _docs.set_doc(
         chainerx.linalg.eigh,
         """eigh(a, UPLO='L')
 Compute the eigenvalues and eigenvectors of a real symmetric matrix.
@@ -598,53 +645,6 @@
     :class:`~chainerx.ndarray`: Returns eigenvalues as a vector.
 
 .. seealso:: :func:`numpy.linalg.eigvalsh`
-=======
-        chainerx.linalg.solve,
-        """solve(a, b)
-Solves a linear matrix equation, or system of linear scalar equations.
-
-It computes the exact solution of ``x`` in ``ax = b``,
-where ``a`` is a square and full rank matrix,
-``b`` can be a vector, or a rectangular matrix.
-When ``b`` is matrix, its columns are treated as separate vectors
-representing multiple right-hand sides.
-
-Args:
-    a (~chainerx.ndarray): Coefficient matrix.
-    b (~chainerx.ndarray): "dependent variable" values.
-
-Returns:
-    :class:`~chainerx.ndarray`:
-        Solution to the system ``ax = b``.
-        Shape is identical to ``b``.
-
-Note:
-    The ``dtype`` must be ``float32`` or ``float64`` (``float16`` is not
-    supported yet.)
-
-.. seealso:: :func:`numpy.linalg.solve`
-""")
-
-    _docs.set_doc(
-        chainerx.linalg.inv,
-        """inv(a)
-Computes the inverse of a matrix.
-
-This function computes matrix ``a_inv`` from square matrix
-``a`` such that ``dot(a, a_inv) = dot(a_inv, a) = eye(a.shape[0])``.
-
-Args:
-    a (~chainerx.ndarray): The matrix to be inverted.
-
-Returns:
-    :class:`~chainerx.ndarray`: The inverse of a matrix.
-
-Note:
-    The ``dtype`` must be ``float32`` or ``float64`` (``float16`` is not
-    supported yet.)
-
-.. seealso:: :func:`numpy.linalg.inv`
->>>>>>> d2aa2d5d
 """)
 
 

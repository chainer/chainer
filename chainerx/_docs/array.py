--- conflicted
+++ resolved
@@ -272,19 +272,19 @@
 """)
 
     _docs.set_doc(
-<<<<<<< HEAD
+        ndarray.min,
+        """min(axis=None, keepdims=False)
+Returns the minimum along a given axis.
+
+See :func:`chainerx.amin` for the full documentation.
+""")
+
+    _docs.set_doc(
         ndarray.prod,
         """mean(axis=None, keepdims=False)
 Return the product of array elements over a given axis or axes.
 
 See :func:`chainerx.prod` for the full documentation.
-=======
-        ndarray.min,
-        """min(axis=None, keepdims=False)
-Returns the minimum along a given axis.
-
-See :func:`chainerx.amin` for the full documentation.
->>>>>>> 86a02f7b
 """)
 
     # TODO(beam2d): Write about backprop_id argument.

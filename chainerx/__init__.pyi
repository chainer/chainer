import typing as tp

import numpy

from chainer import function_node


# TODO(okapies): Split this into independent .py and .pyi files
# mypy can't handle wildcard imports properly, so I aggregate
# the signatures under chainerx module to this place.
# See https://github.com/python/mypy/issues/5908 for the details


# chainerx_cc/chainerx/python/backend.cc
class Backend:
    @property
    def context(self) -> Context: ...

    @property
    def name(self) -> str: ...

    def get_device(self, arg0: int) -> Device: ...

    def get_device_count(self) -> int: ...


# chainerx_cc/chainerx/python/backprop_mode.cc
class NoBackpropMode:
    def __enter__(self) -> None: ...

    def __exit__(self, *args) -> None: ...


class ForceBackpropMode:
    def __enter__(self) -> None: ...

    def __exit__(self, *args) -> None: ...


@tp.overload
def no_backprop_mode(arg0: BackpropId) -> NoBackpropMode: ...


@tp.overload
def no_backprop_mode(arg0: tp.List[BackpropId]) -> NoBackpropMode: ...


@tp.overload
def no_backprop_mode(context: tp.Optional[Context]=None) -> NoBackpropMode: ...


@tp.overload
def force_backprop_mode(arg0: BackpropId) -> ForceBackpropMode: ...


@tp.overload
def force_backprop_mode(arg0: tp.List[BackpropId]) -> ForceBackpropMode: ...


@tp.overload
def force_backprop_mode(context: Context=None) -> ForceBackpropMode: ...


@tp.overload
def is_backprop_required(arg0: BackpropId) -> bool: ...


@tp.overload
def is_backprop_required(context: tp.Optional[Context]=None) -> bool: ...


# chainerx_cc/chainerx/python/backward.cc
def backward(
        arg0: tp.Union[ndarray, tp.List[ndarray]],
        backprop_id: tp.Optional[BackpropId]=None,
        enable_double_backprop: bool=...) -> None: ...


# python/check_backward.cc
def check_backward(
        func: tp.Callable[[ndarray], None],
        inputs: tp.List[ndarray],
        grad_outputs: tp.List[ndarray],
        eps: tp.List[ndarray],
        atol: float=...,
        rtol: float=...,
        backprop_id: tp.Optional[BackpropId]=None) -> None: ...


def check_double_backward(
        func: tp.Callable[[ndarray], None],
        inputs: tp.List[ndarray],
        grad_outputs: tp.List[ndarray],
        grad_grad_inputs: tp.List[ndarray],
        eps: tp.List[ndarray],
        atol: float=...,
        rtol: float=...,
        backprop_id: tp.Optional[BackpropId]=None) -> None: ...


# chainerx_cc/chainerx/python/context.cc
class Context:
    def get_backend(self, arg0: str) -> Backend: ...

    @tp.overload
    def get_device(self, arg0: str) -> Device: ...

    @tp.overload
    def get_device(self, arg0: str, arg1: int) -> Device: ...

    def make_backprop_id(self, backprop_name: str) -> BackpropId: ...

    def release_backprop_id(self, backprop_id: BackpropId) -> None: ...

    def _check_valid_backprop_id(self, backprop_id: BackpropId) -> None: ...


class ContextScope:
    def __enter__(self) -> None: ...

    def __exit__(self, *args) -> None: ...


def get_backend(arg0: str) -> Backend: ...


@tp.overload
def get_device(device: Device) -> Device: ...


@tp.overload
def get_device(arg0: str, arg1: tp.Optional[int]=None) -> Device: ...


def get_default_context() -> Context: ...


def set_default_context(arg0: Context) -> None: ...


def get_global_default_context() -> Context: ...


def set_global_default_context(arg0: Context) -> None: ...


# chainerx_cc/chainerx/python/device.cc
class Device:
    @property
    def backend(self) -> Backend: ...

    @property
    def context(self) -> Context: ...

    @property
    def index(self) -> int: ...

    @property
    def name(self) -> str: ...

    def synchronize(self) -> None: ...


def get_default_device() -> Device: ...


@tp.overload
def set_default_device(arg0: Device) -> None: ...


@tp.overload
def set_default_device(arg0: str) -> None: ...


@tp.overload
def using_device(arg0: Device) -> DeviceScope: ...


@tp.overload
def using_device(arg0: str, arg1: tp.Optional[int]=None) -> DeviceScope: ...


class DeviceScope:
    def __enter__(self) -> DeviceScope: ...

    def __exit__(self, *args) -> None: ...

    @property
    def device(self) -> Device: ...


# chainerx_cc/chainerx/python/error.cc
class BackendError(Exception): ...


class ChainerxError(Exception): ...


class ContextError(Exception): ...


class DeviceError(Exception): ...


class DimensionError(Exception): ...


class DtypeError(Exception): ...


class GradientCheckError(Exception): ...


class NotImplementedError(Exception): ...


# chainerx_cc/chainerx/python/graph.cc
class AnyGraph: ...


class BackpropId:
    @property
    def context(self) -> Context: ...

    @property
    def name(self) -> str: ...


class BackpropScope:
    def __enter__(self) -> BackpropId: ...

    def __exit__(self, *args) -> None: ...


# chainerx_cc/chainerx/python/array.cc
class ndarray:
    @property
    def T(self) -> ndarray: ...

    @property
    def data_ptr(self) -> int: ...

    @property
    def data_size(self) -> int: ...

    @property
    def device(self) -> Device: ...

    @property
    def dtype(self) -> numpy.dtype: ...

    @property
    def grad(self) -> tp.Optional[ndarray]: ...

    @property
    def is_contiguous(self) -> bool: ...

    @property
    def itemsize(self) -> int: ...

    @property
    def nbytes(self) -> int: ...

    @property
    def ndim(self) -> int: ...

    @property
    def offset(self) -> int: ...

    @property
    def shape(self) -> tp.Tuple[int, ...]: ...

    @property
    def size(self) -> int: ...

    @property
    def strides(self) -> tp.Tuple[int, ...]: ...

    def __add__(self, arg0: tp.Any) -> ndarray: ...

    def __bool__(self) -> bool: ...

    def __float__(self) -> float: ...

    def __ge__(self, arg0: ndarray) -> ndarray: ...

    def __getitem__(self, key: tp.Any) -> ndarray: ...

    def __gt__(self, arg0: tp.Any) -> ndarray: ...

    def __iadd__(self, arg0: tp.Any) -> ndarray: ...

    def __imul__(self, arg0: tp.Any) -> ndarray: ...

    def __init__(
            self,
            shape: tp.Tuple[int, ...],
            dtype: tp.Any,
            device: tp.Optional[Device]=None) -> None: ...

    def __int__(self) -> int: ...

    def __isub__(self, arg0: tp.Any) -> ndarray: ...

    def __itruediv__(self, arg0: tp.Any) -> ndarray: ...

    def __le__(self, arg0: ndarray) -> ndarray: ...

    def __len__(self) -> int: ...

    def __lt__(self, arg0: tp.Any) -> ndarray: ...

    def __mul__(self, arg0: tp.Any) -> ndarray: ...

    def __neg__(self) -> ndarray: ...

    def __radd__(self, arg0: tp.Any) -> ndarray: ...

    def __repr__(self) -> str: ...

    def __rmul__(self, arg0: tp.Any) -> ndarray: ...

    def __rsub__(self, arg0: tp.Any) -> ndarray: ...

    def __sub__(self, arg0: tp.Any) -> ndarray: ...

    def __truediv__(self, arg0: tp.Any) -> ndarray: ...

    def argmax(self, axis: tp.Optional[int]=None) -> ndarray: ...

    @tp.overload
    def as_grad_stopped(self, copy: bool=...) -> ndarray: ...

    @tp.overload
    def as_grad_stopped(
            self,
            arg0: tp.List[BackpropId],
            copy: bool=...) -> ndarray: ...

    def astype(self, dtype: tp.Any, copy: bool=...) -> ndarray: ...

    def backward(
            self,
            backprop_id: tp.Optional[BackpropId]=None,
            enable_double_backprop: bool=...) -> None: ...

    def cleargrad(self, backprop_id: tp.Optional[BackpropId]=None) -> None: ...

    def clip(self, a_min: tp.Optional[int], a_max: tp.Optional[int]): ...

    def copy(self) -> ndarray: ...

    def dot(self, b: ndarray) -> ndarray: ...

    def fill(self, value: tp.Any) -> None: ...

    def get_grad(self, backprop_id: tp.Optional[BackpropId]=None) -> ndarray: ...

    @tp.overload
    def is_backprop_required(
            self,
            backprop_id:
            tp.Optional[BackpropId]=None) -> bool: ...

    @tp.overload
    def is_backprop_required(self, backprop_id: AnyGraph) -> bool: ...

    def is_grad_required(
            self,
            backprop_id: tp.Optional[BackpropId]=None) -> bool: ...

    @tp.overload
    def max(self,
            axis: int,
            keepdims: bool=...) -> ndarray: ...

    @tp.overload
    def max(self,
            axis: tp.Optional[tp.Tuple[int, ...]]=None,
            keepdims: bool=...) -> ndarray: ...

    @tp.overload
<<<<<<< HEAD
    def prod(self, axis: int, keepdims: bool=...) -> ndarray: ...

    @tp.overload
    def prod(self,
=======
    def min(self,
            axis: int,
            keepdims: bool=...) -> ndarray: ...

    @tp.overload
    def min(self,
>>>>>>> 86a02f7b
            axis: tp.Optional[tp.Tuple[int, ...]]=None,
            keepdims: bool=...) -> ndarray: ...

    def ravel(self) -> ndarray: ...

    def require_grad(
            self,
            backprop_id: tp.Optional[BackpropId]=None) -> ndarray: ...

    @tp.overload
    def reshape(self, arg0: tp.Tuple[int, ...]) -> ndarray: ...

    @tp.overload
    def reshape(self, arg0: tp.List[int]) -> ndarray: ...

    @tp.overload
    def reshape(self, *args: tp.Any) -> ndarray: ...

    def set_grad(
            self,
            grad: ndarray,
            backprop_id: tp.Optional[BackpropId]=None) -> None: ...

    @tp.overload
    def squeeze(self, axis: tp.Optional[tp.Tuple[int, ...]]=None) -> ndarray: ...

    @tp.overload
    def squeeze(self, axis: int) -> ndarray: ...

    def swapaxes(self, axis1: int, axis2: int) -> ndarray: ...

    @tp.overload
    def sum(self, axis: int, keepdims: bool=...) -> ndarray: ...

    @tp.overload
    def sum(self,
            axis: tp.Optional[tp.Tuple[int, ...]]=None,
            keepdims: bool=...) -> ndarray: ...

    def take(self, indices: tp.Union[tp.Sequence[int], numpy.ndarray, ndarray],
             axis: tp.Optional[int]=None) -> ndarray: ...

    @tp.overload
    def to_device(self, arg0: Device) -> ndarray: ...

    @tp.overload
    def to_device(self, arg0: str, arg1: int) -> ndarray: ...

    @tp.overload
    def transpose(
            self,
            axes: tp.Optional[tp.List[int]]=None) -> ndarray: ...

    @tp.overload
    def transpose(self, *args: tp.Any) -> ndarray: ...

    @tp.overload
    def transpose(self, axes: int) -> ndarray: ...

    def view(self) -> ndarray: ...


# chainerx_cc/chainerx/python/routines.cc
def add(x1: tp.Any, x2: tp.Any) -> ndarray: ...


def all(x: ndarray) -> ndarray: ...


def any(x: ndarray) -> ndarray: ...


def amax(a: ndarray,
         axis: tp.Union[int, tp.Optional[tp.List[int]]]=None,
         keepdims: bool=...) -> ndarray: ...


def amin(a: ndarray,
         axis: tp.Union[int, tp.Optional[tp.List[int]]]=None,
         keepdims: bool=...) -> ndarray: ...


def arange(
        start: tp.Any,
        stop: tp.Optional[tp.Any]=None,
        step: tp.Optional[tp.Any]=None,
        dtype: tp.Optional[tp.Any]=None,
        device: tp.Optional[Device]=None) -> ndarray: ...


def arccos(x: ndarray) -> ndarray: ...


def arccosh(x: ndarray) -> ndarray: ...


def arcsin(x: ndarray) -> ndarray: ...


def arcsinh(x: ndarray) -> ndarray: ...


def arctan(x: ndarray) -> ndarray: ...


def argmax(a: ndarray, axis: tp.Optional[int]=None) -> ndarray: ...


def array(
        object: tp.Any,
        dtype: tp.Optional[tp.Any]=None,
        copy: bool=...,
        device: tp.Optional[Device]=None) -> ndarray: ...


def asarray(
        object: tp.Any,
        dtype: tp.Optional[tp.Any]=None,
        device: tp.Optional[Device]=None) -> ndarray: ...


def ascontiguousarray(
        a: tp.Any,
        dtype: tp.Optional[tp.Any]=None,
        device: tp.Optional[Device]=None) -> ndarray: ...


def average_pool(
        x: ndarray,
        ksize: tp.Union[int, tp.Tuple[int, ...]],
        stride: tp.Optional[tp.Union[int, tp.Tuple[int, ...]]]=None,
        pad: tp.Union[int, tp.Tuple[int, ...]]=...,
        pad_mode: str=...) -> ndarray: ...


def backprop_scope(backprop_name: str, context: tp.Any=None) -> BackpropScope: ...


def batch_norm(
        x: ndarray,
        gamma: ndarray,
        beta: ndarray,
        running_mean: ndarray,
        running_var: ndarray,
        eps: float=...,
        decay: float=...,
        axis: tp.Optional[tp.Union[int, tp.Tuple[int, ...]]]=None) -> ndarray: ...


def broadcast_to(array: ndarray, shape: tp.Tuple[int, ...]) -> ndarray: ...


def ceil(x: ndarray) -> ndarray: ...


def concatenate(arrays: tp.List[ndarray], axis: tp.Optional[int]=...) -> ndarray: ...


def context_scope(arg0: Context) -> ContextScope: ...


def conv(
        x: ndarray,
        w: ndarray,
        b: tp.Optional[ndarray]=None,
        stride: tp.Union[int, tp.Tuple[int, ...]]=...,
        pad: tp.Union[int, tp.Tuple[int, ...]]=...,
        cover_all: bool=False) -> ndarray: ...


def conv_transpose(
        x: ndarray,
        w: ndarray,
        b: tp.Optional[ndarray]=None,
        stride: tp.Union[int, tp.Tuple[int, ...]]=...,
        pad: tp.Union[int, tp.Tuple[int, ...]]=...,
        outsize: tp.Optional[tp.Tuple[int, ...]]=None) -> ndarray: ...


def copy(a: ndarray) -> ndarray: ...

def cos(x: ndarray) -> ndarray: ...

def cosh(x: ndarray) -> ndarray: ...

def diag(v: ndarray, k: int=..., device: tp.Optional[Device]=None) -> ndarray: ...


def diagflat(
        v: ndarray,
        k: int=...,
        device: tp.Optional[Device]=None) -> ndarray: ...


def divide(x1: tp.Any, x2: tp.Any) -> ndarray: ...


def dot(a: ndarray, b: ndarray) -> ndarray: ...


def empty(
        shape: tp.Union[int, tp.Tuple[int, ...]],
        dtype: tp.Optional[tp.Any]=None,
        device: tp.Optional[Device]=None) -> ndarray: ...


def empty_like(a: ndarray, device: tp.Optional[Device]=None) -> ndarray: ...


def equal(x1: ndarray, x2: ndarray) -> ndarray: ...


def exp(x: ndarray) -> ndarray: ...


def eye(N: int,
        M: tp.Optional[int]=None,
        k: int=...,
        dtype: tp.Optional[tp.Any]=...,
        device: tp.Optional[Device]=None) -> ndarray: ...


def fixed_batch_norm(
        x: ndarray,
        gamma: ndarray,
        beta: ndarray,
        mean: ndarray,
        var: ndarray,
        eps: float=...,
        axis: tp.Optional[tp.Union[int, tp.List[int]]]=None) -> ndarray: ...


def floor(x: ndarray) -> ndarray: ...


def frombuffer(
        buffer: tp.Any,
        dtype: tp.Optional[tp.Any]=...,
        count: int=...,
        offset: int=...,
        device: tp.Optional[Device]=None) -> ndarray: ...


def full(
        shape: tp.Union[int, tp.Tuple[int, ...]],
        fill_value: tp.Any,
        dtype: tp.Optional[tp.Any],
        device: tp.Optional[Device]=None) -> ndarray: ...


def full_like(
        a: ndarray,
        fill_value: tp.Any,
        device: tp.Optional[Device]=None) -> ndarray: ...


def greater(x1: ndarray, x2: ndarray) -> ndarray: ...


def greater_equal(x1: ndarray, x2: ndarray) -> ndarray: ...


def identity(
        n: int,
        dtype: tp.Optional[tp.Any]=None,
        device: tp.Optional[Device]=None) -> ndarray: ...


def is_available(): ...


def isinf(x: ndarray) -> ndarray: ...


def isnan(x: ndarray) -> ndarray: ...


def less(x1: ndarray, x2: ndarray) -> ndarray: ...


def less_equal(x1: ndarray, x2: ndarray) -> ndarray: ...


def linear(
        x: ndarray,
        w: ndarray,
        b: tp.Optional[ndarray]=None,
        n_batch_axes: int=1) -> ndarray: ...


def linspace(
        start: tp.Any,
        stop: tp.Any,
        num: int=...,
        endpoint: bool=True,
        dtype: tp.Optional[tp.Any]=None,
        device: tp.Optional[Device]=None) -> ndarray: ...


def log(x: ndarray) -> ndarray: ...


def log_softmax(
        x: ndarray,
        axis: tp.Optional[tp.Union[int, tp.List[int]]]=None) -> ndarray: ...


def logical_and(x1: ndarray, x2: ndarray) -> ndarray: ...


def logical_or(x1: ndarray, x2: ndarray) -> ndarray: ...


def logical_not(x: ndarray) -> ndarray: ...


def logsumexp(
        x: ndarray,
        axis: tp.Optional[tp.Union[int, tp.List[int]]]=None,
        keepdims: bool=...) -> ndarray: ...


def max_pool(
        x: ndarray,
        ksize: tp.Any,
        stride: tp.Union[int, tp.Tuple[int, ...]]=None,
        pad: tp.Union[int, tp.Tuple[int, ...]]=...,
        cover_all: bool=...) -> ndarray: ...


def maximum(x1: tp.Any, x2: tp.Any) -> ndarray: ...


def minimum(x1: tp.Any, x2: tp.Any) -> ndarray: ...


def multiply(x1: tp.Any, x2: tp.Any) -> ndarray: ...


def negative(x: ndarray) -> ndarray: ...


def not_equal(x1: ndarray, x2: ndarray) -> ndarray: ...


def ones(shape: tp.Union[int, tp.Tuple[int, ...]],
         dtype: tp.Optional[tp.Any]=None,
         device: tp.Optional[Device]=None) -> ndarray: ...


def ones_like(a: ndarray, device: tp.Optional[Device]=None) -> ndarray: ...

def prod(a: ndarray,
        axis: tp.Optional[tp.Union[int, tp.List[int]]]=None,
        keepdims: bool=...) -> ndarray: ...

@tp.overload
def reshape(
        a: ndarray,
        newshape: tp.Union[int, tp.Tuple[int, ...]]) -> ndarray: ...


@tp.overload
def reshape(
        a: ndarray,
        newshape: tp.Union[int, tp.List[int]]) -> ndarray: ...


@tp.overload
def reshape(a: ndarray, *args: tp.Any) -> ndarray: ...

def sin(x: ndarray) -> ndarray: ...

def sinh(x: ndarray) -> ndarray: ...

def sigmoid(x: ndarray) -> ndarray: ...

def relu(x: ndarray) -> ndarray: ...

def softmax(
        x: ndarray,
        axis: tp.Optional[tp.Union[int, tp.List[int]]]=None) -> ndarray: ...

def split(
        ary: ndarray,
        indices_or_sections: tp.Union[int, tp.List[int]],
        axis: int=...) -> tp.List[ndarray]: ...


def square(x: ndarray) -> ndarray: ...


def squared_difference(x1: tp.Any, x2: tp.Any) -> ndarray: ...


def sqrt(x: ndarray) -> ndarray: ...


def squeeze(
        a: ndarray,
        axis: tp.Optional[tp.Union[int, tp.List[int]]]=None) -> ndarray: ...


def stack(arrays: tp.List[ndarray], axis: int=...) -> ndarray: ...


def subtract(x1: tp.Any, x2: tp.Any) -> ndarray: ...


def sum(a: ndarray,
        axis: tp.Optional[tp.Union[int, tp.List[int]]]=None,
        keepdims: bool=...) -> ndarray: ...


def swapaxes(a: ndarray, axis1: int, axis2: int) -> ndarray: ...


def take(a: ndarray, indices: ndarray, axis: tp.Optional[int]) -> ndarray: ...


def tan(x: ndarray) -> ndarray: ...


def tanh(x: ndarray) -> ndarray: ...


def to_numpy(array: ndarray, copy: bool=...) -> numpy.ndarray: ...


def _to_cupy(array: ndarray) -> numpy.ndarray: ...


def transpose(
        a: ndarray,
        axes: tp.Optional[tp.Union[int, tp.List[int]]]=None) -> ndarray: ...


def zeros(
        shape: tp.Union[int, tp.Tuple[int, ...]],
        dtype: tp.Optional[tp.Any]=None,
        device: tp.Optional[Device]=None) -> ndarray: ...


def zeros_like(a: ndarray, device: tp.Optional[Device]=None) -> ndarray: ...


# chainerx_cc/chainerx/python/chainer_interop.cc
def _function_node_forward(
        function_node: function_node.FunctionNode,
        inputs: tp.List[ndarray],
        outputs: tp.List[ndarray],
        input_indexes_to_retain: tp.List[int],
        output_indexes_to_retain: tp.List[int]) -> None: ...


# chainerx/creation/from_data.py
def asanyarray(
        a: ndarray,
        dtype: tp.Optional[tp.Any]=None,
        device: tp.Optional[Device]=None) -> ndarray: ...


def fromfile(
        file: str,
        dtype: tp.Optional[tp.Any]=...,
        count: int=...,
        sep: str=...,
        device: tp.Optional[Device]=None) -> ndarray: ...


def fromfunction(
        function: tp.Callable[..., tp.Any],
        shape: tp.Tuple[int, ...],
        **kwargs: tp.Any) -> ndarray: ...


def fromiter(
        iterable: tp.Iterable[tp.Any],
        dtype: tp.Optional[tp.Any],
        count: int=...,
        device: tp.Optional[Device]=None) -> ndarray: ...


def fromstring(
        string: str,
        dtype: tp.Optional[tp.Any]=float,
        count=...,
        sep=...,
        device=None) -> ndarray: ...


def loadtxt(
        fname: str,
        dtype: tp.Optional[tp.Any]=...,
        comments: tp.Optional[tp.Union[str, tp.Iterable[str]]]=...,
        delimiter: tp.Optional[str]=None,
        converters: tp.Optional[tp.Dict[int, tp.Callable[[str], tp.Any]]]=None,
        skiprows: int=...,
        usecols: tp.Optional[tp.Union[int, tp.Iterable[int]]]=None,
        unpack: bool=...,
        ndmin: int=...,
        encoding: tp.Optional[str]=...,
        device: tp.Optional[Device]=None) -> ndarray: ...


# chainerx/manipulation/shape.py
def ravel(a: ndarray) -> ndarray: ...


# chainerx/math/misc.py
def square(x: ndarray) -> ndarray: ...


def clip(a: ndarray, a_min: tp.Any, a_max: tp.Any) -> ndarray: ...<|MERGE_RESOLUTION|>--- conflicted
+++ resolved
@@ -380,19 +380,20 @@
             keepdims: bool=...) -> ndarray: ...
 
     @tp.overload
-<<<<<<< HEAD
-    def prod(self, axis: int, keepdims: bool=...) -> ndarray: ...
-
-    @tp.overload
-    def prod(self,
-=======
     def min(self,
             axis: int,
             keepdims: bool=...) -> ndarray: ...
 
     @tp.overload
     def min(self,
->>>>>>> 86a02f7b
+            axis: tp.Optional[tp.Tuple[int, ...]]=None,
+            keepdims: bool=...) -> ndarray: ...
+
+    @tp.overload
+    def prod(self, axis: int, keepdims: bool=...) -> ndarray: ...
+
+    @tp.overload
+    def prod(self,
             axis: tp.Optional[tp.Tuple[int, ...]]=None,
             keepdims: bool=...) -> ndarray: ...
 

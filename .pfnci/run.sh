#!/bin/bash
# run.sh is a script to run unit tests inside Docker.  This should be injected
# by and called from script.sh.
#
# Usage: run.sh [target]
# - target is a test target (e.g., "py37").
#
# Environment variables:
# - GPU (default: 0) ... Set a number of GPUs to GPU.
#       CAVEAT: Setting GPU>0 disables non-GPU tests, and setting GPU=0 disables
#               GPU tests.
# - SPREADSHEET_ID ... Set SPREADSHEET_ID (e.g.,
#       "1u5OYiPOL3XRppn73XBSgR-XyDuHKb_4Ilmx1kgJfa-k") to enable xpytest to
#       report to a spreadsheet.

set -eux

cp -a /src /chainer
cp /chainer/setup.cfg /
cd /

# Remove pyc files.  When the CI is triggered with a user's local files, pyc
# files generated on the user's local machine and they often cause failures.
find /chainer -name "*.pyc" -exec rm -f {} \;

TARGET="$1"
: "${GPU:=0}"
: "${XPYTEST_NUM_THREADS:=$(nproc)}"

# Use multi-process service to prevent GPU flakiness caused by running many
# processes on a GPU.  Specifically, it seems running more than 16 processes
# sometimes causes "cudaErrorLaunchFailure: unspecified launch failure".
if (( GPU > 0 )); then
    nvidia-smi -c EXCLUSIVE_PROCESS
    nvidia-cuda-mps-control -d
fi

################################################################################
# Test functions
################################################################################

# test_py37 is a test function for chainer.py37.
test_py37() {
  #-----------------------------------------------------------------------------
  # Configure parameters
  #-----------------------------------------------------------------------------
  export CHAINERX_TEST_CUDA_DEVICE_LIMIT="${GPU}"
  marker='not slow'
  if (( !GPU )); then
    marker+=' and not (gpu or cudnn or cuda)'
    bucket=1
  else
    marker+=' and (gpu or cudnn or cuda)'
    bucket="${GPU}"
  fi

  #-----------------------------------------------------------------------------
  # Install Chainer
  #-----------------------------------------------------------------------------
  CHAINER_BUILD_CHAINERX=1 CHAINERX_BUILD_CUDA=1 MAKEFLAGS="-j$(nproc)" \
  CHAINERX_NVCC_GENERATE_CODE=arch=compute_70,code=sm_70 \
      python3.7 -m pip install /chainer[test] 2>&1 >/tmp/install.log &
  install_pid=$!

  #-----------------------------------------------------------------------------
  # ChainerX C++ tests
  #-----------------------------------------------------------------------------
  mkdir -p /root/chainerx_build
  pushd /root/chainerx_build
  cmake \
      -DCMAKE_BUILD_TYPE=Debug \
      -DCHAINERX_BUILD_CUDA="$(
          if (( GPU )); then echo 'ON'; else echo 'OFF'; fi
      )" \
      -DCHAINERX_BUILD_TEST=ON \
      -DCHAINERX_BUILD_PYTHON=OFF \
      -DCHAINERX_WARNINGS_AS_ERRORS=ON \
      /chainer/chainerx_cc
  # NOTE: Use nice to prioritize pip install process.
  nice -n 19 make "-j$(nproc)"
  ctest --output-on-failure "-j$(nproc)" && :
  cc_test_status=$?
  popd

  #-----------------------------------------------------------------------------
  # Chainer/ChainerX python tests
  #-----------------------------------------------------------------------------
  if ! wait $install_pid; then
    cat /tmp/install.log
    exit 1
  fi
  xpytest_args=(
      --python=python3.7 -m "${marker}"
      --bucket="${bucket}" --thread="$(( XPYTEST_NUM_THREADS / bucket ))"
      --hint="/chainer/.pfnci/hint.pbtxt"
      --retry=1
  )
  if [ "${SPREADSHEET_ID:-}" != '' ]; then
    xpytest_args+=(--spreadsheet_id="${SPREADSHEET_ID}")
  fi
  # TODO(imos): Enable xpytest to support python_files setting in setup.cfg.
  OMP_NUM_THREADS=1 xpytest "${xpytest_args[@]}" \
      '/chainer/tests/chainerx_tests/**/test_*.py' \
      '/chainer/tests/chainer_tests/**/test_*.py' \
      && :
  py_test_status=$?

  #-----------------------------------------------------------------------------
  # Finalize
  #-----------------------------------------------------------------------------
  echo "cc_test_status=${cc_test_status}"
  echo "py_test_status=${py_test_status}"
  exit $((cc_test_status || py_test_status))
}

# test_py27and35 is a test function for chainer.py27and35.
# Despite the name, Python 2.7 is no longer tested in the master branch.
# TODO(niboshi): Completely remove Python 2.7 after discontinuing v6 series.
test_py27and35() {
  #-----------------------------------------------------------------------------
  # Configure parameters
  #-----------------------------------------------------------------------------
  export CHAINERX_TEST_CUDA_DEVICE_LIMIT="${GPU}"
  marker='not slow'
  if (( !GPU )); then
    marker+=' and not (gpu or cudnn or cuda)'
    bucket=1
  else
    marker+=' and (gpu or cudnn or cuda)'
    bucket="${GPU}"
  fi

  #-----------------------------------------------------------------------------
  # Install Chainer
  #-----------------------------------------------------------------------------
  # Install Chainer for python3.5.
  CHAINER_BUILD_CHAINERX=1 CHAINERX_BUILD_CUDA=1 MAKEFLAGS="-j$(nproc)" \
  CHAINERX_NVCC_GENERATE_CODE=arch=compute_70,code=sm_70 \
      python3.5 -m pip install /chainer[test] 2>&1 >/tmp/install-py35.log &
  install_pid=$!

  #-----------------------------------------------------------------------------
  # Test python3.5
  #-----------------------------------------------------------------------------
  if ! wait $install_pid; then
    cat /tmp/install-py35.log
    exit 1
  fi
  xpytest_args=(
      --python=python3.5 -m "${marker}"
      --bucket="${bucket}" --thread="$(( XPYTEST_NUM_THREADS / bucket ))"
      --hint="/chainer/.pfnci/hint.pbtxt"
      --retry=1
  )
  if [ "${SPREADSHEET_ID:-}" != '' ]; then
    xpytest_args+=(--spreadsheet_id="${SPREADSHEET_ID}")
  fi
  # NOTE: PYTHONHASHSEED=0 is necessary to use pytest-xdist.
  OMP_NUM_THREADS=1 PYTHONHASHSEED=0 xpytest "${xpytest_args[@]}" \
      '/chainer/tests/chainer_tests/**/test_*.py' && :
  py35_test_status=$?

  #-----------------------------------------------------------------------------
  # Finalize
  #-----------------------------------------------------------------------------
  echo "py35_test_status=${py35_test_status}"
  exit ${py35_test_status}
}

# test_chainermn is a test function for chainermn
test_chainermn() {
  export PYENV_VERSION=""
  . /root/.bash_profile

  TEST_PYTHON_VERSIONS="3.6.8"
  ret=0
  for VERSION in $TEST_PYTHON_VERSIONS
  do
    pyenv shell ${VERSION}
	MAJOR_VERSION=${VERSION:0:1}
	test_chainermn_sub
	tmp_ret=$?
	ret=$(( ret || tmp_ret ))
  done
  exit $ret
}

# test_chainermn_sub runs tests for chainermn with current Python runtime
test_chainermn_sub() {
  marker='not slow'
  if (( !GPU )); then
    marker+=' and not gpu'
  else
    marker+=' and gpu'
  fi

  #-----------------------------------------------------------------------------
  # Install CuPy from wheel
  #-----------------------------------------------------------------------------
  pip install /cupy-wheel/cupy-*-cp${MAJOR_VERSION}*-cp${MAJOR_VERSION}*-linux_x86_64.whl

  #-----------------------------------------------------------------------------
  # Install Chainer
  #-----------------------------------------------------------------------------
  if ! python -m pip install /chainer[test] 2>&1 >/tmp/install-py3.log; then
    cat /tmp/install-py3.log
    exit 1
  fi

  #-----------------------------------------------------------------------------
  # Test python
  #-----------------------------------------------------------------------------
  mpirun --allow-run-as-root -n 2 python -m pytest --color=yes \
                   --full-trace \
                   --durations=10 \
                   -x --capture=no \
                   -s -v -m "${marker}" \
				   /chainer/tests/chainermn_tests
}

# test_doctest is a test function for chainer.doctest.
test_doctest() {
  # NOTE: This is required because .git directory is used to find the root
  # directory of the repository.
  mkdir -p /chainer/.git

  #-----------------------------------------------------------------------------
  # Install Chainer
  #-----------------------------------------------------------------------------
  CHAINER_BUILD_CHAINERX=1 CHAINERX_BUILD_CUDA=1 MAKEFLAGS="-j$(nproc)" \
  CHAINERX_NVCC_GENERATE_CODE=arch=compute_70,code=sm_70 \
      python3.7 -m pip install -e /chainer[doctest]

  #-----------------------------------------------------------------------------
  # Run doctest
  #-----------------------------------------------------------------------------
  cd /chainer/docs
  # NOTE: doctest must run twice because of doctest bug:
  # https://github.com/chainer/chainer-test/pull/356
  make doctest
  make doctest
}

# test_docs is a test function for chainer.docs.
test_docs() {
  # NOTE: This is required because .git directory is used to find the root
  # directory of the repository.
  mkdir -p /chainer/.git

  #-----------------------------------------------------------------------------
  # Install Chainer
  #-----------------------------------------------------------------------------
  CHAINER_BUILD_CHAINERX=1 CHAINERX_BUILD_CUDA=1 MAKEFLAGS="-j$(nproc)" \
  CHAINERX_NVCC_GENERATE_CODE=arch=compute_70,code=sm_70 \
      python3.7 -m pip install -e /chainer[docs]

  #-----------------------------------------------------------------------------
  # Generate document
  #-----------------------------------------------------------------------------
  cd /chainer/docs
  make html
  mkdir -p /artifacts
  cp -a build/html/* /artifacts/
}

################################################################################
# Bootstrap
################################################################################
case "${TARGET}" in
  'py37' ) test_py37;;
  'py27and35' ) test_py27and35;;
<<<<<<< HEAD
  'doctest' ) test_doctest;;
  'docs' ) test_docs;;
=======
  'chainermn' ) test_chainermn;;
>>>>>>> 49b69411
  * ) echo "Unsupported target: ${TARGET}" >&2; exit 1;;
esac<|MERGE_RESOLUTION|>--- conflicted
+++ resolved
@@ -269,11 +269,8 @@
 case "${TARGET}" in
   'py37' ) test_py37;;
   'py27and35' ) test_py27and35;;
-<<<<<<< HEAD
   'doctest' ) test_doctest;;
   'docs' ) test_docs;;
-=======
   'chainermn' ) test_chainermn;;
->>>>>>> 49b69411
   * ) echo "Unsupported target: ${TARGET}" >&2; exit 1;;
 esac
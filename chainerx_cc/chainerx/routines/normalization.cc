--- conflicted
+++ resolved
@@ -164,17 +164,10 @@
         Scalar decay,
         const Axes& axis,
         bool return_state,
-<<<<<<< HEAD
-        const nonstd::optional<Array>& out) {
+        const absl::optional<Array>& out) {
     CHAINERX_ASSERT(!internal::GetArrayBody(x)->has_backprop_entries());
     CHAINERX_ASSERT(!internal::GetArrayBody(gamma)->has_backprop_entries());
     CHAINERX_ASSERT(!internal::GetArrayBody(beta)->has_backprop_entries());
-=======
-        const absl::optional<Array>& out) {
-    CHAINERX_ASSERT(internal::GetArrayBody(x)->nodes().empty());
-    CHAINERX_ASSERT(internal::GetArrayBody(gamma)->nodes().empty());
-    CHAINERX_ASSERT(internal::GetArrayBody(beta)->nodes().empty());
->>>>>>> 18b6663a
     CHAINERX_ASSERT(GetKind(x.dtype()) == DtypeKind::kFloat);
     CHAINERX_ASSERT(GetKind(gamma.dtype()) == DtypeKind::kFloat);
     CHAINERX_ASSERT(GetKind(beta.dtype()) == DtypeKind::kFloat);

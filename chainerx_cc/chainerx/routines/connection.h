#pragma once

#include <cstdint>

#include <nonstd/optional.hpp>

#include "chainerx/array.h"
#include "chainerx/constant.h"
#include "chainerx/dims.h"

namespace chainerx {
namespace internal {

// Calculates output size of convolution.
//
// DimensionError is thrown if the output size is 0 or negative.
int64_t GetConvOutDim(int64_t in_dim, int64_t kernel_size, int64_t stride, int64_t pad, int64_t dilate, bool cover_all);

int64_t GetConvTransposeOutDim(int64_t in_dim, int64_t kernel_size, int64_t stride, int64_t pad, int64_t dilate, bool cover_all);

}  // namespace internal

// Computes the n-dimensional convolution.
//
// x: (batch_size, in_channels, in_1, in_2, ..., in_n)
// w: (out_channels, in_channels, k_1, k_2, ..., k_n)
// b: (out_channels)
//
// Returns an array of shape (batch_size, out_channels, out_1, out_2, ..., out_n).
Array Conv(
        const Array& x,
        const Array& w,
        const nonstd::optional<Array>& b,
<<<<<<< HEAD
        const StackVector<int64_t, kMaxNdim>& stride,
        const StackVector<int64_t, kMaxNdim>& pad,
        const StackVector<int64_t, kMaxNdim>& dilate,
=======
        const Dims& stride,
        const Dims& pad,
>>>>>>> f6887381
        bool cover_all = false,
        nonstd::optional<Dtype> out_dtype = nonstd::nullopt);

Array ConvTranspose(
        const Array& x,
        const Array& w,
        const nonstd::optional<Array>& b,
<<<<<<< HEAD
        const StackVector<int64_t, kMaxNdim>& stride,
        const StackVector<int64_t, kMaxNdim>& pad,
        const StackVector<int64_t, kMaxNdim>& dilate,
        const nonstd::optional<StackVector<int64_t, kMaxNdim>>& out_size = nonstd::nullopt,
=======
        const Dims& stride,
        const Dims& pad,
        const nonstd::optional<Dims>& out_size = nonstd::nullopt,
>>>>>>> f6887381
        nonstd::optional<Dtype> out_dtype = nonstd::nullopt);

Array Linear(const Array& x, const Array& w, const nonstd::optional<Array>& b = nonstd::nullopt, uint8_t n_batch_axes = 1);

}  // namespace chainerx<|MERGE_RESOLUTION|>--- conflicted
+++ resolved
@@ -31,14 +31,9 @@
         const Array& x,
         const Array& w,
         const nonstd::optional<Array>& b,
-<<<<<<< HEAD
-        const StackVector<int64_t, kMaxNdim>& stride,
-        const StackVector<int64_t, kMaxNdim>& pad,
-        const StackVector<int64_t, kMaxNdim>& dilate,
-=======
         const Dims& stride,
         const Dims& pad,
->>>>>>> f6887381
+        const Dims& dilate,
         bool cover_all = false,
         nonstd::optional<Dtype> out_dtype = nonstd::nullopt);
 
@@ -46,16 +41,10 @@
         const Array& x,
         const Array& w,
         const nonstd::optional<Array>& b,
-<<<<<<< HEAD
-        const StackVector<int64_t, kMaxNdim>& stride,
-        const StackVector<int64_t, kMaxNdim>& pad,
-        const StackVector<int64_t, kMaxNdim>& dilate,
-        const nonstd::optional<StackVector<int64_t, kMaxNdim>>& out_size = nonstd::nullopt,
-=======
         const Dims& stride,
         const Dims& pad,
+        const Dims& dilate,
         const nonstd::optional<Dims>& out_size = nonstd::nullopt,
->>>>>>> f6887381
         nonstd::optional<Dtype> out_dtype = nonstd::nullopt);
 
 Array Linear(const Array& x, const Array& w, const nonstd::optional<Array>& b = nonstd::nullopt, uint8_t n_batch_axes = 1);

--- conflicted
+++ resolved
@@ -35,10 +35,8 @@
 
 Array Take(const Array& a, const Array& indices, int8_t axis);
 
-<<<<<<< HEAD
 Array Diagonal(const Array& x, const int64_t offset = 0, const int64_t axis1 = 0, const int64_t axis2 = 1);
-=======
+
 Array Where(const Array& condition, const Array& x, const Array& y);
->>>>>>> a54685a9
 
 }  // namespace chainerx
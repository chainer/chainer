#pragma once

#include <cstdint>
#include <vector>

#include "chainerx/array.h"
#include "chainerx/array_index.h"

namespace chainerx {
<<<<<<< HEAD

class AddAtOp : public Op {
public:
    static const char* name() { return "AddAt"; }

    virtual void Call(const Array& a, const Array& indices, int8_t axis, const Array& b, const Array& out) = 0;
};

class TakeOp : public Op {
public:
    static const char* name() { return "Take"; }

    virtual void Call(const Array& a, const Array& indices, int8_t axis, const Array& out) = 0;
};

class DiagonalOp : public Op {
public:
    static const char* name() { return "Diagonal"; }
    virtual void Call(const Array& x, int64_t offset, int64_t axis1, int64_t axis2, Array& out) = 0;
};

=======
>>>>>>> d6142b1a
namespace internal {

// Returns a view selected with the indices.
Array At(const Array& a, const std::vector<ArrayIndex>& indices);

}  // namespace internal

// Adds each slice of `b` along the axis `axis` to `a`'s corresponding slices, specified by `indices`.
// Input arrays `a`, `indices`, and `b` are not altered.
//
// TODO(niboshi): This function may be replaced with full-featured assignable advanced indexing.
//
// `axis` must be within [0, b.ndim()).
// `indices` must have dtype kind of either kInt or kUInt.

Array AddAt(const Array& a, const Array& indices, int8_t axis, const Array& b);

// Takes elements specified by indices from an array.
// Indices that are out of bounds are wrapped around.
//
// `axis` must be within [0, a.ndim()).
// `indices` must have dtype kind of either kInt or kUInt.
//
// TODO(niboshi): Support Scalar and StackVector as indices.
// TODO(niboshi): Support axis=None behavior in NumPy.

Array Take(const Array& a, const Array& indices, int8_t axis);

Array Diagonal(const Array& x, const int64_t offset = 0, const int64_t axis1 = 0, const int64_t axis2 = 1);

}  // namespace chainerx<|MERGE_RESOLUTION|>--- conflicted
+++ resolved
@@ -7,30 +7,6 @@
 #include "chainerx/array_index.h"
 
 namespace chainerx {
-<<<<<<< HEAD
-
-class AddAtOp : public Op {
-public:
-    static const char* name() { return "AddAt"; }
-
-    virtual void Call(const Array& a, const Array& indices, int8_t axis, const Array& b, const Array& out) = 0;
-};
-
-class TakeOp : public Op {
-public:
-    static const char* name() { return "Take"; }
-
-    virtual void Call(const Array& a, const Array& indices, int8_t axis, const Array& out) = 0;
-};
-
-class DiagonalOp : public Op {
-public:
-    static const char* name() { return "Diagonal"; }
-    virtual void Call(const Array& x, int64_t offset, int64_t axis1, int64_t axis2, Array& out) = 0;
-};
-
-=======
->>>>>>> d6142b1a
 namespace internal {
 
 // Returns a view selected with the indices.

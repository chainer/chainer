--- conflicted
+++ resolved
@@ -73,6 +73,8 @@
 
 Array Sum(const Array& a, const OptionalAxes& axis = nonstd::nullopt, bool keepdims = false);
 
+Array Prod(const Array& a, const OptionalAxes& axis = nonstd::nullopt, bool keepdims = false);
+
 // TODO(niboshi): Move to statistics routines
 Array AMax(const Array& a, const OptionalAxes& axis = nonstd::nullopt, bool keepdims = false);
 Array AMin(const Array& a, const OptionalAxes& axis = nonstd::nullopt, bool keepdims = false);
@@ -114,58 +116,6 @@
 
 Array Tanh(const Array& x);
 
-<<<<<<< HEAD
-class SinOp : public Op {
-public:
-    static const char* name() { return "Sin"; }
-
-    virtual void Call(const Array& x, const Array& out) = 0;
-};
-
-class CosOp : public Op {
-public:
-    static const char* name() { return "Cos"; }
-
-    virtual void Call(const Array& x, const Array& out) = 0;
-};
-
-class TanOp : public Op {
-public:
-    static const char* name() { return "Tan"; }
-
-    virtual void Call(const Array& x, const Array& out) = 0;
-};
-
-class ArcsinOp : public Op {
-public:
-    static const char* name() { return "Arcsin"; }
-
-    virtual void Call(const Array& x, const Array& out) = 0;
-};
-
-class ArccosOp : public Op {
-public:
-    static const char* name() { return "Arccos"; }
-
-    virtual void Call(const Array& x, const Array& out) = 0;
-};
-
-class ArctanOp : public Op {
-public:
-    static const char* name() { return "Arctan"; }
-
-    virtual void Call(const Array& x, const Array& out) = 0;
-};
-
-class ProdOp : public Op {
-public:
-    static const char* name() { return "Prod"; }
-
-    virtual void Call(const Array& a, const Axes& axis, const Array& out) = 0;
-};
-
-=======
->>>>>>> 86a02f7b
 Array Sin(const Array& x);
 
 Array Cos(const Array& x);
@@ -178,9 +128,6 @@
 
 Array Arctan(const Array& x);
 
-<<<<<<< HEAD
-Array Prod(const Array& a, const OptionalAxes& axis = nonstd::nullopt, bool keepdims = false);
-=======
 Array Sinh(const Array& x);
 
 Array Cosh(const Array& x);
@@ -192,6 +139,5 @@
 Array Ceil(const Array& x);
 
 Array Floor(const Array& x);
->>>>>>> 86a02f7b
 
 }  // namespace chainerx
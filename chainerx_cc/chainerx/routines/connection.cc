--- conflicted
+++ resolved
@@ -393,7 +393,6 @@
     return out_matrix.Reshape(out_shape);
 }
 
-<<<<<<< HEAD
 Array EmbedId(const Array& x, const Array& w, absl::optional<int64_t> ignore_label) {
     std::vector<Array> x_split = Split(x, x.shape()[0], 0);
     std::vector<Array> w_split = Split(w, w.shape()[0], 0);
@@ -413,7 +412,8 @@
         }
     }
     return Squeeze(Stack(out, 0));
-=======
+}
+
 std::vector<Array> Lstm(const Array& c, const Array& x) {
     if (x.shape()[0] > c.shape()[0]) {
         throw DimensionError{"The batch size of x must be equal to or less than the size of c"};
@@ -464,7 +464,6 @@
     out.emplace_back(h_new[0]);
     out.emplace_back(new_c);
     return out;
->>>>>>> 4381df84
 }
 
 }  // namespace chainerx
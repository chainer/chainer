#include "chainerx/routines/math.h"

#include <cmath>
#include <cstdint>
#include <numeric>
#include <utility>
#include <vector>

#include <nonstd/optional.hpp>

#include "chainerx/array.h"
#include "chainerx/backprop_mode.h"
#include "chainerx/backward_builder.h"
#include "chainerx/backward_context.h"
#include "chainerx/dtype.h"
#include "chainerx/enum.h"
#include "chainerx/error.h"
#include "chainerx/graph.h"
#include "chainerx/kernels/math.h"
#include "chainerx/macro.h"
#include "chainerx/routines/creation.h"
#include "chainerx/routines/logic.h"
#include "chainerx/routines/manipulation.h"
#include "chainerx/routines/misc.h"
#include "chainerx/routines/routines_util.h"
#include "chainerx/routines/statistics.h"
#include "chainerx/routines/type_util.h"
#include "chainerx/scalar.h"
#include "chainerx/shape.h"

namespace chainerx {

Array Negative(const Array& x) {
    if (x.dtype() == Dtype::kBool) {
        throw DtypeError{"Cannot negate a boolean array."};
    }
    return Multiply(x, Scalar{-1, GetKind(x.dtype())});
}

namespace {

void CheckArithmeticDtypes(DtypeKind kind1, DtypeKind kind2, bool is_multiply) {
    if (!is_multiply && (kind1 == DtypeKind::kBool || kind2 == DtypeKind::kBool)) {
        throw DtypeError{"Boolean arguments are not allowed in arithmetic functions."};
    }
}

Dtype GetArithmeticResultDtype(const Array& x1, const Array& x2, bool is_multiply = false) {
    CheckArithmeticDtypes(GetKind(x1.dtype()), GetKind(x2.dtype()), is_multiply);
    return ResultType(x1, x2);
}

Dtype GetArithmeticResultDtype(const Array& x1, Scalar x2, bool is_multiply = false) {
    CheckArithmeticDtypes(GetKind(x1.dtype()), x2.kind(), is_multiply);
    return ResultType(x1, x2);
}

Dtype GetArithmeticResultDtype(Scalar x1, const Array& x2, bool is_multiply = false) {
    CheckArithmeticDtypes(x1.kind(), GetKind(x2.dtype()), is_multiply);
    return ResultType(x1, x2);
}

void CheckInplaceArithmeticDtypes(DtypeKind out_kind, DtypeKind in_kind, bool is_multiply = false) {
    CheckArithmeticDtypes(out_kind, in_kind, is_multiply);
    if (out_kind != DtypeKind::kFloat && in_kind == DtypeKind::kFloat) {
        throw DtypeError{"In-place assignment of float values into non-float array is not allowed."};
    }
    if (is_multiply && out_kind == DtypeKind::kBool && in_kind != DtypeKind::kBool) {
        throw DtypeError{"In-place assignment of numerical values into bool array is not allowed."};
    }
}

void CheckInplaceArithmeticDtypes(const Array& x1, const Array& x2, bool is_multiply = false) {
    CheckInplaceArithmeticDtypes(GetKind(x1.dtype()), GetKind(x2.dtype()), is_multiply);
}

void CheckInplaceArithmeticDtypes(const Array& x1, Scalar x2, bool is_multiply = false) {
    CheckInplaceArithmeticDtypes(GetKind(x1.dtype()), x2.kind(), is_multiply);
}

}  // namespace

void AddImpl(const Array& x1, const Array& x2, const Array& out) {
    CheckEqual(x1.shape(), x2.shape());

    {
        NoBackpropModeScope scope{};
        x1.device().backend().CallKernel<AddKernel>(x1, x2, out);
    }

    {
        BackwardBuilder bb{"add", {x1, x2}, out};
        if (BackwardBuilder::Target bt = bb.CreateTarget(0)) {
            bt.Define([dtype = x1.dtype()](BackwardContext& bctx) {
                const Array& gx = *bctx.output_grad();
                bctx.input_grad() = dtype == gx.dtype() ? gx : gx.AsType(dtype);
            });
        }
        if (BackwardBuilder::Target bt = bb.CreateTarget(1)) {
            bt.Define([dtype = x2.dtype()](BackwardContext& bctx) {
                const Array& gx = *bctx.output_grad();
                bctx.input_grad() = dtype == gx.dtype() ? gx : gx.AsType(dtype);
            });
        }
        bb.Finalize();
    }
}

void AddASImpl(const Array& x1, Scalar x2, const Array& out) {
    {
        NoBackpropModeScope scope{};
        x1.device().backend().CallKernel<AddASKernel>(x1, x2, out);
    }

    BackwardBuilder bb{"add_scalar", x1, out};
    if (BackwardBuilder::Target bt = bb.CreateTarget(0)) {
        bt.Define([](BackwardContext& bctx) { bctx.input_grad() = *bctx.output_grad(); });
    }
    bb.Finalize();
}

namespace internal {

void IAdd(const Array& x1, const Array& x2) {
    CheckInplaceArithmeticDtypes(x1, x2);
    internal::BroadcastBinaryInplace(&AddImpl, x1, x2);
}

void IAdd(const Array& x1, Scalar x2) {
    CheckInplaceArithmeticDtypes(x1, x2);
    internal::BinaryInplace(&AddASImpl, x1, x2);
}

}  // namespace internal

Array Add(const Array& x1, const Array& x2) { return internal::BroadcastBinary(&AddImpl, x1, x2, GetArithmeticResultDtype(x1, x2)); }

Array Add(const Array& x1, Scalar x2) { return internal::Binary(&AddASImpl, x1, x2, GetArithmeticResultDtype(x1, x2)); }

Array Add(Scalar x1, const Array& x2) { return Add(x2, x1); }

void SubtractImpl(const Array& x1, const Array& x2, const Array& out) {
    CheckEqual(x1.shape(), x2.shape());

    {
        NoBackpropModeScope scope{};
        x1.device().backend().CallKernel<SubtractKernel>(x1, x2, out);
    }

    {
        BackwardBuilder bb{"subtract", {x1, x2}, out};
        if (BackwardBuilder::Target bt = bb.CreateTarget(0)) {
            bt.Define([dtype = x1.dtype()](BackwardContext& bctx) {
                const Array& gx = *bctx.output_grad();
                bctx.input_grad() = dtype == gx.dtype() ? gx : gx.AsType(dtype);
            });
        }
        if (BackwardBuilder::Target bt = bb.CreateTarget(1)) {
            bt.Define([dtype = x2.dtype()](BackwardContext& bctx) {
                Array gx = -*bctx.output_grad();
                bctx.input_grad() = dtype == gx.dtype() ? std::move(gx) : gx.AsType(dtype);
            });
        }
        bb.Finalize();
    }
}

void SubtractASImpl(const Array& x1, Scalar x2, const Array& out) {
    {
        NoBackpropModeScope scope{};
        x1.device().backend().CallKernel<SubtractASKernel>(x1, x2, out);
    }

    BackwardBuilder bb{"subtract_scalar", x1, out};
    if (BackwardBuilder::Target bt = bb.CreateTarget(0)) {
        bt.Define([](BackwardContext& bctx) { bctx.input_grad() = *bctx.output_grad(); });
    }
    bb.Finalize();
}

namespace internal {

void ISubtract(const Array& x1, const Array& x2) {
    CheckInplaceArithmeticDtypes(x1, x2);
    internal::BroadcastBinaryInplace(SubtractImpl, x1, x2);
}

void ISubtract(const Array& x1, Scalar x2) {
    CheckInplaceArithmeticDtypes(x1, x2);
    internal::BinaryInplace(&SubtractASImpl, x1, x2);
}

}  // namespace internal

Array Subtract(const Array& x1, const Array& x2) {
    return internal::BroadcastBinary(&SubtractImpl, x1, x2, GetArithmeticResultDtype(x1, x2));
}

Array Subtract(const Array& x1, Scalar x2) { return internal::Binary(&SubtractASImpl, x1, x2, GetArithmeticResultDtype(x1, x2)); }

Array Subtract(Scalar x1, const Array& x2) {
    // TODO(imanishi): Avoid type casting. This cast is introduced in order to avoid overflow in negative operation.
    // Remove this cast after device implementation of subtract (scalar - array) is added.
    if ((GetKind(x2.dtype()) == DtypeKind::kUInt || GetKind(x2.dtype()) == DtypeKind::kInt) && x1.kind() == DtypeKind::kFloat) {
        Array x2_cast = x2.AsType(ResultType(x1, x2));
        return Add(-x2_cast, x1);
    }
    return Add(-x2, x1);
}

void MultiplyImpl(const Array& x1, const Array& x2, const Array& out) {
    CheckEqual(x1.shape(), x2.shape());

    {
        NoBackpropModeScope scope{};
        x1.device().backend().CallKernel<MultiplyKernel>(x1, x2, out);
    }

    {
        BackwardBuilder bb{"multiply", {x1, x2}, out};
        if (BackwardBuilder::Target bt = bb.CreateTarget(0)) {
            bt.Define([x2_tok = bb.RetainInput(1), dtype = x1.dtype()](BackwardContext& bctx) {
                const Array& x2 = bctx.GetRetainedInput(x2_tok);
                Array gx = *bctx.output_grad() * x2;
                bctx.input_grad() = dtype == gx.dtype() ? std::move(gx) : gx.AsType(dtype);
            });
        }
        if (BackwardBuilder::Target bt = bb.CreateTarget(1)) {
            bt.Define([x1_tok = bb.RetainInput(0), dtype = x2.dtype()](BackwardContext& bctx) {
                const Array& x1 = bctx.GetRetainedInput(x1_tok);
                Array gx = *bctx.output_grad() * x1;
                bctx.input_grad() = dtype == gx.dtype() ? std::move(gx) : gx.AsType(dtype);
            });
        }
        bb.Finalize();
    }
}

void MultiplyASImpl(const Array& x1, Scalar x2, const Array& out) {
    {
        NoBackpropModeScope scope{};
        x1.device().backend().CallKernel<MultiplyASKernel>(x1, x2, out);
    }

    BackwardBuilder bb{"multiply_scalar", x1, out};
    if (BackwardBuilder::Target bt = bb.CreateTarget(0)) {
        bt.Define([x2](BackwardContext& bctx) { bctx.input_grad() = *bctx.output_grad() * x2; });
    }
    bb.Finalize();
}

namespace internal {

void IMultiply(const Array& x1, const Array& x2) {
    CheckInplaceArithmeticDtypes(x1, x2, true);
    internal::BroadcastBinaryInplace(&MultiplyImpl, x1, x2);
}

void IMultiply(const Array& x1, Scalar x2) {
    CheckInplaceArithmeticDtypes(x1, x2, true);
    internal::BinaryInplace(&MultiplyASImpl, x1, x2);
}

}  // namespace internal

Array Multiply(const Array& x1, const Array& x2) {
    return internal::BroadcastBinary(&MultiplyImpl, x1, x2, GetArithmeticResultDtype(x1, x2, true));
}

Array Multiply(const Array& x1, Scalar x2) { return internal::Binary(&MultiplyASImpl, x1, x2, GetArithmeticResultDtype(x1, x2, true)); }

Array Multiply(Scalar x1, const Array& x2) { return Multiply(x2, x1); }

void FloorDivideImpl(const Array& x1, const Array& x2, const Array& out) {
    CheckEqual(x1.shape(), x2.shape());

    NoBackpropModeScope scope{};
    x1.device().backend().CallKernel<FloorDivideKernel>(x1, x2, out);
}

void FloorDivideASImpl(const Array& x1, Scalar x2, const Array& out) {
    NoBackpropModeScope scope{};
    x1.device().backend().CallKernel<FloorDivideASKernel>(x1, x2, out);
}

void FloorDivideSAImpl(Scalar x1, const Array& x2, const Array& out) {
    NoBackpropModeScope scope{};
    x2.device().backend().CallKernel<FloorDivideSAKernel>(x1, x2, out);
}

namespace internal {

void IFloorDivide(const Array& x1, const Array& x2) {
    CheckInplaceArithmeticDtypes(x1, x2);
    internal::BroadcastBinaryInplace(&FloorDivideImpl, x1, x2);
}

void IFloorDivide(const Array& x1, Scalar x2) {
    CheckInplaceArithmeticDtypes(x1, x2);
    internal::BinaryInplace(&FloorDivideASImpl, x1, x2);
}

}  // namespace internal

Array FloorDivide(const Array& x1, const Array& x2) {
    return internal::BroadcastBinary(&FloorDivideImpl, x1, x2, GetArithmeticResultDtype(x1, x2));
}

Array FloorDivide(const Array& x1, Scalar x2) { return internal::Binary(&FloorDivideASImpl, x1, x2, GetArithmeticResultDtype(x1, x2)); }

Array FloorDivide(Scalar x1, const Array& x2) { return internal::Binary(&FloorDivideSAImpl, x1, x2, GetArithmeticResultDtype(x1, x2)); }

void DivideImpl(const Array& x1, const Array& x2, const Array& out) {
    CheckEqual(x1.shape(), x2.shape());

    {
        NoBackpropModeScope scope{};
        x1.device().backend().CallKernel<DivideKernel>(x1, x2, out);
    }

    {
        BackwardBuilder bb{"divide", {x1, x2}, out};
        if (BackwardBuilder::Target bt = bb.CreateTarget(0)) {
            bt.Define([x2_tok = bb.RetainInput(1), dtype = x1.dtype()](BackwardContext& bctx) {
                const Array& x2 = bctx.GetRetainedInput(x2_tok);
                Array gx = *bctx.output_grad() / x2;
                bctx.input_grad() = dtype == gx.dtype() ? std::move(gx) : gx.AsType(dtype);
            });
        }
        if (BackwardBuilder::Target bt = bb.CreateTarget(1)) {
            bt.Define([x1_tok = bb.RetainInput(0), x2_tok = bb.RetainInput(1), dtype = x2.dtype()](BackwardContext& bctx) {
                const Array& x1 = bctx.GetRetainedInput(x1_tok);
                const Array& x2 = bctx.GetRetainedInput(x2_tok);
                Array gx = -*bctx.output_grad() * x1 / Square(x2);
                bctx.input_grad() = dtype == gx.dtype() ? std::move(gx) : gx.AsType(dtype);
            });
        }
        bb.Finalize();
    }
}

void DivideASImpl(const Array& x1, Scalar x2, const Array& out) {
    {
        NoBackpropModeScope scope{};
        x1.device().backend().CallKernel<DivideASKernel>(x1, x2, out);
    }

    BackwardBuilder bb{"divide_array_scalar", x1, out};
    if (BackwardBuilder::Target bt = bb.CreateTarget(0)) {
        bt.Define([other = x2](BackwardContext& bctx) { bctx.input_grad() = *bctx.output_grad() / other; });
    }
    bb.Finalize();
}

void DivideSAImpl(Scalar x1, const Array& x2, const Array& out) {
    {
        NoBackpropModeScope scope{};
        x2.device().backend().CallKernel<DivideSAKernel>(x1, x2, out);
    }

    BackwardBuilder bb{"divide_scalar_array", x2, out};
    if (BackwardBuilder::Target bt = bb.CreateTarget(0)) {
        bt.Define([other = x1, x2_tok = bb.RetainInput(0)](BackwardContext& bctx) {
            const Array& x2 = bctx.GetRetainedInput(x2_tok);
            bctx.input_grad() = -*bctx.output_grad() * other / Square(x2);
        });
    }
    bb.Finalize();
}

namespace internal {

void ITrueDivide(const Array& x1, const Array& x2) {
    if (GetKind(x1.dtype()) != DtypeKind::kFloat) {
        throw DtypeError{"Integer inplace-division is not allowed."};
    }
    CheckInplaceArithmeticDtypes(x1, x2);
    internal::BroadcastBinaryInplace(&DivideImpl, x1, x2);
}

void ITrueDivide(const Array& x1, Scalar x2) {
    if (GetKind(x1.dtype()) != DtypeKind::kFloat) {
        throw DtypeError{"Integer inplace-division is not allowed."};
    }
    CheckInplaceArithmeticDtypes(x1, x2);
    internal::BinaryInplace(&DivideASImpl, x1, x2);
}

void IDivide(const Array& x1, const Array& x2) { ITrueDivide(x1, x2); }

void IDivide(const Array& x1, Scalar x2) { ITrueDivide(x1, x2); }

}  // namespace internal

Array TrueDivide(const Array& x1, const Array& x2) {
    Dtype dtype = GetArithmeticResultDtype(x1, x2);
    if (GetKind(dtype) != DtypeKind::kFloat) {
        dtype = internal::GetDefaultDtype(DtypeKind::kFloat);
    }
    return internal::BroadcastBinary(&DivideImpl, x1, x2, dtype);
}

Array TrueDivide(const Array& x1, Scalar x2) {
    Dtype dtype = GetArithmeticResultDtype(x1, x2);
    if (GetKind(dtype) != DtypeKind::kFloat) {
        dtype = internal::GetDefaultDtype(DtypeKind::kFloat);
    }
    return internal::Binary(&DivideASImpl, x1, x2, dtype);
}

Array TrueDivide(Scalar x1, const Array& x2) {
    Dtype dtype = GetArithmeticResultDtype(x1, x2);
    if (GetKind(dtype) != DtypeKind::kFloat) {
        dtype = internal::GetDefaultDtype(DtypeKind::kFloat);
    }
    return internal::Binary(&DivideSAImpl, x1, x2, dtype);
}

Array Divide(const Array& x1, const Array& x2) { return TrueDivide(x1, x2); }

Array Divide(const Array& x1, Scalar x2) { return TrueDivide(x1, x2); }

Array Divide(Scalar x1, const Array& x2) { return TrueDivide(x1, x2); }

Array Reciprocal(const Array& x) { return Scalar{1, GetKind(x.dtype())} / x; }

<<<<<<< HEAD
namespace {

void CheckComparisonDtypes(DtypeKind kind1, DtypeKind kind2) {
    if ((kind1 == DtypeKind::kBool) != (kind2 == DtypeKind::kBool)) {
        throw DtypeError{"Comparison of bool and non-bool dtypes is not supported."};
    }
}

void CheckComparisonDtypes(const Array& x1, const Array& x2) { return CheckComparisonDtypes(GetKind(x1.dtype()), GetKind(x2.dtype())); }

void CheckComparisonDtypes(const Array& x1, Scalar x2) { return CheckComparisonDtypes(GetKind(x1.dtype()), x2.kind()); }

// Calculates: x1 < x2 ? pos : neg
// Can only differentiate with respect to neg.
Array IfLessElse(const Array& x1, Scalar x2, Scalar pos, const Array& neg) {
    CheckComparisonDtypes(x1, x2);
    Array out = Empty(x1.shape(), ResultType(pos, neg), x1.device());
    // TODO(niboshi): Create mask array and reuse in backprop.

    {
        NoBackpropModeScope scope{};
        x1.device().backend().CallKernel<IfLessElseASSAKernel>(x1, x2, pos, neg, out);
    }

    BackwardBuilder bb{"if_less_else", neg, out};
    if (BackwardBuilder::Target bt = bb.CreateTarget(0)) {
        bt.Define([x1 = x1.AsGradStopped(), x2](BackwardContext& bctx) {
            const Array& gout = *bctx.output_grad();
            bctx.input_grad() = IfLessElse(x1, x2, Scalar{0, GetKind(gout.dtype())}, gout).AsType(x1.dtype(), false);
        });
    }
    bb.Finalize();

    return out;
}

}  // namespace

namespace {

// Calculates: x1 > x2 ? pos : neg
// Can only differentiate with respect to neg.
Array IfGreaterElse(const Array& x1, Scalar x2, Scalar pos, const Array& neg) {
    CheckComparisonDtypes(x1, x2);
    Array out = Empty(x1.shape(), ResultType(pos, neg), x1.device());
    // TODO(niboshi): Create mask array and reuse in backprop.

    {
        NoBackpropModeScope scope{};
        x1.device().backend().CallKernel<IfGreaterElseASSAKernel>(x1, x2, pos, neg, out);
    }

    BackwardBuilder bb{"if_greater_else", neg, out};
    if (BackwardBuilder::Target bt = bb.CreateTarget(0)) {
        bt.Define([x1 = x1.AsGradStopped(), x2](BackwardContext& bctx) {
            const Array& gout = *bctx.output_grad();
            bctx.input_grad() = IfGreaterElse(x1, x2, Scalar{0, GetKind(gout.dtype())}, gout).AsType(x1.dtype(), false);
        });
    }
    bb.Finalize();

    return out;
}

}  // namespace

namespace {

void IfGreaterElseImpl(const Array& x1, const Array& x2, const Array& pos, const Array& neg, const Array& out) {
    CheckComparisonDtypes(x1, x2);
    CheckEqual(x1.shape(), x2.shape());
    {
        NoBackpropModeScope scope{};
        x1.device().backend().CallKernel<IfGreaterElseAAAAKernel>(x1, x2, pos, neg, out);
    }
    {
        BackwardBuilder bb{"if_greater_else", {pos, neg}, out};
        if (BackwardBuilder::Target bt = bb.CreateTarget(0)) {
            // TODO(imanishi): Remove redundantly comparison x1 > x2 twice.
            Array mask = Greater(x1, x2);
            bt.Define([mask = std::move(mask), pos_dtype = pos.dtype()](BackwardContext& bctx) {
                const Array& gout = *bctx.output_grad();
                bctx.input_grad() = gout.AsType(pos_dtype, false) * mask;
            });
        }
        if (BackwardBuilder::Target bt = bb.CreateTarget(1)) {
            // TODO(imanishi): Remove redundantly comparison x1 > x2 twice.
            Array not_mask = Less(x1, x2);
            bt.Define([not_mask = std::move(not_mask), neg_dtype = neg.dtype()](BackwardContext& bctx) {
                const Array& gout = *bctx.output_grad();
                bctx.input_grad() = gout.AsType(neg_dtype, false) * not_mask;
            });
        }
        bb.Finalize();
    }
}

}  // namespace

namespace {

void MinimumImpl(const Array& x1, const Array& x2, const Array& out) { IfGreaterElseImpl(x1, x2, x2, x1, out); }

}  // namespace

namespace {

void MaximumImpl(const Array& x1, const Array& x2, const Array& out) { IfGreaterElseImpl(x1, x2, x1, x2, out); }

}  // namespace

Array Maximum(const Array& x1, Scalar x2) {
    if (x1.dtype() == Dtype::kBool && x2.kind() == DtypeKind::kBool) {
        return LogicalOr(x1, x2);
    }
    // TODO(niboshi): IfLessElse redundantly casts x1 twice.
    return IfLessElse(x1, x2, x2, x1);  // x1 < x2 ? x2 : x1
}

Array Maximum(Scalar x1, const Array& x2) { return Maximum(x2, x1); }

Array Maximum(const Array& x1, const Array& x2) {
    if (x1.dtype() == Dtype::kBool && x2.dtype() == Dtype::kBool) {
        return LogicalOr(x1, x2);
    }
    Dtype dtype = ResultType(x1, x2);
    return internal::BroadcastBinary(&MaximumImpl, x1, x2, dtype);  // x1 > x2 ? x1 : x2
}

Array Minimum(const Array& x1, Scalar x2) {
    if (x1.dtype() == Dtype::kBool && x2.kind() == DtypeKind::kBool) {
        return LogicalAnd(x1, x2);
    }
    // TODO(niboshi): IfGreaterElse redundantly casts x1 twice.
    return IfGreaterElse(x1, x2, x2, x1);  // x1 > x2 ? x2 : x1
}

Array Minimum(Scalar x1, const Array& x2) { return Minimum(x2, x1); }

Array Minimum(const Array& x1, const Array& x2) {
    if (x1.dtype() == Dtype::kBool && x2.dtype() == Dtype::kBool) {
        return LogicalAnd(x1, x2);
    }
    Dtype dtype = ResultType(x1, x2);
    return internal::BroadcastBinary(&MinimumImpl, x1, x2, dtype);  // x1 > x2 ? x2 : x1
}

Array Clip(const Array& a, Scalar min, Scalar max) { return IfLessElse(a, min, min, IfGreaterElse(a, max, max, a)); }

Array Clip(const Array& a, const Array& a_min, Scalar max) {
    Dtype dtype = GetArithmeticResultDtype(a, a_min);
    return internal::BroadcastBinary(&MaximumImpl, IfGreaterElse(a, max, max, a), a_min, dtype);
}

Array Clip(const Array& a, Scalar min, const Array& a_max) {
    Dtype dtype = GetArithmeticResultDtype(a, a_max);
    Array ret = internal::BroadcastBinary(&MinimumImpl, a, a_max, dtype);
    return IfLessElse(ret, min, min, ret);
}

Array Clip(const Array& a, const Array& a_min, const Array& a_max) {
    Dtype dtype = GetArithmeticResultDtype(a, a_max);
    Array max_clamped = internal::BroadcastBinary(&MinimumImpl, a, a_max, dtype);
    dtype = GetArithmeticResultDtype(max_clamped, a_max);
    return internal::BroadcastBinary(&MaximumImpl, a_min, max_clamped, dtype);
}

=======
>>>>>>> 65bcf2fe
Array Exp(const Array& x) {
    Dtype dtype = internal::GetMathResultDtype(x.dtype());
    Array out = Empty(x.shape(), dtype, x.device());

    {
        NoBackpropModeScope scope{};
        x.device().backend().CallKernel<ExpKernel>(x, out);
    }

    BackwardBuilder bb{"exp", x, out};
    if (BackwardBuilder::Target bt = bb.CreateTarget(0)) {
        bt.Define([out_tok = bb.RetainOutput(0)](BackwardContext& bctx) {
            const Array& out = bctx.GetRetainedOutput(out_tok);
            bctx.input_grad() = *bctx.output_grad() * out;
        });
    }
    bb.Finalize();

    return out;
}

Array Expm1(const Array& x) {
    Dtype dtype = internal::GetMathResultDtype(x.dtype());
    Array out = Empty(x.shape(), dtype, x.device());

    {
        NoBackpropModeScope scope{};
        x.device().backend().CallKernel<Expm1Kernel>(x, out);
    }

    BackwardBuilder bb{"expm1", x, out};
    if (BackwardBuilder::Target bt = bb.CreateTarget(0)) {
        bt.Define([out_tok = bb.RetainOutput(0)](BackwardContext& bctx) {
            const Array& out = bctx.GetRetainedOutput(out_tok);
            bctx.input_grad() = *bctx.output_grad() * (out + 1);
        });
    }
    bb.Finalize();

    return out;
}

Array Exp2(const Array& x) {
    Dtype dtype = internal::GetMathResultDtype(x.dtype());
    Array out = Empty(x.shape(), dtype, x.device());

    {
        NoBackpropModeScope scope{};
        x.device().backend().CallKernel<Exp2Kernel>(x, out);
    }

    BackwardBuilder bb{"exp2", x, out};
    if (BackwardBuilder::Target bt = bb.CreateTarget(0)) {
        bt.Define([out_tok = bb.RetainOutput(0)](BackwardContext& bctx) {
            const Array& out = bctx.GetRetainedOutput(out_tok);
            bctx.input_grad() = *bctx.output_grad() * out * std::log(2.0);
        });
    }
    bb.Finalize();

    return out;
}

Array Log(const Array& x) {
    Dtype dtype = internal::GetMathResultDtype(x.dtype());
    Array out = Empty(x.shape(), dtype, x.device());

    {
        NoBackpropModeScope scope{};
        x.device().backend().CallKernel<LogKernel>(x, out);
    }

    BackwardBuilder bb{"log", x, out};
    if (BackwardBuilder::Target bt = bb.CreateTarget(0)) {
        bt.Define([x_tok = bb.RetainInput(0)](BackwardContext& bctx) {
            const Array& x = bctx.GetRetainedInput(x_tok);
            bctx.input_grad() = *bctx.output_grad() / x;
        });
    }
    bb.Finalize();

    return out;
}

Array Log10(const Array& x) {
    Dtype dtype = internal::GetMathResultDtype(x.dtype());
    Array out = Empty(x.shape(), dtype, x.device());

    {
        NoBackpropModeScope scope{};
        x.device().backend().CallKernel<Log10Kernel>(x, out);
    }

    BackwardBuilder bb{"log10", x, out};
    if (BackwardBuilder::Target bt = bb.CreateTarget(0)) {
        bt.Define([x_tok = bb.RetainInput(0)](BackwardContext& bctx) {
            const Array& x = bctx.GetRetainedInput(x_tok);
            bctx.input_grad() = *bctx.output_grad() / x * (1.0 / std::log(10));
        });
    }
    bb.Finalize();

    return out;
}

Array Log1p(const Array& x) {
    Dtype dtype = internal::GetMathResultDtype(x.dtype());
    Array out = Empty(x.shape(), dtype, x.device());

    {
        NoBackpropModeScope scope{};
        x.device().backend().CallKernel<Log1pKernel>(x, out);
    }

    BackwardBuilder bb{"log1p", x, out};
    if (BackwardBuilder::Target bt = bb.CreateTarget(0)) {
        bt.Define([x_tok = bb.RetainInput(0)](BackwardContext& bctx) {
            const Array& x = bctx.GetRetainedInput(x_tok);
            bctx.input_grad() = *bctx.output_grad() / (1.0 + x);
        });
    }
    bb.Finalize();

    return out;
}

Array Sigmoid(const Array& x) {
    Dtype dtype = internal::GetMathResultDtype(x.dtype());
    const Array& x_cast = x.dtype() == dtype ? x : x.AsType(dtype);
    return Reciprocal(1 + Exp(-x_cast));
}

Array Relu(const Array& x) {
    Dtype dtype = internal::GetMathResultDtype(x.dtype());
    const Array& x_cast = x.dtype() == dtype ? x : x.AsType(dtype);
    return Maximum(0, x_cast);
}

void PowerImpl(const Array& x1, const Array& x2, const Array& out) {
    {
        NoBackpropModeScope scope{};
        x1.device().backend().CallKernel<PowerKernel>(x1, x2, out);
    }

    BackwardBuilder bb{"power", {x1, x2}, out};
    if (BackwardBuilder::Target bt = bb.CreateTarget(0)) {
        bt.Define([x1_tok = bb.RetainInput(0), x2_tok = bb.RetainInput(1)](BackwardContext& bctx) {
            const Array& x1 = bctx.GetRetainedInput(x1_tok);
            const Array& x2 = bctx.GetRetainedInput(x2_tok);
            const Array& gin = *bctx.output_grad() * x2 * Power(x1, x2 - Scalar{1, GetKind(x2.dtype())});
            bctx.input_grad() = x1.dtype() != gin.dtype() ? gin.AsType(x1.dtype()) : gin;
        });
    }
    if (BackwardBuilder::Target bt = bb.CreateTarget(1)) {
        bt.Define([x1_tok = bb.RetainInput(0), out_tok = bb.RetainOutput(0), x2_dtype = x2.dtype()](BackwardContext& bctx) {
            const Array& x1 = bctx.GetRetainedInput(x1_tok);
            const Array& out = bctx.GetRetainedOutput(out_tok);
            const Array& gin = *bctx.output_grad() * out * Log(x1);
            bctx.input_grad() = x2_dtype != gin.dtype() ? gin.AsType(x2_dtype) : gin;
        });
    }
    bb.Finalize();
}

void PowerASImpl(const Array& x1, Scalar x2, const Array& out) {
    {
        NoBackpropModeScope scope{};
        x1.device().backend().CallKernel<PowerASKernel>(x1, x2, out);
    }

    BackwardBuilder bb{"power_array_scalar", x1, out};
    if (BackwardBuilder::Target bt = bb.CreateTarget(0)) {
        bt.Define([x1_tok = bb.RetainInput(0), x2](BackwardContext& bctx) {
            const Array& x1 = bctx.GetRetainedInput(x1_tok);
            const Array& gin = *bctx.output_grad() * x2 * Power(x1, x2 - Scalar{1, x2.kind()});
            bctx.input_grad() = x1.dtype() != gin.dtype() ? gin.AsType(x1.dtype()) : gin;
        });
    }
    bb.Finalize();
}

void PowerSAImpl(Scalar x1, const Array& x2, const Array& out) {
    {
        NoBackpropModeScope scope{};
        x2.device().backend().CallKernel<PowerSAKernel>(x1, x2, out);
    }

    BackwardBuilder bb{"power_scalar_array", x2, out};
    if (BackwardBuilder::Target bt = bb.CreateTarget(0)) {
        bt.Define([out_tok = bb.RetainOutput(0), x1, x2_dtype = x2.dtype()](BackwardContext& bctx) {
            const Array& out = bctx.GetRetainedOutput(out_tok);
            const Array& gin = *bctx.output_grad() * out * std::log(static_cast<double>(x1));
            bctx.input_grad() = x2_dtype != gin.dtype() ? gin.AsType(x2_dtype) : gin;
        });
    }
    bb.Finalize();
}

Array Power(const Array& x1, const Array& x2) { return internal::BroadcastBinary(&PowerImpl, x1, x2, GetArithmeticResultDtype(x1, x2)); }

Array Power(const Array& x1, Scalar x2) { return internal::Binary(&PowerASImpl, x1, x2, GetArithmeticResultDtype(x1, x2)); }

Array Power(Scalar x1, const Array& x2) { return internal::Binary(&PowerSAImpl, x1, x2, GetArithmeticResultDtype(x1, x2)); }

Array Ceil(const Array& x) {
    Dtype dtype = internal::GetMathResultDtype(x.dtype());
    Array out = Empty(x.shape(), dtype, x.device());
    {
        NoBackpropModeScope scope{};
        x.device().backend().CallKernel<CeilKernel>(x, out);
    }
    return out;
}

Array Floor(const Array& x) {
    Dtype dtype = internal::GetMathResultDtype(x.dtype());
    Array out = Empty(x.shape(), dtype, x.device());
    {
        NoBackpropModeScope scope{};
        x.device().backend().CallKernel<FloorKernel>(x, out);
    }
    return out;
}

Array IsNan(const Array& x) {
    Array out = Empty(x.shape(), Dtype::kBool, x.device());
    {
        NoBackpropModeScope scope{};
        x.device().backend().CallKernel<IsNanKernel>(x, out);
    }
    return out;
}

Array IsInf(const Array& x) {
    Array out = Empty(x.shape(), Dtype::kBool, x.device());
    {
        NoBackpropModeScope scope{};
        x.device().backend().CallKernel<IsInfKernel>(x, out);
    }
    return out;
}

Array IsFinite(const Array& x) {
    Array out = Empty(x.shape(), Dtype::kBool, x.device());
    {
        NoBackpropModeScope scope{};
        x.device().backend().CallKernel<IsFiniteKernel>(x, out);
    }
    return out;
}

}  // namespace chainerx<|MERGE_RESOLUTION|>--- conflicted
+++ resolved
@@ -424,176 +424,6 @@
 
 Array Reciprocal(const Array& x) { return Scalar{1, GetKind(x.dtype())} / x; }
 
-<<<<<<< HEAD
-namespace {
-
-void CheckComparisonDtypes(DtypeKind kind1, DtypeKind kind2) {
-    if ((kind1 == DtypeKind::kBool) != (kind2 == DtypeKind::kBool)) {
-        throw DtypeError{"Comparison of bool and non-bool dtypes is not supported."};
-    }
-}
-
-void CheckComparisonDtypes(const Array& x1, const Array& x2) { return CheckComparisonDtypes(GetKind(x1.dtype()), GetKind(x2.dtype())); }
-
-void CheckComparisonDtypes(const Array& x1, Scalar x2) { return CheckComparisonDtypes(GetKind(x1.dtype()), x2.kind()); }
-
-// Calculates: x1 < x2 ? pos : neg
-// Can only differentiate with respect to neg.
-Array IfLessElse(const Array& x1, Scalar x2, Scalar pos, const Array& neg) {
-    CheckComparisonDtypes(x1, x2);
-    Array out = Empty(x1.shape(), ResultType(pos, neg), x1.device());
-    // TODO(niboshi): Create mask array and reuse in backprop.
-
-    {
-        NoBackpropModeScope scope{};
-        x1.device().backend().CallKernel<IfLessElseASSAKernel>(x1, x2, pos, neg, out);
-    }
-
-    BackwardBuilder bb{"if_less_else", neg, out};
-    if (BackwardBuilder::Target bt = bb.CreateTarget(0)) {
-        bt.Define([x1 = x1.AsGradStopped(), x2](BackwardContext& bctx) {
-            const Array& gout = *bctx.output_grad();
-            bctx.input_grad() = IfLessElse(x1, x2, Scalar{0, GetKind(gout.dtype())}, gout).AsType(x1.dtype(), false);
-        });
-    }
-    bb.Finalize();
-
-    return out;
-}
-
-}  // namespace
-
-namespace {
-
-// Calculates: x1 > x2 ? pos : neg
-// Can only differentiate with respect to neg.
-Array IfGreaterElse(const Array& x1, Scalar x2, Scalar pos, const Array& neg) {
-    CheckComparisonDtypes(x1, x2);
-    Array out = Empty(x1.shape(), ResultType(pos, neg), x1.device());
-    // TODO(niboshi): Create mask array and reuse in backprop.
-
-    {
-        NoBackpropModeScope scope{};
-        x1.device().backend().CallKernel<IfGreaterElseASSAKernel>(x1, x2, pos, neg, out);
-    }
-
-    BackwardBuilder bb{"if_greater_else", neg, out};
-    if (BackwardBuilder::Target bt = bb.CreateTarget(0)) {
-        bt.Define([x1 = x1.AsGradStopped(), x2](BackwardContext& bctx) {
-            const Array& gout = *bctx.output_grad();
-            bctx.input_grad() = IfGreaterElse(x1, x2, Scalar{0, GetKind(gout.dtype())}, gout).AsType(x1.dtype(), false);
-        });
-    }
-    bb.Finalize();
-
-    return out;
-}
-
-}  // namespace
-
-namespace {
-
-void IfGreaterElseImpl(const Array& x1, const Array& x2, const Array& pos, const Array& neg, const Array& out) {
-    CheckComparisonDtypes(x1, x2);
-    CheckEqual(x1.shape(), x2.shape());
-    {
-        NoBackpropModeScope scope{};
-        x1.device().backend().CallKernel<IfGreaterElseAAAAKernel>(x1, x2, pos, neg, out);
-    }
-    {
-        BackwardBuilder bb{"if_greater_else", {pos, neg}, out};
-        if (BackwardBuilder::Target bt = bb.CreateTarget(0)) {
-            // TODO(imanishi): Remove redundantly comparison x1 > x2 twice.
-            Array mask = Greater(x1, x2);
-            bt.Define([mask = std::move(mask), pos_dtype = pos.dtype()](BackwardContext& bctx) {
-                const Array& gout = *bctx.output_grad();
-                bctx.input_grad() = gout.AsType(pos_dtype, false) * mask;
-            });
-        }
-        if (BackwardBuilder::Target bt = bb.CreateTarget(1)) {
-            // TODO(imanishi): Remove redundantly comparison x1 > x2 twice.
-            Array not_mask = Less(x1, x2);
-            bt.Define([not_mask = std::move(not_mask), neg_dtype = neg.dtype()](BackwardContext& bctx) {
-                const Array& gout = *bctx.output_grad();
-                bctx.input_grad() = gout.AsType(neg_dtype, false) * not_mask;
-            });
-        }
-        bb.Finalize();
-    }
-}
-
-}  // namespace
-
-namespace {
-
-void MinimumImpl(const Array& x1, const Array& x2, const Array& out) { IfGreaterElseImpl(x1, x2, x2, x1, out); }
-
-}  // namespace
-
-namespace {
-
-void MaximumImpl(const Array& x1, const Array& x2, const Array& out) { IfGreaterElseImpl(x1, x2, x1, x2, out); }
-
-}  // namespace
-
-Array Maximum(const Array& x1, Scalar x2) {
-    if (x1.dtype() == Dtype::kBool && x2.kind() == DtypeKind::kBool) {
-        return LogicalOr(x1, x2);
-    }
-    // TODO(niboshi): IfLessElse redundantly casts x1 twice.
-    return IfLessElse(x1, x2, x2, x1);  // x1 < x2 ? x2 : x1
-}
-
-Array Maximum(Scalar x1, const Array& x2) { return Maximum(x2, x1); }
-
-Array Maximum(const Array& x1, const Array& x2) {
-    if (x1.dtype() == Dtype::kBool && x2.dtype() == Dtype::kBool) {
-        return LogicalOr(x1, x2);
-    }
-    Dtype dtype = ResultType(x1, x2);
-    return internal::BroadcastBinary(&MaximumImpl, x1, x2, dtype);  // x1 > x2 ? x1 : x2
-}
-
-Array Minimum(const Array& x1, Scalar x2) {
-    if (x1.dtype() == Dtype::kBool && x2.kind() == DtypeKind::kBool) {
-        return LogicalAnd(x1, x2);
-    }
-    // TODO(niboshi): IfGreaterElse redundantly casts x1 twice.
-    return IfGreaterElse(x1, x2, x2, x1);  // x1 > x2 ? x2 : x1
-}
-
-Array Minimum(Scalar x1, const Array& x2) { return Minimum(x2, x1); }
-
-Array Minimum(const Array& x1, const Array& x2) {
-    if (x1.dtype() == Dtype::kBool && x2.dtype() == Dtype::kBool) {
-        return LogicalAnd(x1, x2);
-    }
-    Dtype dtype = ResultType(x1, x2);
-    return internal::BroadcastBinary(&MinimumImpl, x1, x2, dtype);  // x1 > x2 ? x2 : x1
-}
-
-Array Clip(const Array& a, Scalar min, Scalar max) { return IfLessElse(a, min, min, IfGreaterElse(a, max, max, a)); }
-
-Array Clip(const Array& a, const Array& a_min, Scalar max) {
-    Dtype dtype = GetArithmeticResultDtype(a, a_min);
-    return internal::BroadcastBinary(&MaximumImpl, IfGreaterElse(a, max, max, a), a_min, dtype);
-}
-
-Array Clip(const Array& a, Scalar min, const Array& a_max) {
-    Dtype dtype = GetArithmeticResultDtype(a, a_max);
-    Array ret = internal::BroadcastBinary(&MinimumImpl, a, a_max, dtype);
-    return IfLessElse(ret, min, min, ret);
-}
-
-Array Clip(const Array& a, const Array& a_min, const Array& a_max) {
-    Dtype dtype = GetArithmeticResultDtype(a, a_max);
-    Array max_clamped = internal::BroadcastBinary(&MinimumImpl, a, a_max, dtype);
-    dtype = GetArithmeticResultDtype(max_clamped, a_max);
-    return internal::BroadcastBinary(&MaximumImpl, a_min, max_clamped, dtype);
-}
-
-=======
->>>>>>> 65bcf2fe
 Array Exp(const Array& x) {
     Dtype dtype = internal::GetMathResultDtype(x.dtype());
     Array out = Empty(x.shape(), dtype, x.device());

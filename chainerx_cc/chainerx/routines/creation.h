--- conflicted
+++ resolved
@@ -56,7 +56,6 @@
         int64_t offset = 0,
         Device& device = GetDefaultDevice());
 
-<<<<<<< HEAD
 // Creates an array from the file.
 //
 // Follows the NumPy conventions where if the separator is a nullopt
@@ -83,7 +82,7 @@
         int64_t count = -1,
         nonstd::optional<std::string> delimiter = nonstd::nullopt,
         Device& device = GetDefaultDevice());
-=======
+
 class ArangeOp : public Op {
 public:
     static const char* name() { return "Arange"; }
@@ -134,7 +133,6 @@
     // `out.ndim()` must be 1 with at least 1 elements.
     virtual void Call(double start, double stop, const Array& out) = 0;
 };
->>>>>>> fcbc419f
 
 Array Empty(const Shape& shape, Dtype dtype, Device& device = GetDefaultDevice());
 Array Full(const Shape& shape, Scalar fill_value, Dtype dtype, Device& device = GetDefaultDevice());

--- conflicted
+++ resolved
@@ -347,15 +347,10 @@
         k = 0;
     }
     if (!dtype.has_value()) {
-<<<<<<< HEAD
-        dtype = Dtype::kFloat64;
-    }
-=======
         dtype = Dtype::kFloat32;
     }
     // NumPy returns 0-sized array for the input with negative dimensions.
     // This is a flaw in NumPy's implementation. Other array creation routines raise an error for negative dimensions.
->>>>>>> d2aa2d5d
     if (n < 0 || m < 0) {
         throw DimensionError{"Negative dimensions are not allowed"};
     }
@@ -372,11 +367,6 @@
     Array out = Empty(m.shape(), m.dtype(), m.device());
     {
         NoBackpropModeScope scope{};
-<<<<<<< HEAD
-        Array mask = Tri(m.shape()[m.ndim() - 2], m.shape()[m.ndim() - 1], k, Dtype::kBool, m.device());
-        out = Where(mask, m, 0);
-    }
-=======
         Array mask{};
         if (m.ndim() >= 2) {
             mask = Tri(m.shape()[m.ndim() - 2], m.shape()[m.ndim() - 1], k, Dtype::kBool, m.device());
@@ -398,7 +388,6 @@
     }
     bb.Finalize();
 
->>>>>>> d2aa2d5d
     return out;
 }
 
@@ -406,11 +395,6 @@
     Array out = Empty(m.shape(), m.dtype(), m.device());
     {
         NoBackpropModeScope scope{};
-<<<<<<< HEAD
-        Array mask = Tri(m.shape()[m.ndim() - 2], m.shape()[m.ndim() - 1], k - 1, Dtype::kBool, m.device());
-        out = Where(mask, 0, m);
-    }
-=======
         Array mask{};
         if (m.ndim() >= 2) {
             mask = Tri(m.shape()[m.ndim() - 2], m.shape()[m.ndim() - 1], k - 1, Dtype::kBool, m.device());
@@ -432,7 +416,6 @@
     }
     bb.Finalize();
 
->>>>>>> d2aa2d5d
     return out;
 }
 

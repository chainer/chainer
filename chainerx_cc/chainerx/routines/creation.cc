#include "chainerx/routines/creation.h"

#include <algorithm>
#include <cmath>
#include <cstddef>
#include <cstdint>
#include <iostream>
#include <memory>
#include <type_traits>
#include <utility>
#include <vector>

#include "chainerx/array.h"
#include "chainerx/backend.h"
#include "chainerx/backprop_mode.h"
#include "chainerx/backward_builder.h"
#include "chainerx/backward_context.h"
#include "chainerx/constant.h"
#include "chainerx/device.h"
#include "chainerx/dtype.h"
#include "chainerx/graph.h"
#include "chainerx/kernels/creation.h"
#include "chainerx/kernels/misc.h"
#include "chainerx/macro.h"
<<<<<<< HEAD
#include "chainerx/routines/indexing.h"
=======
#include "chainerx/routines/type_util.h"
>>>>>>> d6142b1a
#include "chainerx/scalar.h"
#include "chainerx/shape.h"
#include "chainerx/strides.h"

namespace chainerx {
namespace internal {

size_t GetRequiredBytes(const Shape& shape, const Strides& strides, size_t item_size) {
    CHAINERX_ASSERT(shape.ndim() == strides.ndim());

    if (shape.GetTotalSize() == 0) {
        return 0;
    }

    // Calculate the distance between the first and the last element, plus single element size.
    size_t n_bytes = item_size;
    for (int8_t i = 0; i < shape.ndim(); ++i) {
        n_bytes += (shape[i] - 1) * std::abs(strides[i]);
    }
    return n_bytes;
}

Array FromHostData(
        const Shape& shape, Dtype dtype, const std::shared_ptr<void>& data, const Strides& strides, int64_t offset, Device& device) {
    auto range = GetDataRange(shape, strides, GetItemSize(dtype));
    // TODO(niboshi): Copy only required region. Currently the whole preceding (offset) region is copied.
    std::shared_ptr<void> device_data = device.FromHostMemory(data, offset + std::get<1>(range));
    return internal::MakeArray(shape, strides, dtype, device, std::move(device_data), offset);
}

Array Empty(const Shape& shape, Dtype dtype, const Strides& strides, Device& device) {
    auto bytesize = GetRequiredBytes(shape, strides, GetItemSize(dtype));
    std::shared_ptr<void> data = device.Allocate(bytesize);
    return MakeArray(shape, strides, dtype, device, std::move(data));
}

Array EmptyReduced(const Shape& shape, Dtype dtype, const Axes& axes, bool keepdims, Device& device) {
    Shape out_shape = ReduceShape(shape, axes, keepdims);
    if (!keepdims) {
        return Empty(out_shape, dtype, device);
    }
    // Set reduced strides of the output array to 0
    Strides out_strides{out_shape, dtype};
    for (int8_t axis : axes) {
        out_strides[axis] = 0;
    }
    return Empty(out_shape, dtype, out_strides, device);
}

}  // namespace internal

Array FromContiguousHostData(const Shape& shape, Dtype dtype, const std::shared_ptr<void>& data, Device& device) {
    return internal::FromHostData(shape, dtype, data, {shape, dtype}, 0, device);
}

Array FromData(
        const Shape& shape,
        Dtype dtype,
        const std::shared_ptr<void>& data,
        const nonstd::optional<Strides>& strides,
        int64_t offset,
        Device& device) {
    return internal::MakeArray(
            shape, strides.value_or(Strides{shape, dtype}), dtype, device, device.MakeDataFromForeignPointer(data), offset);
}

Array Empty(const Shape& shape, Dtype dtype, Device& device) {
    auto bytesize = static_cast<size_t>(shape.GetTotalSize() * GetItemSize(dtype));
    std::shared_ptr<void> data = device.Allocate(bytesize);
    return internal::MakeArray(shape, Strides{shape, dtype}, dtype, device, std::move(data));
}

Array Full(const Shape& shape, Scalar fill_value, Dtype dtype, Device& device) {
    Array array = Empty(shape, dtype, device);
    array.Fill(fill_value);
    return array;
}

Array Full(const Shape& shape, Scalar fill_value, Device& device) {
    return Full(shape, fill_value, internal::GetDefaultDtype(fill_value.kind()), device);
}

Array Zeros(const Shape& shape, Dtype dtype, Device& device) { return Full(shape, 0, dtype, device); }

Array Ones(const Shape& shape, Dtype dtype, Device& device) { return Full(shape, 1, dtype, device); }

Array Arange(Scalar start, Scalar stop, Scalar step, Dtype dtype, Device& device) {
    // TODO(hvy): Simplify comparison if Scalar::operator== supports dtype conversion.
    if (static_cast<double>(step) == 0.0) {
        throw ChainerxError("Cannot create an arange array with 0 step size.");
    }

    // Compute the size of the output.
    auto start_value = static_cast<double>(start);
    auto stop_value = static_cast<double>(stop);
    auto step_value = static_cast<double>(step);
    if (step_value < 0) {
        std::swap(start_value, stop_value);
        step_value *= -1;
    }
    auto size = std::max(int64_t{0}, static_cast<int64_t>(std::ceil((stop_value - start_value) / step_value)));
    if (size > 2 && dtype == Dtype::kBool) {
        throw DtypeError{"Cannot create an arange array of booleans with size larger than 2."};
    }

    Array out = Empty({size}, dtype, device);
    device.backend().CallKernel<ArangeKernel>(start, step, out);
    return out;
}

Array Arange(Scalar start, Scalar stop, Scalar step, Device& device) {
    // TODO(hvy): Type promote instead of using the dtype of step.
    return Arange(start, stop, step, internal::GetDefaultDtype(step.kind()), device);
}

Array Arange(Scalar start, Scalar stop, Dtype dtype, Device& device) { return Arange(start, stop, 1, dtype, device); }

Array Arange(Scalar start, Scalar stop, Device& device) {
    // TODO(hvy): Type promote dtype instead of using the dtype of stop.
    return Arange(start, stop, 1, internal::GetDefaultDtype(stop.kind()), device);
}

Array Arange(Scalar stop, Dtype dtype, Device& device) { return Arange(0, stop, 1, dtype, device); }

Array Arange(Scalar stop, Device& device) { return Arange(0, stop, 1, internal::GetDefaultDtype(stop.kind()), device); }

Array EmptyLike(const Array& a, Device& device) { return Empty(a.shape(), a.dtype(), device); }

Array FullLike(const Array& a, Scalar fill_value, Device& device) { return Full(a.shape(), fill_value, a.dtype(), device); }

Array ZerosLike(const Array& a, Device& device) { return Zeros(a.shape(), a.dtype(), device); }

Array OnesLike(const Array& a, Device& device) { return Ones(a.shape(), a.dtype(), device); }

Array Copy(const Array& a) {
    Array out = EmptyLike(a, a.device());
    {
        NoBackpropModeScope scope{};
        a.device().backend().CallKernel<CopyKernel>(a, out);
    }

    BackwardBuilder bb{"copy", a, out};
    if (BackwardBuilder::Target bt = bb.CreateTarget(0)) {
        bt.Define([](BackwardContext& bctx) { bctx.input_grad() = *bctx.output_grad(); });
    }
    bb.Finalize();

    CHAINERX_ASSERT(out.IsContiguous());
    return out;
}

// Creates the identity array.
Array Identity(int64_t n, Dtype dtype, Device& device) {
    if (n < 0) {
        throw DimensionError{"Negative dimensions are not allowed"};
    }

    Array out = Empty(Shape{n, n}, dtype, device);
    {
        NoBackpropModeScope scope{};
        device.backend().CallKernel<IdentityKernel>(out);
    }
    return out;
}

Array Eye(int64_t n, nonstd::optional<int64_t> m, nonstd::optional<int64_t> k, nonstd::optional<Dtype> dtype, Device& device) {
    if (!m.has_value()) {
        m = n;
    }
    if (!k.has_value()) {
        k = 0;
    }
    if (!dtype.has_value()) {
        dtype = Dtype::kFloat64;
    }
    if (n < 0 || m < 0) {
        throw DimensionError{"Negative dimensions are not allowed"};
    }

    Array out = Empty({n, m.value()}, dtype.value(), device);
    {
        NoBackpropModeScope scope{};
        device.backend().CallKernel<EyeKernel>(k.value(), out);
    }
    return out;
}

namespace internal {

Array AsContiguous(const Array& a, Dtype dtype) {
    if (a.IsContiguous() && a.dtype() == dtype) {
        return a;
    }

    Array out = Empty(a.shape(), dtype, a.device());
    {
        NoBackpropModeScope scope{};
        a.device().backend().CallKernel<AsTypeKernel>(a.AsGradStopped(), out);
    }

    if (GetKind(dtype) == DtypeKind::kFloat) {
        BackwardBuilder bb{"ascontiguousarray", a, out};
        if (BackwardBuilder::Target bt = bb.CreateTarget(0)) {
            bt.Define([src_dtype = a.dtype()](BackwardContext& bctx) {
                const Array& gout = *bctx.output_grad();
                bctx.input_grad() = gout.AsType(src_dtype, false);
            });
        }
        bb.Finalize();
    }

    CHAINERX_ASSERT(out.IsContiguous());
    CHAINERX_ASSERT(out.shape() == a.shape());
    CHAINERX_ASSERT(out.dtype() == dtype);
    return out;
}

}  // namespace internal

Array AsContiguousArray(const Array& a, const nonstd::optional<Dtype>& dtype) {
    Dtype src_dt = a.dtype();
    Dtype dt = dtype.value_or(src_dt);

    if (a.IsContiguous() && src_dt == dt) {
        if (a.ndim() == 0) {
            return a.Reshape(Shape{1});
        }
        return a;
    }

    Array out = internal::AsContiguous(a, dt);
    if (a.ndim() == 0) {
        out = out.Reshape({1});
    }
    return out;
}

Array Diag(const Array& v, int64_t k, Device& device) {
    Array out{};

    int8_t ndim = v.ndim();
    if (ndim == 1) {
        // Return a square matrix with filled diagonal.
        int64_t n = v.shape()[0] + std::abs(k);
        out = Empty(Shape{n, n}, v.dtype(), device);
        {
            NoBackpropModeScope scope{};
            device.backend().CallKernel<DiagflatKernel>(v, k, out);
        }
    } else if (ndim == 2) {
        // Return the diagonal as a 1D array.
        int64_t rows = v.shape()[0];
        int64_t cols = v.shape()[1];
        int64_t n = std::min(rows, cols);
        int64_t offset{};
        if (k >= 0) {
            offset = k * v.strides()[1];
            if (cols <= k + n - 1) {
                n = std::max(int64_t{0}, cols - k);
            }
        } else {
            offset = -k * v.strides()[0];
            if (rows <= -k + n - 1) {
                n = std::max(int64_t{0}, rows + k);
            }
        }
        out = internal::MakeArray(Shape{n}, Strides{v.strides()[0] + v.strides()[1]}, v.dtype(), device, v.data(), v.offset() + offset);
    } else {
        throw DimensionError{"Input must be 1D or 2D."};
    }

    BackwardBuilder bb{"diag", v, out};
    if (BackwardBuilder::Target bt = bb.CreateTarget(0)) {
        bt.Define([& device = v.device(), k](BackwardContext& bctx) {
            const Array& gout = *bctx.output_grad();
            bctx.input_grad() = Diag(gout, k, device);
        });
    }
    bb.Finalize();

    return out;
}

Array Diagflat(const Array& v, int64_t k, Device& device) {
    // TODO(hvy): Use Ravel or Flatten when implemented instead of Reshape.
    return Diag(v.Reshape({v.GetTotalSize()}), k, device);
}

Array Diagonalflat(const Array& x, int64_t offset, int64_t axis1, int64_t axis2, int64_t delta) {
    if (x.ndim() < 1) throw DimensionError{"Input must be 1D or greater"};
    if (axis1 < 0 || axis2 < 0 || axis1 >= (x.ndim() + 1) || axis2 >= (x.ndim() + 1)) throw ChainerxError{"Invalid axes detected"};
    if (axis1 == axis2) throw ChainerxError{"Axes must be different"};

    const Shape& x_shape = x.shape();
    const int64_t num_elements = x_shape[x_shape.size() - 1];
    int64_t axis1_length = 0, axis2_length = 0;
    if (offset >= 0) {
        if (delta >= 0) {
            axis1_length = num_elements + offset + delta;
            axis2_length = num_elements;
        } else {
            axis1_length = num_elements + offset;
            axis2_length = num_elements - delta;
        }
    } else {
        if (delta >= 0) {
            axis1_length = num_elements + delta;
            axis2_length = num_elements - offset;
        } else {
            axis1_length = num_elements;
            axis2_length = num_elements - offset - delta;
        }
    }

    std::vector<int64_t> out_shape;
    out_shape.resize(x.ndim() + 1);
    out_shape[axis1] = axis1_length;
    out_shape[axis2] = axis2_length;
    int64_t x_shape_index = 0;
    for (int64_t i = 0; i < (x.ndim() + 1); i++) {
        if (i != axis1 && i != axis2) {
            out_shape[i] = x_shape[x_shape_index++];
        }
    }

    Array out = Empty(Shape{out_shape}, x.dtype(), x.device());

    {
        NoBackpropModeScope scope{};
        x.device().backend().CallOp<DiagonalflatOp>(x, offset, axis1, axis2, delta, out);
    }

    BackwardBuilder bb{"diagonalflat", x, out};
    if (BackwardBuilder::Target bt = bb.CreateTarget(0)) {
        bt.Define([offset, axis1, axis2, delta](BackwardContext& bctx) {
            const Array& gout = *bctx.output_grad();
            bctx.input_grad() = Diagonal(gout, offset, axis1, axis2);
        });
    }
    bb.Finalize();

    return out;
}

// Creates a 1-d array with evenly spaced numbers.
Array Linspace(
        Scalar start,
        Scalar stop,
        const nonstd::optional<int64_t>& num,
        bool endpoint,
        const nonstd::optional<Dtype>& dtype,
        Device& device) {
    static const int64_t kDefaultNum = 50;

    // Always default to float type.
    // Similar behavior to numpy
    // Ref: https://github.com/numpy/numpy/issues/8597
    Dtype dtype_a = dtype.value_or(internal::GetDefaultDtype(chainerx::DtypeKind::kFloat));
    int64_t num_a = num.value_or(kDefaultNum);

    if (num_a < 0) {
        throw ChainerxError{"Number of samples, ", num_a, ", must be non-negative"};
    }

    Array out = Empty(Shape{num_a}, dtype_a, device);
    if (num_a > 0) {
        auto start_value = static_cast<double>(start);
        auto stop_value = static_cast<double>(stop);
        if (!endpoint) {
            stop_value = start_value + (stop_value - start_value) * (num_a - 1) / num_a;
        }
        {
            NoBackpropModeScope scope{};
            device.backend().CallKernel<LinspaceKernel>(start_value, stop_value, out);
        }
    }
    return out;
}

}  // namespace chainerx<|MERGE_RESOLUTION|>--- conflicted
+++ resolved
@@ -20,13 +20,11 @@
 #include "chainerx/dtype.h"
 #include "chainerx/graph.h"
 #include "chainerx/kernels/creation.h"
+#include "chainerx/kernels/indexing.h"
 #include "chainerx/kernels/misc.h"
 #include "chainerx/macro.h"
-<<<<<<< HEAD
 #include "chainerx/routines/indexing.h"
-=======
 #include "chainerx/routines/type_util.h"
->>>>>>> d6142b1a
 #include "chainerx/scalar.h"
 #include "chainerx/shape.h"
 #include "chainerx/strides.h"
@@ -230,7 +228,7 @@
     if (GetKind(dtype) == DtypeKind::kFloat) {
         BackwardBuilder bb{"ascontiguousarray", a, out};
         if (BackwardBuilder::Target bt = bb.CreateTarget(0)) {
-            bt.Define([src_dtype = a.dtype()](BackwardContext& bctx) {
+            bt.Define([src_dtype = a.dtype()](BackwardContext & bctx) {
                 const Array& gout = *bctx.output_grad();
                 bctx.input_grad() = gout.AsType(src_dtype, false);
             });
@@ -300,7 +298,7 @@
 
     BackwardBuilder bb{"diag", v, out};
     if (BackwardBuilder::Target bt = bb.CreateTarget(0)) {
-        bt.Define([& device = v.device(), k](BackwardContext& bctx) {
+        bt.Define([& device = v.device(), k ](BackwardContext & bctx) {
             const Array& gout = *bctx.output_grad();
             bctx.input_grad() = Diag(gout, k, device);
         });
@@ -356,7 +354,7 @@
 
     {
         NoBackpropModeScope scope{};
-        x.device().backend().CallOp<DiagonalflatOp>(x, offset, axis1, axis2, delta, out);
+        x.device().backend().CallKernel<DiagonalflatKernel>(x, offset, axis1, axis2, delta, out);
     }
 
     BackwardBuilder bb{"diagonalflat", x, out};

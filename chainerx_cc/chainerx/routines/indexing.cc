#include "chainerx/routines/indexing.h"

#include <algorithm>
#include <cstdint>
#include <iterator>
#include <string>
#include <vector>

#include "nonstd/optional.hpp"

#include "chainerx/array.h"
#include "chainerx/array_index.h"
#include "chainerx/axes.h"
#include "chainerx/backprop_mode.h"
#include "chainerx/backward_builder.h"
#include "chainerx/backward_context.h"
#include "chainerx/constant.h"
#include "chainerx/dtype.h"
#include "chainerx/graph.h"
#include "chainerx/kernels/indexing.h"
#include "chainerx/kernels/math.h"
#include "chainerx/macro.h"
#include "chainerx/routines/creation.h"
#include "chainerx/routines/math.h"
#include "chainerx/routines/type_util.h"
#include "chainerx/shape.h"
#include "chainerx/slice.h"
#include "chainerx/strides.h"

namespace chainerx {
namespace internal {
namespace {

// Returns an array where elements at indices are added by the addends `b`.
//
// It is not in-place  operation: the input arrays are not altered.
// It is differentiable with respect to `a` and `b`.
Array AddAt(const Array& a, const std::vector<ArrayIndex>& indices, const Array& b) {
    // TODO(sonots): dtype conversion
    CheckEqual(a.dtype(), b.dtype());

    Array out = a.AsGradStopped(CopyKind::kCopy);
    Array out_view = out.At(indices);

    // TODO(sonots): broadcasting
    CheckEqual(out_view.shape(), b.shape());

    {
        NoBackpropModeScope scope{};
        a.device().backend().CallKernel<AddKernel>(b, out_view, out_view);
    }

    {
        BackwardBuilder bb{"add_at", {a, b}, out};
        if (BackwardBuilder::Target bt = bb.CreateTarget(0)) {
            bt.Define([](BackwardContext& bctx) { bctx.input_grad() = *bctx.output_grad(); });
        }
        if (BackwardBuilder::Target bt = bb.CreateTarget(1)) {
            bt.Define([indices](BackwardContext& bctx) { bctx.input_grad() = bctx.output_grad()->At(indices); });
        }
        bb.Finalize();
    }

    return out;
}

}  // namespace

Array At(const Array& a, const std::vector<ArrayIndex>& indices) {
    Shape out_shape{};
    Strides out_strides{};
    int64_t out_offset = a.offset();
    bool is_a_empty = a.GetTotalSize() == 0;
    int64_t i_in = 0;
    for (const ArrayIndex& index : indices) {
        switch (index.tag()) {
            case ArrayIndexTag::kSingleElement: {
                int64_t dim = a.shape()[i_in];
                if (index.index() < -dim || dim <= index.index()) {
                    throw DimensionError{"Index ", index.index(), " is out of bounds for axis ", i_in, " with size ", dim};
                }
                if (!is_a_empty) {
                    out_offset += a.strides()[i_in] * ((index.index() + dim) % dim);
                }
                ++i_in;
                break;
            }
            case ArrayIndexTag::kSlice: {
                const Slice& slice = index.slice();
                int64_t slice_length = slice.GetLength(a.shape()[i_in]);
                out_shape.emplace_back(slice_length);
                out_strides.emplace_back(a.strides()[i_in] * slice.step());
                if (!is_a_empty) {
                    int64_t start = slice.GetStart(a.shape()[i_in]);
                    if (start > 0) {
                        out_offset += a.strides()[i_in] * start;
                    }
                }
                ++i_in;
                break;
            }
            case ArrayIndexTag::kNewAxis:
                out_shape.emplace_back(1);
                out_strides.emplace_back(0);
                break;
            default:
                CHAINERX_NEVER_REACH();
        }
    }
    for (int64_t i = i_in; i < a.ndim(); ++i) {
        out_shape.emplace_back(a.shape()[i]);
        out_strides.emplace_back(a.strides()[i]);
    }

    Array out = MakeArray(out_shape, out_strides, a.dtype(), a.device(), a.data(), out_offset);

    BackwardBuilder bb{"get_item", a, out};
    if (BackwardBuilder::Target bt = bb.CreateTarget(0)) {
        bt.Define([indices, a_shape = a.shape(), a_dtype = a.dtype()](BackwardContext& bctx) {
            const Array& gout = *bctx.output_grad();
            Array gin = Zeros(a_shape, a_dtype, gout.device());
            bctx.input_grad() = AddAt(gin, indices, gout);
        });
    }
    bb.Finalize();

    return out;
}

}  // namespace internal

// Adds elements of `b` indexed by `indices` into `a` and returns the result.
// Used in backward pass of Take()
//
// It is not in-place operation: the input arrays are not altered.
// It is differentiable with respect to `a` and `b`.
Array AddAt(const Array& a, const Array& indices, int8_t axis, const Array& b) {
    CHAINERX_ASSERT(0 <= axis && axis < a.ndim());
    CHAINERX_ASSERT(b.ndim() == indices.ndim() + a.ndim() - 1);
    CheckEqual(a.dtype(), b.dtype());

    CHAINERX_ASSERT(internal::GetArrayBody(indices)->nodes().empty());

    Array out = EmptyLike(a, a.device());

    {
        NoBackpropModeScope scope{};
        a.device().backend().CallKernel<AddAtKernel>(a, indices, axis, b, out);
    }

    {
        BackwardBuilder bb{"add_at", {a, b}, out};
        if (BackwardBuilder::Target bt = bb.CreateTarget(0)) {
            bt.Define([](BackwardContext& bctx) { bctx.input_grad() = *bctx.output_grad(); });
        }
        if (BackwardBuilder::Target bt = bb.CreateTarget(1)) {
            CHAINERX_ASSERT(internal::GetArrayBody(indices)->nodes().empty());
            bt.Define([indices, axis](BackwardContext& bctx) { bctx.input_grad() = Take(*bctx.output_grad(), indices, axis); });
        }
        bb.Finalize();
    }

    return out;
}

Array Take(const Array& a, const Array& indices, int8_t axis) {
    DtypeKind indices_kind = GetKind(indices.dtype());
    if (!(indices_kind == DtypeKind::kInt || indices_kind == DtypeKind::kUInt)) {
        throw DtypeError{"Dtype ", GetDtypeName(indices.dtype()), " cannot be used as an indices array."};
    }

    CHAINERX_ASSERT(internal::GetArrayBody(indices)->nodes().empty());

    int8_t axis_norm = internal::NormalizeAxis(axis, a.ndim());

    Shape out_shape{};
    std::copy(a.shape().begin(), a.shape().begin() + axis_norm, std::back_inserter(out_shape));
    std::copy(indices.shape().begin(), indices.shape().end(), std::back_inserter(out_shape));
    std::copy(a.shape().begin() + (axis_norm + 1), a.shape().end(), std::back_inserter(out_shape));
    Array out = Empty(out_shape, a.dtype(), a.device());

    {
        NoBackpropModeScope scope{};
        a.device().backend().CallKernel<TakeKernel>(a, indices, axis_norm, out);
    }

    BackwardBuilder bb{"take", a, out};
    if (BackwardBuilder::Target bt = bb.CreateTarget(0)) {
        CHAINERX_ASSERT(internal::GetArrayBody(indices)->nodes().empty());
        bt.Define([indices, axis_norm, a_shape = a.shape()](BackwardContext& bctx) {
            const Array& gout = *bctx.output_grad();
            // TODO(hvy): Reduce memory allocation for computing the input gradient, i.e. do not allocate a zero-filled array in addition to
            // the output of `AddAt`.
            bctx.input_grad() = AddAt(Zeros(a_shape, gout.dtype(), gout.device()), indices, axis_norm, gout);
        });
    }
    bb.Finalize();

    return out;
}

<<<<<<< HEAD
Array Diagonal(const Array& x, int64_t offset, int64_t axis1, int64_t axis2) {
    axis1 = (axis1 < 0) ? (axis1 + x.ndim()) : axis1;
    axis2 = (axis2 < 0) ? (axis2 + x.ndim()) : axis2;

    if (x.ndim() < 2) throw DimensionError{"Diagonal requires at least 2 dimensions"};
    if (axis1 < 0 || axis2 < 0 || axis1 >= x.ndim() || axis2 >= x.ndim()) throw AxisError{"Axis out of bounds"};
    if (axis1 == axis2) throw ValueError{"Axes must be different"};

    int64_t start_axis1 = (offset < 0) ? -offset : 0;
    int64_t start_axis2 = (offset > 0) ? offset : 0;

    const Shape& x_shape = x.shape();
    int64_t num_elements = std::max(0l, std::min(x_shape[axis1] - start_axis1, x_shape[axis2] - start_axis2));

    std::vector<int64_t> out_shape;
    for (int i = 0; i < x.ndim(); i++) {
        if (i != axis1 && i != axis2) out_shape.push_back(x_shape[i]);
    }
    out_shape.push_back(num_elements);

    Array out = Empty(Shape{out_shape}, x.dtype(), x.device());

    {
        NoBackpropModeScope scope{};
        out.device().backend().CallKernel<DiagonalKernel>(x, offset, axis1, axis2, out);
    }

    BackwardBuilder bb{"diagonal", x, out};
    if (BackwardBuilder::Target bt = bb.CreateTarget(0)) {
        int64_t dim1 = x_shape[axis1], dim2 = x_shape[axis2];
        bt.Define([offset, axis1, axis2, dim1, dim2](BackwardContext& bctx) {
            const Array& gout = *bctx.output_grad();
            bctx.input_grad() = Diagonalflat(gout, offset, axis1, axis2, dim1, dim2);
=======
Array Where(const Array& condition, const Array& x, const Array& y) {
    Dtype out_dtype = ResultType(x, y);
    Shape out_shape = internal::BroadcastShapes(condition.shape(), internal::BroadcastShapes(x.shape(), y.shape()));
    Array out = Empty(out_shape, out_dtype, x.device());
    const Array& x_b = x.BroadcastTo(out_shape);
    const Array& y_b = y.BroadcastTo(out_shape);
    const Array& condition_b = condition.BroadcastTo(out_shape);

    {
        NoBackpropModeScope scope;
        x.device().backend().CallKernel<WhereKernel>(condition_b, x_b, y_b, out);
    }

    BackwardBuilder bb{"where", {x_b, y_b}, out};
    if (BackwardBuilder::Target bt = bb.CreateTarget(0)) {
        bt.Define([condition, dtype = x.dtype()](BackwardContext& bctx) {
            const Array& gout = *bctx.output_grad();
            // TODO(kshitij12345): Use Scalar-Array kernel when implemented.
            bctx.input_grad() = Where(condition, gout, ZerosLike(gout)).AsType(dtype);
        });
    }
    if (BackwardBuilder::Target bt = bb.CreateTarget(1)) {
        bt.Define([condition, dtype = y.dtype()](BackwardContext& bctx) {
            const Array& gout = *bctx.output_grad();
            // TODO(kshitij12345): Use Scalar-Array kernel when implemented.
            bctx.input_grad() = Where(condition, ZerosLike(gout), gout).AsType(dtype);
>>>>>>> a54685a9
        });
    }
    bb.Finalize();

    return out;
}

}  // namespace chainerx<|MERGE_RESOLUTION|>--- conflicted
+++ resolved
@@ -199,7 +199,6 @@
     return out;
 }
 
-<<<<<<< HEAD
 Array Diagonal(const Array& x, int64_t offset, int64_t axis1, int64_t axis2) {
     axis1 = (axis1 < 0) ? (axis1 + x.ndim()) : axis1;
     axis2 = (axis2 < 0) ? (axis2 + x.ndim()) : axis2;
@@ -233,7 +232,13 @@
         bt.Define([offset, axis1, axis2, dim1, dim2](BackwardContext& bctx) {
             const Array& gout = *bctx.output_grad();
             bctx.input_grad() = Diagonalflat(gout, offset, axis1, axis2, dim1, dim2);
-=======
+        });
+    }
+    bb.Finalize();
+
+    return out;
+}
+
 Array Where(const Array& condition, const Array& x, const Array& y) {
     Dtype out_dtype = ResultType(x, y);
     Shape out_shape = internal::BroadcastShapes(condition.shape(), internal::BroadcastShapes(x.shape(), y.shape()));
@@ -260,7 +265,6 @@
             const Array& gout = *bctx.output_grad();
             // TODO(kshitij12345): Use Scalar-Array kernel when implemented.
             bctx.input_grad() = Where(condition, ZerosLike(gout), gout).AsType(dtype);
->>>>>>> a54685a9
         });
     }
     bb.Finalize();

--- conflicted
+++ resolved
@@ -852,22 +852,13 @@
                            ToStackVector<int64_t>(dilate, ndim),
                            cover_all));
           },
-<<<<<<< HEAD
-          py::arg("x"),
-          py::arg("w"),
-          py::arg("b") = nullptr,
-          py::arg("stride") = 1,
-          py::arg("pad") = 0,
-          py::arg("dilate") = 1,
-          py::arg("cover_all") = false);
-=======
           "x"_a,
           "w"_a,
           "b"_a = nullptr,
           "stride"_a = 1,
           "pad"_a = 0,
+          "dilate"_a = 1,
           "cover_all"_a = false);
->>>>>>> 960d7c1c
     m.def("conv_transpose",
           [](const ArrayBodyPtr& x,
              const ArrayBodyPtr& w,
@@ -888,22 +879,13 @@
                       ToStackVector<int64_t>(dilate, ndim),
                       outsize.has_value() ? nonstd::optional<Dims>{ToStackVector<int64_t>(*outsize, ndim)} : nonstd::nullopt));
           },
-<<<<<<< HEAD
-          py::arg("x"),
-          py::arg("w"),
-          py::arg("b") = nullptr,
-          py::arg("stride") = 1,
-          py::arg("pad") = 0,
-          py::arg("dilate") = 1,
-          py::arg("outsize") = nullptr);
-=======
           "x"_a,
           "w"_a,
           "b"_a = nullptr,
           "stride"_a = 1,
           "pad"_a = 0,
+          "dilate"_a = 1,
           "outsize"_a = nullptr);
->>>>>>> 960d7c1c
     m.def("linear",
           [](const ArrayBodyPtr& x, const ArrayBodyPtr& w, const nonstd::optional<ArrayBodyPtr>& b, int8_t n_batch_axes) {
               return MoveArrayBody(

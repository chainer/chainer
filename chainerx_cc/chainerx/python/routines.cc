#include "chainerx/python/routines.h"

#include <algorithm>
#include <cstdint>
#include <memory>
#include <string>
#include <tuple>
#include <utility>
#include <vector>

#include <absl/types/optional.h>

#include "chainerx/array.h"
#include "chainerx/axes.h"
#include "chainerx/constant.h"
#include "chainerx/context.h"
#include "chainerx/device.h"
#include "chainerx/dims.h"
#include "chainerx/dtype.h"
#include "chainerx/error.h"
#include "chainerx/macro.h"
#include "chainerx/routines/activation.h"
#include "chainerx/routines/arithmetic.h"
#include "chainerx/routines/binary.h"
#include "chainerx/routines/connection.h"
#include "chainerx/routines/creation.h"
#include "chainerx/routines/explog.h"
#include "chainerx/routines/hyperbolic.h"
#include "chainerx/routines/indexing.h"
#include "chainerx/routines/linalg.h"
#include "chainerx/routines/logic.h"
#include "chainerx/routines/loss.h"
#include "chainerx/routines/manipulation.h"
#include "chainerx/routines/misc.h"
#include "chainerx/routines/normalization.h"
#include "chainerx/routines/pooling.h"
#include "chainerx/routines/reduction.h"
#include "chainerx/routines/rounding.h"
#include "chainerx/routines/sorting.h"
#include "chainerx/routines/statistics.h"
#include "chainerx/routines/trigonometric.h"
#include "chainerx/scalar.h"

#include "chainerx/python/array.h"
#include "chainerx/python/array_index.h"
#include "chainerx/python/axes.h"
#include "chainerx/python/common.h"
#include "chainerx/python/device.h"
#include "chainerx/python/dtype.h"
#include "chainerx/python/kwarg.h"
#include "chainerx/python/shape.h"
#include "chainerx/python/stack_vector.h"
#include "chainerx/python/strides.h"

namespace chainerx {
namespace python {
namespace python_internal {

namespace py = pybind11;
using py::literals::operator""_a;

namespace {

using internal::MoveArrayBodies;
using internal::MoveArrayBody;

ArrayBodyPtr MakeArrayFromBuffer(py::buffer buffer, py::handle dtype, int64_t count, int64_t offset, py::handle device) {
    const py::buffer_info& info = buffer.request();

    int64_t n_bytes = info.size * info.itemsize;
    if (offset < 0 || offset > n_bytes) {
        throw ChainerxError{"offset must be non-negative and no greater than buffer length (", n_bytes, ")"};
    }

    if (!internal::IsContiguous(
                Shape{info.shape.begin(), info.shape.end()}, Strides{info.strides.begin(), info.strides.end()}, info.itemsize)) {
        throw ChainerxError{"ndarray is not C-contiguous"};
    }

    n_bytes -= offset;
    if (count < 0) {
        if (n_bytes % info.itemsize != 0) {
            throw ChainerxError{"buffer size must be a multiple of element size"};
        }
        count = n_bytes / info.itemsize;
    } else if (n_bytes < count * info.itemsize) {
        throw ChainerxError{"buffer is smaller than requested size"};
    }

    Shape shape{count};
    std::shared_ptr<void> data{info.ptr, [](void*) {}};

    return MoveArrayBody(chainerx::FromData(shape, GetDtype(dtype), data, absl::nullopt, offset, GetDevice(device)));
}

void InitChainerxCreation(pybind11::module& m) {
    // creation routines
    // TODO(niboshi): Accept CuPy ndarray in `array` and `asarray`. In principle it's CuPy's responsibility to provide some standard
    // interface to allow this, but users may want to convert cupy.ndarray to ChainerX before CuPy's support will be implemented. In such
    // case, ChainerX should provide the support for convenience.
    // TODO(niboshi): Add convenient function to convert to CuPy ndarray. Currently chainerx.ndarray exposes internal pointer
    // (ndarray.data_ptr, etc.) to support this, but users may want more convenient method. In principle ChainerX should support some
    // standard way (not depending on CuPy), but we might tentatively provide one which concretely depends on CuPy.
    m.def("array",
          [](py::handle object, py::handle dtype, bool copy, py::handle device) { return MakeArray(object, dtype, copy, device); },
          "object"_a,
          "dtype"_a = nullptr,
          "copy"_a = true,
          "device"_a = nullptr);
    // TODO(niboshi): Rename `object` to `a` as per numpy.
    m.def("asarray",
          [](py::handle object, py::handle dtype, py::handle device) { return MakeArray(object, dtype, false, device); },
          "object"_a,
          "dtype"_a = nullptr,
          "device"_a = nullptr);
    m.def("ascontiguousarray",
          [](py::handle a, py::handle dtype, py::handle device) {
              Array arr{MakeArray(a, dtype, false, device)};
              return MoveArrayBody(AsContiguousArray(arr));
          },
          "a"_a,
          "dtype"_a = nullptr,
          "device"_a = nullptr);
    m.def("empty",
          [](py::handle shape, py::handle dtype, py::handle device) {
              return MoveArrayBody(Empty(ToShape(shape), dtype.is_none() ? Dtype::kFloat32 : GetDtype(dtype), GetDevice(device)));
          },
          "shape"_a,
          "dtype"_a = nullptr,
          "device"_a = nullptr);
    m.def("full",
          [](py::handle shape, Scalar fill_value, py::handle dtype, py::handle device) {
              return MoveArrayBody(Full(ToShape(shape), fill_value, GetDtype(dtype), GetDevice(device)));
          },
          "shape"_a,
          "fill_value"_a,
          "dtype"_a,
          "device"_a = nullptr);
    m.def("full",
          [](py::int_ dim, Scalar fill_value, py::handle dtype, py::handle device) {
              return MoveArrayBody(Full(Shape{dim}, fill_value, GetDtype(dtype), GetDevice(device)));
          },
          "shape"_a,
          "fill_value"_a,
          "dtype"_a,
          "device"_a = nullptr);
    m.def("full",
          [](py::handle shape, Scalar fill_value, py::handle device) {
              return MoveArrayBody(Full(ToShape(shape), fill_value, GetDevice(device)));
          },
          "shape"_a,
          "fill_value"_a,
          "device"_a = nullptr);
    m.def("full",
          [](py::int_ dim, Scalar fill_value, py::handle device) { return MoveArrayBody(Full(Shape{dim}, fill_value, GetDevice(device))); },
          "shape"_a,
          "fill_value"_a,
          "device"_a = nullptr);
    m.def("zeros",
          [](py::handle shape, py::handle dtype, py::kwargs kwargs) {
              py::handle device;
              std::tie(device) = GetKwargs(kwargs, "device");
              return MoveArrayBody(Zeros(ToShape(shape), dtype.is_none() ? Dtype::kFloat32 : GetDtype(dtype), GetDevice(device)));
          },
          "shape"_a,
          "dtype"_a = nullptr);
    m.def("zeros",
          [](py::int_ dim, py::handle dtype, py::kwargs kwargs) {
              py::handle device;
              std::tie(device) = GetKwargs(kwargs, "device");
              return MoveArrayBody(Zeros(Shape{dim}, dtype.is_none() ? Dtype::kFloat32 : GetDtype(dtype), GetDevice(device)));
          },
          "shape"_a,
          "dtype"_a = nullptr);
    m.def("ones",
          [](py::handle shape, py::handle dtype, py::handle device) {
              return MoveArrayBody(Ones(ToShape(shape), dtype.is_none() ? Dtype::kFloat32 : GetDtype(dtype), GetDevice(device)));
          },
          "shape"_a,
          "dtype"_a = nullptr,
          "device"_a = nullptr);
    m.def("ones",
          [](py::int_ dim, py::handle dtype, py::handle device) {
              return MoveArrayBody(Ones(Shape{dim}, dtype.is_none() ? Dtype::kFloat32 : GetDtype(dtype), GetDevice(device)));
          },
          "shape"_a,
          "dtype"_a = nullptr,
          "device"_a = nullptr);
    m.def("arange",
          [](Scalar start_or_stop,
             const absl::optional<Scalar>& maybe_stop,
             const absl::optional<Scalar>& maybe_step,
             py::handle dtype,
             py::handle device) {
              DtypeKind start_or_stop_dtype_kind = start_or_stop.kind();
              Scalar start{0, start_or_stop_dtype_kind};
              Scalar stop{start_or_stop};
              Scalar step = maybe_step.has_value() ? maybe_step.value() : Scalar{1, start_or_stop_dtype_kind};

              if (maybe_stop.has_value()) {
                  start = start_or_stop;
                  stop = maybe_stop.value();
              }

              return dtype.is_none() ? MoveArrayBody(Arange(start, stop, step, GetDevice(device)))
                                     : MoveArrayBody(Arange(start, stop, step, GetDtype(dtype), GetDevice(device)));
          },
          "start"_a,
          "stop"_a = nullptr,
          "step"_a = nullptr,
          "dtype"_a = nullptr,
          "device"_a = nullptr);
    m.def("empty_like",
          [](const ArrayBodyPtr& a, py::handle device) { return MoveArrayBody(EmptyLike(Array{a}, GetDevice(device))); },
          "a"_a,
          "device"_a = nullptr);
    m.def("full_like",
          [](const ArrayBodyPtr& a, Scalar value, py::handle device) {
              return MoveArrayBody(FullLike(Array{a}, value, GetDevice(device)));
          },
          "a"_a,
          "fill_value"_a,
          "device"_a = nullptr);
    m.def("zeros_like",
          [](const ArrayBodyPtr& a, py::handle device) { return MoveArrayBody(ZerosLike(Array{a}, GetDevice(device))); },
          "a"_a,
          "device"_a = nullptr);
    m.def("ones_like",
          [](const ArrayBodyPtr& a, py::handle device) { return MoveArrayBody(OnesLike(Array{a}, GetDevice(device))); },
          "a"_a,
          "device"_a = nullptr);
    m.def("copy", [](const ArrayBodyPtr& a) { return MoveArrayBody(Copy(Array{a})); }, "a"_a);
    m.def("frombuffer", &MakeArrayFromBuffer, "buffer"_a, "dtype"_a = "float32", "count"_a = -1, "offset"_a = 0, "device"_a = nullptr);
    m.def("identity",
          [](int64_t n, py::handle dtype, py::handle device) {
              return MoveArrayBody(Identity(n, dtype.is_none() ? Dtype::kFloat32 : GetDtype(dtype), GetDevice(device)));
          },
          "n"_a,
          "dtype"_a = nullptr,
          "device"_a = nullptr);
    m.def("eye",
          [](int64_t n, absl::optional<int64_t> m, int64_t k, py::handle dtype, py::handle device) {
              if (!m.has_value()) {
                  m = n;
              }
              return MoveArrayBody(Eye(n, m.value(), k, GetDtype(dtype), GetDevice(device)));
          },
          "N"_a,
          "M"_a = nullptr,
          "k"_a = 0,
          "dtype"_a = "float64",
          "device"_a = nullptr);
    m.def("diag",
          [](const ArrayBodyPtr& v, int64_t k, py::handle device) { return MoveArrayBody(Diag(Array{v}, k, GetDevice(device))); },
          "v"_a,
          "k"_a = 0,
          "device"_a = nullptr);
    m.def("diagflat",
          [](const ArrayBodyPtr& v, int64_t k, py::handle device) { return MoveArrayBody(Diagflat(Array{v}, k, GetDevice(device))); },
          "v"_a,
          "k"_a = 0,
          "device"_a = nullptr);
    m.def("linspace",
          [](Scalar start, Scalar stop, int64_t num, bool endpoint, py::handle dtype, py::handle device) {
              return MoveArrayBody(Linspace(
                      start,
                      stop,
                      num,
                      endpoint,
                      dtype.is_none() ? absl::optional<Dtype>{absl::nullopt} : absl::optional<Dtype>{GetDtype(dtype)},
                      GetDevice(device)));
          },
          "start"_a,
          "stop"_a,
          "num"_a = 50,
          "endpoint"_a = true,
          "dtype"_a = nullptr,
          "device"_a = nullptr);
    m.def("tri",
          [](int64_t n, absl::optional<int64_t> m, int64_t k, py::handle dtype, py::handle device) {
              return MoveArrayBody(Tri(n, m, k, GetDtype(dtype), GetDevice(device)));
          },
          "N"_a,
          "M"_a = nullptr,
          "k"_a = 0,
          "dtype"_a = "float32",
          "device"_a = nullptr);
    m.def("tril", [](const ArrayBodyPtr& m, int64_t k) { return MoveArrayBody(Tril(Array{m}, k)); }, "m"_a, "k"_a = 0);
    m.def("triu", [](const ArrayBodyPtr& m, int64_t k) { return MoveArrayBody(Triu(Array{m}, k)); }, "m"_a, "k"_a = 0);
}

void InitChainerxIndexing(pybind11::module& m) {
    // indexing routines
    m.def("take",
          [](const ArrayBodyPtr& a, py::handle indices, const absl::optional<int8_t>& axis) {
              if (!axis.has_value()) {
                  throw NotImplementedError{"axis=None is not yet supported for chainerx.take."};
              }
              if (py::isinstance<ArrayBody>(indices)) {
                  return MoveArrayBody(Take(Array{a}, Array{py::cast<ArrayBodyPtr>(indices)}, axis.value()));
              }
              if (py::isinstance<py::sequence>(indices)) {
                  absl::optional<Dtype> dtype = Dtype::kInt64;
                  return MoveArrayBody(Take(Array{a}, Array{MakeArray(indices, dtype, false, a->device())}, axis.value()));
              }
              if (py::isinstance<py::array>(indices)) {
                  return MoveArrayBody(
                          Take(Array{a}, Array{MakeArrayFromNumpyArray(py::cast<py::array>(indices), a->device())}, axis.value()));
              }
              throw py::type_error{"only integers, slices (`:`), sequence, numpy.ndarray and chainerx.newaxis (`None`) are valid indices"};
          },
          "a"_a,
          "indices"_a,
          "axis"_a);
    m.def("where",
          [](const ArrayBodyPtr& condition, const ArrayBodyPtr& x, const ArrayBodyPtr& y) {
              return MoveArrayBody(Where(Array{condition}, Array{x}, Array{y}));
          },
          "condition"_a,
          "x"_a,
          "y"_a);
    m.def("where",
          [](const ArrayBodyPtr& condition, const ArrayBodyPtr& x, Scalar y) {
              return MoveArrayBody(Where(Array{condition}, Array{x}, y));
          },
          "condition"_a,
          "x"_a,
          "y"_a);
    m.def("where",
          [](const ArrayBodyPtr& condition, Scalar x, const ArrayBodyPtr& y) {
              return MoveArrayBody(Where(Array{condition}, x, Array{y}));
          },
          "condition"_a,
          "x"_a,
          "y"_a);
    m.def("where",
          [](const ArrayBodyPtr& condition, Scalar x, Scalar y) { return MoveArrayBody(Where(Array{condition}, x, y)); },
          "condition"_a,
          "x"_a,
          "y"_a);
}

void InitChainerxLinalg(pybind11::module& m) {
    // linalg routines
    m.def("dot", [](const ArrayBodyPtr& a, const ArrayBodyPtr& b) { return MoveArrayBody(Dot(Array{a}, Array{b})); }, "a"_a, "b"_a);

    pybind11::module mlinalg = m.def_submodule("linalg");
    mlinalg.def("_is_lapack_available", []() -> bool { return CHAINERX_ENABLE_LAPACK; });
    mlinalg.def(
            "solve", [](const ArrayBodyPtr& a, const ArrayBodyPtr& b) { return MoveArrayBody(Solve(Array{a}, Array{b})); }, "a"_a, "b"_a);
    mlinalg.def("inv", [](const ArrayBodyPtr& a) { return MoveArrayBody(Inverse(Array{a})); }, "a"_a);
    mlinalg.def(
<<<<<<< HEAD
            "eigh",
            [](const ArrayBodyPtr& a, const std::string& UPLO) {
                std::tuple<Array, Array> wv = Eigh(Array{a}, UPLO);
                Array& w = std::get<0>(wv);
                Array& v = std::get<1>(wv);
                return std::make_tuple(MoveArrayBody(std::move(w)), MoveArrayBody(std::move(v)));
            },
            "a"_a,
            "UPLO"_a = "L");
    mlinalg.def(
            "eigvalsh",
            [](const ArrayBodyPtr& a, const std::string& UPLO) { return MoveArrayBody(Eigvalsh(Array{a}, UPLO)); },
            "a"_a,
            "UPLO"_a = "L");
=======
            "svd",
            [](const ArrayBodyPtr& a, bool full_matrices, bool compute_uv) -> py::object {
                std::tuple<Array, Array, Array> usvt = Svd(Array{a}, full_matrices, compute_uv);
                Array& u = std::get<0>(usvt);
                Array& s = std::get<1>(usvt);
                Array& vt = std::get<2>(usvt);
                if (!compute_uv) {
                    return py::cast(MoveArrayBody(std::move(s)));
                }
                return py::make_tuple(MoveArrayBody(std::move(u)), MoveArrayBody(std::move(s)), MoveArrayBody(std::move(vt)));
            },
            "a"_a,
            "full_matrices"_a = true,
            "compute_uv"_a = true);
    mlinalg.def(
            "pinv",
            [](const ArrayBodyPtr& a, float rcond) { return MoveArrayBody(PseudoInverse(Array{a}, rcond)); },
            "a"_a,
            "rcond"_a = 1e-15);
>>>>>>> 7252386e
}

void InitChainerxLogic(pybind11::module& m) {
    // logic routines
    m.def("equal",
          [](const ArrayBodyPtr& x1, const ArrayBodyPtr& x2) { return MoveArrayBody(Equal(Array{x1}, Array{x2})); },
          "x1"_a,
          "x2"_a);
    m.def("not_equal",
          [](const ArrayBodyPtr& x1, const ArrayBodyPtr& x2) { return MoveArrayBody(NotEqual(Array{x1}, Array{x2})); },
          "x1"_a,
          "x2"_a);
    m.def("greater",
          [](const ArrayBodyPtr& x1, const ArrayBodyPtr& x2) { return MoveArrayBody(Greater(Array{x1}, Array{x2})); },
          "x1"_a,
          "x2"_a);
    m.def("greater_equal",
          [](const ArrayBodyPtr& x1, const ArrayBodyPtr& x2) { return MoveArrayBody(GreaterEqual(Array{x1}, Array{x2})); },
          "x1"_a,
          "x2"_a);
    m.def("less", [](const ArrayBodyPtr& x1, const ArrayBodyPtr& x2) { return MoveArrayBody(Less(Array{x1}, Array{x2})); }, "x1"_a, "x2"_a);
    m.def("less_equal",
          [](const ArrayBodyPtr& x1, const ArrayBodyPtr& x2) { return MoveArrayBody(LessEqual(Array{x1}, Array{x2})); },
          "x1"_a,
          "x2"_a);
    m.def("logical_and",
          [](const ArrayBodyPtr& x1, const ArrayBodyPtr& x2) { return MoveArrayBody(LogicalAnd(Array{x1}, Array{x2})); },
          "x1"_a,
          "x2"_a);
    m.def("logical_or",
          [](const ArrayBodyPtr& x1, const ArrayBodyPtr& x2) { return MoveArrayBody(LogicalOr(Array{x1}, Array{x2})); },
          "x1"_a,
          "x2"_a);
    m.def("logical_not", [](const ArrayBodyPtr& x) { return MoveArrayBody(LogicalNot(Array{x})); }, "x"_a);
    m.def("logical_xor",
          [](const ArrayBodyPtr& x1, const ArrayBodyPtr& x2) { return MoveArrayBody(LogicalXor(Array{x1}, Array{x2})); },
          "x1"_a,
          "x2"_a);
    m.def("all",
          [](const ArrayBodyPtr& a, int8_t axis, bool keepdims) { return MoveArrayBody(All(Array{a}, Axes{axis}, keepdims)); },
          "a"_a,
          "axis"_a,
          "keepdims"_a = false);
    m.def("all",
          [](const ArrayBodyPtr& a, const absl::optional<std::vector<int8_t>>& axis, bool keepdims) {
              return MoveArrayBody(All(Array{a}, ToAxes(axis), keepdims));
          },
          "a"_a,
          "axis"_a = nullptr,
          "keepdims"_a = false);
    m.def("any",
          [](const ArrayBodyPtr& a, int8_t axis, bool keepdims) { return MoveArrayBody(Any(Array{a}, Axes{axis}, keepdims)); },
          "a"_a,
          "axis"_a,
          "keepdims"_a = false);
    m.def("any",
          [](const ArrayBodyPtr& a, const absl::optional<std::vector<int8_t>>& axis, bool keepdims) {
              return MoveArrayBody(Any(Array{a}, ToAxes(axis), keepdims));
          },
          "a"_a,
          "axis"_a = nullptr,
          "keepdims"_a = false);
    m.def("isnan", [](const ArrayBodyPtr& x) { return MoveArrayBody(IsNan(Array{x})); }, "x"_a);
    m.def("isinf", [](const ArrayBodyPtr& x) { return MoveArrayBody(IsInf(Array{x})); }, "x"_a);
    m.def("isfinite", [](const ArrayBodyPtr& x) { return MoveArrayBody(IsFinite(Array{x})); }, "x"_a);
}

template <class T1, class T2>
std::vector<ArrayBodyPtr> SwitchBySplitArgs(
        T1& split_sections, T2& split_indices, const ArrayBodyPtr& ary, py::handle indices_or_sections, int8_t axis) {
    // TODO(niboshi): Perhaps we would want more general approach to handle multi-type arguments like indices_or_sections to
    // provide more helpful error message for users.

    // Converts an python float to sections (int64_t).
    // Raises ValueError if the value has non-zero fraction.
    auto pyfloat_to_sections_or_value_error = [](py::handle num) {
        CHAINERX_ASSERT(py::isinstance<py::float_>(num));
        double num_fp = py::cast<double>(num);
        auto num_int = static_cast<int64_t>(num_fp);
        if (static_cast<double>(num_int) != num_fp) {
            throw py::value_error{"Sections must be an integer."};
        }
        return num_int;
    };

    // sections: int
    if (py::isinstance<py::int_>(indices_or_sections)) {
        int64_t sections = py::cast<int64_t>(indices_or_sections);
        return split_sections(ary, sections, axis);
    }
    // sections: float
    if (py::isinstance<py::float_>(indices_or_sections)) {
        int64_t sections = pyfloat_to_sections_or_value_error(indices_or_sections);
        return split_sections(ary, sections, axis);
    }
    // numpy.ndarray
    if (py::isinstance<py::array>(indices_or_sections)) {
        py::array np_ios = py::cast<py::array>(indices_or_sections);
        if (np_ios.ndim() >= 2) {
            throw py::value_error{std::string{"Too many dimensions of indices: "} + std::to_string(np_ios.ndim())};
        }
        // sections: scalar
        if (np_ios.ndim() == 0) {
            int64_t sections{};
            py::object scalar_np = np_ios.attr("tolist")();
            if (py::isinstance<py::int_>(scalar_np)) {
                sections = py::cast<int64_t>(scalar_np);
            } else if (py::isinstance<py::float_>(scalar_np)) {
                sections = pyfloat_to_sections_or_value_error(scalar_np);
            } else {
                throw py::type_error{"Sections must be an integer."};
            }
            return split_sections(ary, sections, axis);
        }

        // indices: (0,)-shape
        if (np_ios.size() == 0) {
            return split_indices(ary, {}, axis);
        }

        if (np_ios.dtype().kind() != 'i') {
            throw py::type_error{std::string{"Indices must be integers."}};
        }
        // indices: non-scalar
        std::vector<int64_t> indices{};
        py::list indices_pylist = np_ios.attr("tolist")();
        for (py::handle item : indices_pylist) {
            indices.emplace_back(py::cast<int64_t>(item));
        }

        return split_indices(ary, indices, axis);
    }
    // indices: sequence
    if (py::isinstance<py::sequence>(indices_or_sections)) {
        std::vector<int64_t> indices{};
        try {
            indices = py::cast<std::vector<int64_t>>(indices_or_sections);
        } catch (const py::cast_error& e) {
            throw py::type_error{std::string{"Indices not understood: "} + py::cast<std::string>(py::repr(indices_or_sections))};
        }

        return split_indices(ary, indices, axis);
    }
    throw py::type_error{std::string{"indices_or_sections not understood: "} + py::cast<std::string>(py::repr(indices_or_sections))};
}

std::vector<ArrayBodyPtr> SplitByIndicesOrSections(const ArrayBodyPtr& ary, py::handle indices_or_sections, int8_t axis) {
    auto split_sections = [](const ArrayBodyPtr& ary, int64_t sections, int8_t axis) {
        return MoveArrayBodies(Split(Array{ary}, sections, axis));
    };
    auto split_indices = [](const ArrayBodyPtr& ary, const std::vector<int64_t>& indices, int8_t axis) {
        return MoveArrayBodies(Split(Array{ary}, indices, axis));
    };
    return SwitchBySplitArgs(split_sections, split_indices, ary, indices_or_sections, axis);
}

std::vector<ArrayBodyPtr> DSplitByIndicesOrSections(const ArrayBodyPtr& ary, py::handle indices_or_sections) {
    auto split_sections = [](const ArrayBodyPtr& ary, int64_t sections, int8_t /*axis*/) {
        return MoveArrayBodies(DSplit(Array{ary}, sections));
    };
    auto split_indices = [](const ArrayBodyPtr& ary, const std::vector<int64_t>& indices, int8_t /*axis*/) {
        return MoveArrayBodies(DSplit(Array{ary}, indices));
    };
    return SwitchBySplitArgs(split_sections, split_indices, ary, indices_or_sections, 2);
}

void InitChainerxManipulation(pybind11::module& m) {
    // manipulation routines
    m.def("transpose",
          [](const ArrayBodyPtr& a, const absl::optional<std::vector<int8_t>>& axes) {
              return MoveArrayBody(Transpose(Array{a}, ToAxes(axes)));
          },
          "a"_a,
          "axes"_a = nullptr);
    m.def("transpose",
          [](const ArrayBodyPtr& a, int8_t axes) { return MoveArrayBody(Transpose(Array{a}, {axes})); },
          "a"_a,
          "axes"_a = nullptr);
    m.def("flip",
          [](const ArrayBodyPtr& m, const absl::optional<std::vector<int8_t>>& axes) {
              return MoveArrayBody(Flip(Array{m}, ToAxes(axes)));
          },
          "m"_a,
          "axes"_a = nullptr);
    m.def("flip", [](const ArrayBodyPtr& m, int8_t axes) { return MoveArrayBody(Flip(Array{m}, {axes})); }, "m"_a, "axes"_a = nullptr);
    m.def("fliplr", [](const ArrayBodyPtr& m) { return MoveArrayBody(Fliplr(Array{m})); }, "m"_a);
    m.def("flipud", [](const ArrayBodyPtr& m) { return MoveArrayBody(Flipud(Array{m})); }, "m"_a);
    m.def("rollaxis",
          [](const ArrayBodyPtr& a, int8_t axis, int8_t start) { return MoveArrayBody(RollAxis(Array{a}, axis, start)); },
          "a"_a,
          "axis"_a,
          "start"_a = 0);
    m.def("reshape",
          [](const ArrayBodyPtr& a, py::handle newshape) { return MoveArrayBody(Reshape(Array{a}, ToShape(newshape))); },
          "a"_a,
          "newshape"_a);
    m.def("reshape",
          [](const ArrayBodyPtr& a, const std::vector<int64_t>& newshape) {
              return MoveArrayBody(Reshape(Array{a}, {newshape.begin(), newshape.end()}));
          },
          "a"_a,
          "newshape"_a);
    m.def("reshape",
          [](const ArrayBodyPtr& a, py::args args) {
              if (args.size() == 0) {
                  throw ChainerxError{"Reshape is missing shape argument."};
              }
              return MoveArrayBody(Reshape(Array{a}, ToShape(args)));
          },
          "a"_a);
    m.def("squeeze",
          [](const ArrayBodyPtr& a, const absl::optional<std::vector<int8_t>>& axis) {
              return MoveArrayBody(Squeeze(Array{a}, ToAxes(axis)));
          },
          "a"_a,
          "axis"_a = nullptr);
    m.def("squeeze", [](const ArrayBodyPtr& a, int8_t axis) { return MoveArrayBody(Squeeze(Array{a}, Axes{axis})); }, "a"_a, "axis"_a);
    m.def("expand_dims", [](const ArrayBodyPtr& a, int8_t axis) { return MoveArrayBody(ExpandDims(Array{a}, axis)); }, "a"_a, "axis"_a);
    m.def("swapaxes",
          [](const ArrayBodyPtr& a, int8_t axis1, int8_t axis2) { return MoveArrayBody(Swapaxes(Array{a}, axis1, axis2)); },
          "a"_a,
          "axis1"_a,
          "axis2"_a);
    m.def("repeat",
          [](const ArrayBodyPtr& a, int64_t repeats, absl::optional<int8_t> axis) {
              return MoveArrayBody(Repeat(Array{a}, repeats, axis));
          },
          "a"_a,
          "repeats"_a,
          "axis"_a = nullptr);
    m.def("repeat",
          [](const ArrayBodyPtr& a, const std::vector<int64_t>& repeats, absl::optional<int8_t> axis) {
              return MoveArrayBody(Repeat(Array{a}, repeats, axis));
          },
          "a"_a,
          "repeats"_a,
          "axis"_a = nullptr);
    m.def("broadcast_to",
          [](const ArrayBodyPtr& array, py::handle shape) { return MoveArrayBody(Array{array}.BroadcastTo(ToShape(shape))); },
          "array"_a,
          "shape"_a);
    m.def("concatenate",
          [](py::sequence arrays, absl::optional<int8_t> axis) {
              std::vector<Array> xs;
              xs.reserve(arrays.size());
              std::transform(arrays.begin(), arrays.end(), std::back_inserter(xs), [](const auto& item) {
                  return Array{py::cast<ArrayBodyPtr>(item)};
              });
              return MoveArrayBody(Concatenate(xs, axis));
          },
          "arrays"_a,
          "axis"_a = 0);
    m.def("stack",
          [](py::sequence arrays, int8_t axis) {
              std::vector<Array> xs;
              xs.reserve(arrays.size());
              std::transform(arrays.begin(), arrays.end(), std::back_inserter(xs), [](const auto& item) {
                  return Array{py::cast<ArrayBodyPtr>(item)};
              });
              return MoveArrayBody(Stack(xs, axis));
          },
          "arrays"_a,
          "axis"_a = 0);
    m.def("atleast_2d", [](const ArrayBodyPtr& a) { return MoveArrayBody(AtLeast2D(Array{a})); }, "a"_a);
    m.def("atleast_3d", [](const ArrayBodyPtr& a) { return MoveArrayBody(AtLeast3D(Array{a})); }, "a"_a);
    m.def("hstack",
          [](py::sequence arrays) {
              std::vector<Array> xs;
              xs.reserve(arrays.size());
              std::transform(arrays.begin(), arrays.end(), std::back_inserter(xs), [](const auto& item) {
                  return Array{py::cast<ArrayBodyPtr>(item)};
              });
              return MoveArrayBody(HStack(xs));
          },
          "arrays"_a);
    m.def("vstack",
          [](py::sequence arrays) {
              std::vector<Array> xs;
              xs.reserve(arrays.size());
              std::transform(arrays.begin(), arrays.end(), std::back_inserter(xs), [](const auto& item) {
                  return Array{py::cast<ArrayBodyPtr>(item)};
              });
              return MoveArrayBody(VStack(xs));
          },
          "arrays"_a);
    m.def("dstack",
          [](py::sequence arrays) {
              std::vector<Array> xs;
              xs.reserve(arrays.size());
              std::transform(arrays.begin(), arrays.end(), std::back_inserter(xs), [](const auto& item) {
                  return Array{py::cast<ArrayBodyPtr>(item)};
              });
              return MoveArrayBody(DStack(xs));
          },
          "arrays"_a);
    m.def("split", &SplitByIndicesOrSections, "ary"_a, "indices_or_sections"_a, "axis"_a = 0);
    m.def("dsplit", &DSplitByIndicesOrSections, "ary"_a, "indices_or_sections"_a);
    m.def("moveaxis",
          [](const ArrayBodyPtr& a, const std::vector<int8_t>& source, const std::vector<int8_t>& destination) {
              return MoveArrayBody(Moveaxis(Array{a}, Axes{source.begin(), source.end()}, Axes{destination.begin(), destination.end()}));
          },
          "a"_a,
          "source"_a = nullptr,
          "destination"_a = nullptr);
    m.def("moveaxis",
          [](const ArrayBodyPtr& a, py::tuple source, py::tuple destination) {
              return MoveArrayBody(Moveaxis(Array{a}, ToAxes(source), ToAxes(destination)));
          },
          "a"_a,
          "source"_a = nullptr,
          "destination"_a = nullptr);
    m.def("moveaxis",
          [](const ArrayBodyPtr& a, int8_t source, int8_t destination) {
              return MoveArrayBody(Moveaxis(Array{a}, {source}, {destination}));
          },
          "a"_a,
          "source"_a = nullptr,
          "destination"_a = nullptr);
}

void InitChainerxActivation(pybind11::module& m) {
    m.def("clipped_relu", [](const ArrayBodyPtr& x, Scalar z) { return MoveArrayBody(ClippedRelu(Array{x}, z)); }, "x"_a, "z"_a = 20.0);
    m.def("crelu", [](const ArrayBodyPtr& x, int8_t axis) { return MoveArrayBody(CRelu(Array{x}, axis)); }, "x"_a, "axis"_a = 1);
    m.def("elu", [](const ArrayBodyPtr& x, double alpha) { return MoveArrayBody(Elu(Array{x}, alpha)); }, "x"_a, "alpha"_a = 1.0);
    m.def("sigmoid", [](const ArrayBodyPtr& x) { return MoveArrayBody(Sigmoid(Array{x})); }, "x"_a);
    m.def("relu", [](const ArrayBodyPtr& x) { return MoveArrayBody(Relu(Array{x})); }, "x"_a);
    m.def("leaky_relu",
          [](const ArrayBodyPtr& x, Scalar slope) { return MoveArrayBody(LeakyRelu(Array{x}, slope)); },
          "x"_a,
          "slope"_a = 0.2);
    m.def("softplus", [](const ArrayBodyPtr& x, double beta) { return MoveArrayBody(Softplus(Array{x}, beta)); }, "x"_a, "beta"_a = 1.0);
}

void InitChainerxArithmetic(pybind11::module& m) {
    // math routines
    m.def("negative", [](const ArrayBodyPtr& x) { return MoveArrayBody(Negative(Array{x})); }, "x"_a);
    m.def("add", [](const ArrayBodyPtr& x1, const ArrayBodyPtr& x2) { return MoveArrayBody(Array{x1} + Array{x2}); }, "x1"_a, "x2"_a);
    m.def("add", [](const ArrayBodyPtr& x1, Scalar x2) { return MoveArrayBody(Add(Array{x1}, x2)); }, "x1"_a, "x2"_a);
    m.def("add", [](Scalar x1, const ArrayBodyPtr& x2) { return MoveArrayBody(Add(x1, Array{x2})); }, "x1"_a, "x2"_a);
    m.def("subtract", [](const ArrayBodyPtr& x1, const ArrayBodyPtr& x2) { return MoveArrayBody(Array{x1} - Array{x2}); }, "x1"_a, "x2"_a);
    m.def("subtract", [](const ArrayBodyPtr& x1, Scalar x2) { return MoveArrayBody(Subtract(Array{x1}, x2)); }, "x1"_a, "x2"_a);
    m.def("subtract", [](Scalar x1, const ArrayBodyPtr& x2) { return MoveArrayBody(Subtract(x1, Array{x2})); }, "x1"_a, "x2"_a);
    m.def("multiply", [](const ArrayBodyPtr& x1, const ArrayBodyPtr& x2) { return MoveArrayBody(Array{x1} * Array{x2}); }, "x1"_a, "x2"_a);
    m.def("multiply", [](const ArrayBodyPtr& x1, Scalar x2) { return MoveArrayBody(Multiply(Array{x1}, x2)); }, "x1"_a, "x2"_a);
    m.def("multiply", [](Scalar x1, const ArrayBodyPtr& x2) { return MoveArrayBody(Multiply(x1, Array{x2})); }, "x1"_a, "x2"_a);
    m.def("divide", [](const ArrayBodyPtr& x1, const ArrayBodyPtr& x2) { return MoveArrayBody(Array{x1} / Array{x2}); }, "x1"_a, "x2"_a);
    m.def("divide", [](const ArrayBodyPtr& x1, Scalar x2) { return MoveArrayBody(Divide(Array{x1}, x2)); }, "x1"_a, "x2"_a);
    m.def("divide", [](Scalar x1, const ArrayBodyPtr& x2) { return MoveArrayBody(Divide(x1, Array{x2})); }, "x1"_a, "x2"_a);
    m.def("floor_divide",
          [](const ArrayBodyPtr& x1, const ArrayBodyPtr& x2) { return MoveArrayBody(FloorDivide(Array{x1}, Array{x2})); },
          "x1"_a,
          "x2"_a);
    m.def("floor_divide", [](const ArrayBodyPtr& x1, Scalar x2) { return MoveArrayBody(FloorDivide(Array{x1}, x2)); }, "x1"_a, "x2"_a);
    m.def("floor_divide", [](Scalar x1, const ArrayBodyPtr& x2) { return MoveArrayBody(FloorDivide(x1, Array{x2})); }, "x1"_a, "x2"_a);
    m.def("true_divide",
          [](const ArrayBodyPtr& x1, const ArrayBodyPtr& x2) { return MoveArrayBody(TrueDivide(Array{x1}, Array{x2})); },
          "x1"_a,
          "x2"_a);
    m.def("true_divide", [](const ArrayBodyPtr& x1, Scalar x2) { return MoveArrayBody(TrueDivide(Array{x1}, x2)); }, "x1"_a, "x2"_a);
    m.def("true_divide", [](Scalar x1, const ArrayBodyPtr& x2) { return MoveArrayBody(TrueDivide(x1, Array{x2})); }, "x1"_a, "x2"_a);
    m.def("reciprocal", [](const ArrayBodyPtr& x) { return MoveArrayBody(Reciprocal(Array{x})); }, "x"_a);
    m.def("power",
          [](const ArrayBodyPtr& x1, const ArrayBodyPtr& x2) { return MoveArrayBody(Power(Array{x1}, Array{x2})); },
          "x1"_a,
          "x2"_a);
    m.def("power", [](const ArrayBodyPtr& x1, Scalar x2) { return MoveArrayBody(Power(Array{x1}, x2)); }, "x1"_a, "x2"_a);
    m.def("power", [](Scalar x1, const ArrayBodyPtr& x2) { return MoveArrayBody(Power(x1, Array{x2})); }, "x1"_a, "x2"_a);
}

void InitChainerxBinary(pybind11::module& m) {
    m.def("bitwise_and",
          [](const ArrayBodyPtr& x1, const ArrayBodyPtr& x2) { return MoveArrayBody(BitwiseAnd(Array{x1}, Array{x2})); },
          "x1"_a,
          "x2"_a);
    m.def("bitwise_and", [](const ArrayBodyPtr& x1, Scalar x2) { return MoveArrayBody(BitwiseAnd(Array{x1}, x2)); }, "x1"_a, "x2"_a);
    m.def("bitwise_and", [](Scalar x1, const ArrayBodyPtr& x2) { return MoveArrayBody(BitwiseAnd(x1, Array{x2})); }, "x1"_a, "x2"_a);
    m.def("bitwise_or",
          [](const ArrayBodyPtr& x1, const ArrayBodyPtr& x2) { return MoveArrayBody(BitwiseOr(Array{x1}, Array{x2})); },
          "x1"_a,
          "x2"_a);
    m.def("bitwise_or", [](const ArrayBodyPtr& x1, Scalar x2) { return MoveArrayBody(BitwiseOr(Array{x1}, x2)); }, "x1"_a, "x2"_a);
    m.def("bitwise_or", [](Scalar x1, const ArrayBodyPtr& x2) { return MoveArrayBody(BitwiseOr(x1, Array{x2})); }, "x1"_a, "x2"_a);
    m.def("bitwise_xor",
          [](const ArrayBodyPtr& x1, const ArrayBodyPtr& x2) { return MoveArrayBody(BitwiseXor(Array{x1}, Array{x2})); },
          "x1"_a,
          "x2"_a);
    m.def("bitwise_xor", [](const ArrayBodyPtr& x1, Scalar x2) { return MoveArrayBody(BitwiseXor(Array{x1}, x2)); }, "x1"_a, "x2"_a);
    m.def("bitwise_xor", [](Scalar x1, const ArrayBodyPtr& x2) { return MoveArrayBody(BitwiseXor(x1, Array{x2})); }, "x1"_a, "x2"_a);
}

void InitChainerxExpLog(pybind11::module& m) {
    m.def("erf", [](const ArrayBodyPtr& x) { return MoveArrayBody(Erf(Array{x})); }, "x"_a);
    m.def("exp", [](const ArrayBodyPtr& x) { return MoveArrayBody(Exp(Array{x})); }, "x"_a);
    m.def("expm1", [](const ArrayBodyPtr& x) { return MoveArrayBody(Expm1(Array{x})); }, "x"_a);
    m.def("exp2", [](const ArrayBodyPtr& x) { return MoveArrayBody(Exp2(Array{x})); }, "x"_a);
    m.def("log", [](const ArrayBodyPtr& x) { return MoveArrayBody(Log(Array{x})); }, "x"_a);
    m.def("log10", [](const ArrayBodyPtr& x) { return MoveArrayBody(Log10(Array{x})); }, "x"_a);
    m.def("log2", [](const ArrayBodyPtr& x) { return MoveArrayBody(Log2(Array{x})); }, "x"_a);
    m.def("log1p", [](const ArrayBodyPtr& x) { return MoveArrayBody(Log1p(Array{x})); }, "x"_a);
}

void InitChainerxHyperbolic(pybind11::module& m) {
    m.def("sinh", [](const ArrayBodyPtr& x) { return MoveArrayBody(Sinh(Array{x})); }, "x"_a);
    m.def("cosh", [](const ArrayBodyPtr& x) { return MoveArrayBody(Cosh(Array{x})); }, "x"_a);
    m.def("tanh", [](const ArrayBodyPtr& x) { return MoveArrayBody(Tanh(Array{x})); }, "x"_a);
    m.def("arcsinh", [](const ArrayBodyPtr& x) { return MoveArrayBody(Arcsinh(Array{x})); }, "x"_a);
    m.def("arccosh", [](const ArrayBodyPtr& x) { return MoveArrayBody(Arccosh(Array{x})); }, "x"_a);
}

void InitChainerxMisc(pybind11::module& m) {
    m.def("square", [](const ArrayBodyPtr& x) { return MoveArrayBody(Square(Array{x})); }, "x"_a);
    m.def("sqrt", [](const ArrayBodyPtr& x) { return MoveArrayBody(Sqrt(Array{x})); }, "x"_a);
    m.def("abs", [](const ArrayBodyPtr& x) { return MoveArrayBody(Absolute(Array{x})); }, "x"_a);
    m.attr("absolute") = m.attr("abs");
    m.def("fabs", [](const ArrayBodyPtr& x) { return MoveArrayBody(Fabs(Array{x})); }, "x"_a);
    m.def("sign", [](const ArrayBodyPtr& x) { return MoveArrayBody(Sign(Array{x})); }, "x"_a);
    m.def("maximum", [](const ArrayBodyPtr& x1, Scalar x2) { return MoveArrayBody(Maximum(Array{x1}, x2)); }, "x1"_a, "x2"_a);
    m.def("maximum", [](Scalar x1, const ArrayBodyPtr& x2) { return MoveArrayBody(Maximum(x1, Array{x2})); }, "x1"_a, "x2"_a);
    m.def("maximum",
          [](const ArrayBodyPtr& x1, const ArrayBodyPtr& x2) { return MoveArrayBody(Maximum(Array{x1}, Array{x2})); },
          "x1"_a,
          "x2"_a);
    m.def("minimum", [](const ArrayBodyPtr& x1, Scalar x2) { return MoveArrayBody(Minimum(Array{x1}, x2)); }, "x1"_a, "x2"_a);
    m.def("minimum", [](Scalar x1, const ArrayBodyPtr& x2) { return MoveArrayBody(Minimum(x1, Array{x2})); }, "x1"_a, "x2"_a);
    m.def("minimum",
          [](const ArrayBodyPtr& x1, const ArrayBodyPtr& x2) { return MoveArrayBody(Minimum(Array{x1}, Array{x2})); },
          "x1"_a,
          "x2"_a);
}

void InitChainerxReduction(pybind11::module& m) {
    m.def("sum",
          [](const ArrayBodyPtr& a, int8_t axis, bool keepdims) { return MoveArrayBody(Sum(Array{a}, Axes{axis}, keepdims)); },
          "a"_a,
          "axis"_a,
          "keepdims"_a = false);
    m.def("sum",
          [](const ArrayBodyPtr& a, const absl::optional<std::vector<int8_t>>& axis, bool keepdims) {
              return MoveArrayBody(Sum(Array{a}, ToAxes(axis), keepdims));
          },
          "a"_a,
          "axis"_a = nullptr,
          "keepdims"_a = false);
    m.def("logsumexp",
          [](const ArrayBodyPtr& x, int8_t axis, bool keepdims) { return MoveArrayBody(LogSumExp(Array{x}, Axes{axis}, keepdims)); },
          "x"_a,
          "axis"_a,
          "keepdims"_a = false);
    m.def("logsumexp",
          [](const ArrayBodyPtr& x, const absl::optional<std::vector<int8_t>>& axis, bool keepdims) {
              return MoveArrayBody(LogSumExp(Array{x}, ToAxes(axis), keepdims));
          },
          "x"_a,
          "axis"_a = nullptr,
          "keepdims"_a = false);
    m.def("log_softmax",
          [](const ArrayBodyPtr& x, int8_t axis) { return MoveArrayBody(LogSoftmax(Array{x}, Axes{axis})); },
          "x"_a,
          "axis"_a);
    m.def("log_softmax",
          [](const ArrayBodyPtr& x, const absl::optional<std::vector<int8_t>>& axis) {
              return MoveArrayBody(LogSoftmax(Array{x}, ToAxes(axis)));
          },
          "x"_a,
          "axis"_a = nullptr);
    m.def("softmax", [](const ArrayBodyPtr& x, int8_t axis) { return MoveArrayBody(Softmax(Array{x}, Axes{axis})); }, "x"_a, "axis"_a);
    m.def("softmax",
          [](const ArrayBodyPtr& x, const absl::optional<std::vector<int8_t>>& axis) {
              return MoveArrayBody(Softmax(Array{x}, ToAxes(axis)));
          },
          "x"_a,
          "axis"_a = nullptr);
    m.def("cumsum",
          [](const ArrayBodyPtr& a, const absl::optional<int8_t>& axis) { return MoveArrayBody(Cumsum(Array{a}, axis)); },
          "a"_a,
          "axis"_a = nullptr);
    m.def("nansum",
          [](const ArrayBodyPtr& a, int8_t axis, bool keepdims) { return MoveArrayBody(Nansum(Array{a}, Axes{axis}, keepdims)); },
          "a"_a,
          "axis"_a,
          "keepdims"_a = false);
    m.def("nansum",
          [](const ArrayBodyPtr& a, const absl::optional<std::vector<int8_t>>& axis, bool keepdims) {
              return MoveArrayBody(Nansum(Array{a}, ToAxes(axis), keepdims));
          },
          "a"_a,
          "axis"_a = nullptr,
          "keepdims"_a = false);
}

void InitChainerxRounding(pybind11::module& m) {
    m.def("ceil", [](const ArrayBodyPtr& x) { return MoveArrayBody(Ceil(Array{x})); }, "x"_a);
    m.def("floor", [](const ArrayBodyPtr& x) { return MoveArrayBody(Floor(Array{x})); }, "x"_a);
}

void InitChainerxTrigonometric(pybind11::module& m) {
    m.def("sin", [](const ArrayBodyPtr& x) { return MoveArrayBody(Sin(Array{x})); }, "x"_a);
    m.def("cos", [](const ArrayBodyPtr& x) { return MoveArrayBody(Cos(Array{x})); }, "x"_a);
    m.def("tan", [](const ArrayBodyPtr& x) { return MoveArrayBody(Tan(Array{x})); }, "x"_a);
    m.def("arcsin", [](const ArrayBodyPtr& x) { return MoveArrayBody(Arcsin(Array{x})); }, "x"_a);
    m.def("arccos", [](const ArrayBodyPtr& x) { return MoveArrayBody(Arccos(Array{x})); }, "x"_a);
    m.def("arctan", [](const ArrayBodyPtr& x) { return MoveArrayBody(Arctan(Array{x})); }, "x"_a);
    m.def("arctan2",
          [](const ArrayBodyPtr& x1, const ArrayBodyPtr& x2) { return MoveArrayBody(Arctan2(Array{x1}, Array{x2})); },
          "x1"_a,
          "x2"_a);
    m.def("left_shift",
          [](const ArrayBodyPtr& x1, const ArrayBodyPtr& x2) { return MoveArrayBody(LeftShift(Array{x1}, Array{x2})); },
          "x1"_a,
          "x2"_a);
    m.def("left_shift", [](const ArrayBodyPtr& x1, Scalar x2) { return MoveArrayBody(LeftShift(Array{x1}, x2)); }, "x1"_a, "x2"_a);
    m.def("left_shift", [](Scalar x1, const ArrayBodyPtr& x2) { return MoveArrayBody(LeftShift(x1, Array{x2})); }, "x1"_a, "x2"_a);
    m.def("right_shift",
          [](const ArrayBodyPtr& x1, const ArrayBodyPtr& x2) { return MoveArrayBody(RightShift(Array{x1}, Array{x2})); },
          "x1"_a,
          "x2"_a);
    m.def("right_shift", [](const ArrayBodyPtr& x1, Scalar x2) { return MoveArrayBody(RightShift(Array{x1}, x2)); }, "x1"_a, "x2"_a);
    m.def("right_shift", [](Scalar x1, const ArrayBodyPtr& x2) { return MoveArrayBody(RightShift(x1, Array{x2})); }, "x1"_a, "x2"_a);
}

void InitChainerxSorting(pybind11::module& m) {
    // sorting routines
    m.def("argmax",
          [](const ArrayBodyPtr& a, const absl::optional<int8_t>& axis) { return MoveArrayBody(ArgMax(Array{a}, ToAxes(axis))); },
          "a"_a,
          "axis"_a = nullptr);
    m.def("argmin",
          [](const ArrayBodyPtr& a, const absl::optional<int8_t>& axis) { return MoveArrayBody(ArgMin(Array{a}, ToAxes(axis))); },
          "a"_a,
          "axis"_a = nullptr);
    m.def("count_nonzero",
          [](const ArrayBodyPtr& a, int8_t axis) { return MoveArrayBody(CountNonzero(Array{a}, Axes{axis})); },
          "a"_a,
          "axis"_a);
    m.def("count_nonzero",
          [](const ArrayBodyPtr& a, const absl::optional<std::vector<int8_t>>& axis) {
              return MoveArrayBody(CountNonzero(Array{a}, ToAxes(axis)));
          },
          "a"_a,
          "axis"_a = nullptr);
}

void InitChainerxStatistics(pybind11::module& m) {
    // statistics routines
    m.def("amax",
          [](const ArrayBodyPtr& a, int8_t axis, bool keepdims) { return MoveArrayBody(AMax(Array{a}, Axes{axis}, keepdims)); },
          "a"_a,
          "axis"_a,
          "keepdims"_a = false);
    m.def("amax",
          [](const ArrayBodyPtr& a, const absl::optional<std::vector<int8_t>>& axis, bool keepdims) {
              return MoveArrayBody(AMax(Array{a}, ToAxes(axis), keepdims));
          },
          "a"_a,
          "axis"_a = nullptr,
          "keepdims"_a = false);
    m.attr("max") = m.attr("amax");
    m.def("amin",
          [](const ArrayBodyPtr& a, int8_t axis, bool keepdims) { return MoveArrayBody(AMin(Array{a}, Axes{axis}, keepdims)); },
          "a"_a,
          "axis"_a,
          "keepdims"_a = false);
    m.def("amin",
          [](const ArrayBodyPtr& a, const absl::optional<std::vector<int8_t>>& axis, bool keepdims) {
              return MoveArrayBody(AMin(Array{a}, ToAxes(axis), keepdims));
          },
          "a"_a,
          "axis"_a = nullptr,
          "keepdims"_a = false);
    m.attr("min") = m.attr("amin");
    m.def("mean",
          [](const ArrayBodyPtr& a, int8_t axis, bool keepdims) { return MoveArrayBody(Mean(Array{a}, Axes{axis}, keepdims)); },
          "a"_a,
          "axis"_a,
          "keepdims"_a = false);
    m.def("mean",
          [](const ArrayBodyPtr& a, const absl::optional<std::vector<int8_t>>& axis, bool keepdims) {
              return MoveArrayBody(Mean(Array{a}, ToAxes(axis), keepdims));
          },
          "a"_a,
          "axis"_a = nullptr,
          "keepdims"_a = false);
    m.def("var",
          [](const ArrayBodyPtr& a, int8_t axis, bool keepdims) { return MoveArrayBody(Var(Array{a}, Axes{axis}, keepdims)); },
          "a"_a,
          "axis"_a,
          "keepdims"_a = false);
    m.def("var",
          [](const ArrayBodyPtr& a, const absl::optional<std::vector<int8_t>>& axis, bool keepdims) {
              return MoveArrayBody(Var(Array{a}, ToAxes(axis), keepdims));
          },
          "a"_a,
          "axis"_a = nullptr,
          "keepdims"_a = false);
}

void InitChainerxConnection(pybind11::module& m) {
    // connection routines
    m.def("conv",
          [](const ArrayBodyPtr& x,
             const ArrayBodyPtr& w,
             const absl::optional<ArrayBodyPtr>& b,
             py::handle stride,
             py::handle pad,
             bool cover_all) {
              // Create an Array from x to compute the image dimensions and the expected number of stride and padding elements.
              Array x_array{x};
              int8_t ndim = x_array.ndim() - 2;
              return MoveArrayBody(
                      Conv(x_array,
                           Array{w},
                           b.has_value() ? absl::optional<Array>{Array{*b}} : absl::nullopt,
                           ToStackVector<int64_t>(stride, ndim),
                           ToStackVector<int64_t>(pad, ndim),
                           cover_all));
          },
          "x"_a,
          "w"_a,
          "b"_a = nullptr,
          "stride"_a = 1,
          "pad"_a = 0,
          "cover_all"_a = false);
    m.def("conv_transpose",
          [](const ArrayBodyPtr& x,
             const ArrayBodyPtr& w,
             const absl::optional<ArrayBodyPtr>& b,
             py::handle stride,
             py::handle pad,
             const absl::optional<py::tuple>& outsize) {
              // Create an Array from x to compute the image dimensions and the expected number of stride and padding elements.
              Array x_array{x};
              int8_t ndim = x_array.ndim() - 2;
              return MoveArrayBody(ConvTranspose(
                      x_array,
                      Array{w},
                      b.has_value() ? absl::optional<Array>{Array{*b}} : absl::nullopt,
                      ToStackVector<int64_t>(stride, ndim),
                      ToStackVector<int64_t>(pad, ndim),
                      outsize.has_value() ? absl::optional<Dims>{ToStackVector<int64_t>(*outsize, ndim)} : absl::nullopt));
          },
          "x"_a,
          "w"_a,
          "b"_a = nullptr,
          "stride"_a = 1,
          "pad"_a = 0,
          "outsize"_a = nullptr);
    m.def("linear",
          [](const ArrayBodyPtr& x, const ArrayBodyPtr& w, const absl::optional<ArrayBodyPtr>& b, int8_t n_batch_axes) {
              return MoveArrayBody(
                      Linear(Array{x}, Array{w}, b.has_value() ? absl::optional<Array>{Array{*b}} : absl::nullopt, n_batch_axes));
          },
          "x"_a,
          "w"_a,
          "b"_a = nullptr,
          "n_batch_axes"_a = 1);
}

void InitChainerxNormalization(pybind11::module& m) {
    // normalization routines
    m.def("batch_norm",
          [](const ArrayBodyPtr& x,
             const ArrayBodyPtr& gamma,
             const ArrayBodyPtr& beta,
             const ArrayBodyPtr& running_mean,
             const ArrayBodyPtr& running_var,
             Scalar eps,
             Scalar decay,
             const absl::optional<std::vector<int8_t>>& axis) {
              return MoveArrayBody(
                      BatchNorm(Array{x}, Array{gamma}, Array{beta}, Array{running_mean}, Array{running_var}, eps, decay, ToAxes(axis)));
          },
          "x"_a,
          "gamma"_a,
          "beta"_a,
          "running_mean"_a,
          "running_var"_a,
          "eps"_a = 2e-5,
          "decay"_a = 0.9,
          "axis"_a = nullptr);
    m.def("fixed_batch_norm",
          [](const ArrayBodyPtr& x,
             const ArrayBodyPtr& gamma,
             const ArrayBodyPtr& beta,
             const ArrayBodyPtr& mean,
             const ArrayBodyPtr& var,
             Scalar eps,
             const absl::optional<std::vector<int8_t>>& axis) {
              return MoveArrayBody(FixedBatchNorm(Array{x}, Array{gamma}, Array{beta}, Array{mean}, Array{var}, eps, ToAxes(axis)));
          },
          "x"_a,
          "gamma"_a,
          "beta"_a,
          "mean"_a,
          "var"_a,
          "eps"_a = 2e-5,
          "axis"_a = nullptr);
}

void InitChainerxPooling(pybind11::module& m) {
    // pooling routines
    // TODO(sonots): Support return_indicies option of chainer.functions.max_pooling_nd.
    m.def("max_pool",
          [](const ArrayBodyPtr& x, py::handle ksize, py::handle stride, py::handle pad, bool cover_all) {
              Array x_array{x};
              int8_t ndim = x_array.ndim() - 2;
              return MoveArrayBody(
                      MaxPool(x_array,
                              ToStackVector<int64_t>(ksize, ndim),
                              stride.is_none() ? ToStackVector<int64_t>(ksize, ndim) : ToStackVector<int64_t>(stride, ndim),
                              ToStackVector<int64_t>(pad, ndim),
                              cover_all));
          },
          "x"_a,
          "ksize"_a,
          "stride"_a = py::none(),
          "pad"_a = 0,
          "cover_all"_a = false);
    m.def("average_pool",
          [](const ArrayBodyPtr& x, py::handle ksize, py::handle stride, py::handle pad, const std::string& pad_mode) {
              Array x_array{x};
              int8_t ndim = x_array.ndim() - 2;

              AveragePoolPadMode mode{};
              if (pad_mode == "zero") {
                  mode = AveragePoolPadMode::kZero;
              } else if (pad_mode == "ignore") {
                  mode = AveragePoolPadMode::kIgnore;
              } else {
                  throw py::value_error{"pad_mode must be either of 'zero' or 'ignore'"};
              }

              return MoveArrayBody(AveragePool(
                      x_array,
                      ToStackVector<int64_t>(ksize, ndim),
                      stride.is_none() ? ToStackVector<int64_t>(ksize, ndim) : ToStackVector<int64_t>(stride, ndim),
                      ToStackVector<int64_t>(pad, ndim),
                      mode));
          },
          "x"_a,
          "ksize"_a,
          "stride"_a = py::none(),
          "pad"_a = 0,
          "pad_mode"_a = "ignore");
}

void InitChainerxLoss(pybind11::module& m) {
    m.def("absolute_error",
          [](const ArrayBodyPtr& x1, const ArrayBodyPtr& x2) { return MoveArrayBody(AbsoluteError(Array{x1}, Array{x2})); },
          "x1"_a,
          "x2"_a);
    m.def("squared_error",
          [](const ArrayBodyPtr& x1, const ArrayBodyPtr& x2) { return MoveArrayBody(SquaredError(Array{x1}, Array{x2})); },
          "x1"_a,
          "x2"_a);
    m.def("gaussian_kl_divergence",
          [](const ArrayBodyPtr& mean, const ArrayBodyPtr& ln_var) {
              return MoveArrayBody(GaussianKLDivergence(Array{mean}, Array{ln_var}));
          },
          "mean"_a,
          "ln_var"_a);
    m.def("huber_loss",
          [](const ArrayBodyPtr& x1, const ArrayBodyPtr& x2, Scalar delta) {
              return MoveArrayBody(HuberLoss(Array{x1}, Array{x2}, delta));
          },
          "x1"_a,
          "x2"_a,
          "delta"_a);
}

}  // namespace

void InitChainerxRoutines(pybind11::module& m) {
    InitChainerxCreation(m);
    InitChainerxIndexing(m);
    InitChainerxLinalg(m);
    InitChainerxLogic(m);
    InitChainerxLoss(m);
    InitChainerxManipulation(m);
    InitChainerxActivation(m);
    InitChainerxArithmetic(m);
    InitChainerxBinary(m);
    InitChainerxExpLog(m);
    InitChainerxHyperbolic(m);
    InitChainerxMisc(m);
    InitChainerxReduction(m);
    InitChainerxRounding(m);
    InitChainerxTrigonometric(m);
    InitChainerxSorting(m);
    InitChainerxStatistics(m);
    InitChainerxConnection(m);
    InitChainerxNormalization(m);
    InitChainerxPooling(m);
}

}  // namespace python_internal
}  // namespace python
}  // namespace chainerx<|MERGE_RESOLUTION|>--- conflicted
+++ resolved
@@ -350,22 +350,6 @@
             "solve", [](const ArrayBodyPtr& a, const ArrayBodyPtr& b) { return MoveArrayBody(Solve(Array{a}, Array{b})); }, "a"_a, "b"_a);
     mlinalg.def("inv", [](const ArrayBodyPtr& a) { return MoveArrayBody(Inverse(Array{a})); }, "a"_a);
     mlinalg.def(
-<<<<<<< HEAD
-            "eigh",
-            [](const ArrayBodyPtr& a, const std::string& UPLO) {
-                std::tuple<Array, Array> wv = Eigh(Array{a}, UPLO);
-                Array& w = std::get<0>(wv);
-                Array& v = std::get<1>(wv);
-                return std::make_tuple(MoveArrayBody(std::move(w)), MoveArrayBody(std::move(v)));
-            },
-            "a"_a,
-            "UPLO"_a = "L");
-    mlinalg.def(
-            "eigvalsh",
-            [](const ArrayBodyPtr& a, const std::string& UPLO) { return MoveArrayBody(Eigvalsh(Array{a}, UPLO)); },
-            "a"_a,
-            "UPLO"_a = "L");
-=======
             "svd",
             [](const ArrayBodyPtr& a, bool full_matrices, bool compute_uv) -> py::object {
                 std::tuple<Array, Array, Array> usvt = Svd(Array{a}, full_matrices, compute_uv);
@@ -385,7 +369,21 @@
             [](const ArrayBodyPtr& a, float rcond) { return MoveArrayBody(PseudoInverse(Array{a}, rcond)); },
             "a"_a,
             "rcond"_a = 1e-15);
->>>>>>> 7252386e
+    mlinalg.def(
+            "eigh",
+            [](const ArrayBodyPtr& a, const std::string& UPLO) {
+                std::tuple<Array, Array> wv = Eigh(Array{a}, UPLO);
+                Array& w = std::get<0>(wv);
+                Array& v = std::get<1>(wv);
+                return std::make_tuple(MoveArrayBody(std::move(w)), MoveArrayBody(std::move(v)));
+            },
+            "a"_a,
+            "UPLO"_a = "L");
+    mlinalg.def(
+            "eigvalsh",
+            [](const ArrayBodyPtr& a, const std::string& UPLO) { return MoveArrayBody(Eigvalsh(Array{a}, UPLO)); },
+            "a"_a,
+            "UPLO"_a = "L");
 }
 
 void InitChainerxLogic(pybind11::module& m) {

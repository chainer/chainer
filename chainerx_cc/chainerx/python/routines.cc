#include "chainerx/python/routines.h"

#include <algorithm>
#include <cstdint>
#include <memory>
#include <string>
#include <utility>
#include <vector>

#include <nonstd/optional.hpp>

#include "chainerx/array.h"
#include "chainerx/axes.h"
#include "chainerx/constant.h"
#include "chainerx/context.h"
#include "chainerx/device.h"
#include "chainerx/dims.h"
#include "chainerx/dtype.h"
#include "chainerx/error.h"
#include "chainerx/macro.h"
#include "chainerx/routines/activation.h"
#include "chainerx/routines/arithmetic.h"
#include "chainerx/routines/binary.h"
#include "chainerx/routines/connection.h"
#include "chainerx/routines/creation.h"
#include "chainerx/routines/explog.h"
#include "chainerx/routines/hyperbolic.h"
#include "chainerx/routines/indexing.h"
#include "chainerx/routines/linalg.h"
#include "chainerx/routines/logic.h"
#include "chainerx/routines/loss.h"
#include "chainerx/routines/manipulation.h"
#include "chainerx/routines/misc.h"
#include "chainerx/routines/normalization.h"
#include "chainerx/routines/pooling.h"
#include "chainerx/routines/reduction.h"
#include "chainerx/routines/rounding.h"
#include "chainerx/routines/sorting.h"
#include "chainerx/routines/statistics.h"
#include "chainerx/routines/trigonometric.h"
#include "chainerx/scalar.h"

#include "chainerx/python/array.h"
#include "chainerx/python/array_index.h"
#include "chainerx/python/axes.h"
#include "chainerx/python/common.h"
#include "chainerx/python/device.h"
#include "chainerx/python/dtype.h"
#include "chainerx/python/shape.h"
#include "chainerx/python/stack_vector.h"
#include "chainerx/python/strides.h"

namespace chainerx {
namespace python {
namespace python_internal {

namespace py = pybind11;
using py::literals::operator""_a;

namespace {

using internal::MoveArrayBodies;
using internal::MoveArrayBody;

ArrayBodyPtr MakeArrayFromBuffer(py::buffer buffer, py::handle dtype, int64_t count, int64_t offset, py::handle device) {
    const py::buffer_info& info = buffer.request();

    int64_t n_bytes = info.size * info.itemsize;
    if (offset < 0 || offset > n_bytes) {
        throw ChainerxError{"offset must be non-negative and no greater than buffer length (", n_bytes, ")"};
    }

    if (!internal::IsContiguous(
                Shape{info.shape.begin(), info.shape.end()}, Strides{info.strides.begin(), info.strides.end()}, info.itemsize)) {
        throw ChainerxError{"ndarray is not C-contiguous"};
    }

    n_bytes -= offset;
    if (count < 0) {
        if (n_bytes % info.itemsize != 0) {
            throw ChainerxError{"buffer size must be a multiple of element size"};
        }
        count = n_bytes / info.itemsize;
    } else if (n_bytes < count * info.itemsize) {
        throw ChainerxError{"buffer is smaller than requested size"};
    }

    Shape shape{count};
    std::shared_ptr<void> data{info.ptr, [](void*) {}};

    return MoveArrayBody(chainerx::FromData(shape, GetDtype(dtype), data, nonstd::nullopt, offset, GetDevice(device)));
}

void InitChainerxCreation(pybind11::module& m) {
    // creation routines
    // TODO(niboshi): Accept CuPy ndarray in `array` and `asarray`. In principle it's CuPy's responsibility to provide some standard
    // interface to allow this, but users may want to convert cupy.ndarray to ChainerX before CuPy's support will be implemented. In such
    // case, ChainerX should provide the support for convenience.
    // TODO(niboshi): Add convenient function to convert to CuPy ndarray. Currently chainerx.ndarray exposes internal pointer
    // (ndarray.data_ptr, etc.) to support this, but users may want more convenient method. In principle ChainerX should support some
    // standard way (not depending on CuPy), but we might tentatively provide one which concretely depends on CuPy.
    m.def("array",
          [](py::handle object, py::handle dtype, bool copy, py::handle device) { return MakeArray(object, dtype, copy, device); },
          "object"_a,
          "dtype"_a = nullptr,
          "copy"_a = true,
          "device"_a = nullptr);
    // TODO(niboshi): Rename `object` to `a` as per numpy.
    m.def("asarray",
          [](py::handle object, py::handle dtype, py::handle device) { return MakeArray(object, dtype, false, device); },
          "object"_a,
          "dtype"_a = nullptr,
          "device"_a = nullptr);
    m.def("ascontiguousarray",
          [](py::handle a, py::handle dtype, py::handle device) {
              Array arr{MakeArray(a, dtype, false, device)};
              return MoveArrayBody(AsContiguousArray(arr));
          },
          "a"_a,
          "dtype"_a = nullptr,
          "device"_a = nullptr);
    m.def("empty",
          [](py::handle shape, py::handle dtype, py::handle device) {
              return MoveArrayBody(Empty(ToShape(shape), dtype.is_none() ? Dtype::kFloat32 : GetDtype(dtype), GetDevice(device)));
          },
          "shape"_a,
          "dtype"_a = nullptr,
          "device"_a = nullptr);
    m.def("full",
          [](py::handle shape, Scalar fill_value, py::handle dtype, py::handle device) {
              return MoveArrayBody(Full(ToShape(shape), fill_value, GetDtype(dtype), GetDevice(device)));
          },
          "shape"_a,
          "fill_value"_a,
          "dtype"_a,
          "device"_a = nullptr);
    m.def("full",
          [](py::int_ dim, Scalar fill_value, py::handle dtype, py::handle device) {
              return MoveArrayBody(Full(Shape{dim}, fill_value, GetDtype(dtype), GetDevice(device)));
          },
          "shape"_a,
          "fill_value"_a,
          "dtype"_a,
          "device"_a = nullptr);
    m.def("full",
          [](py::handle shape, Scalar fill_value, py::handle device) {
              return MoveArrayBody(Full(ToShape(shape), fill_value, GetDevice(device)));
          },
          "shape"_a,
          "fill_value"_a,
          "device"_a = nullptr);
    m.def("full",
          [](py::int_ dim, Scalar fill_value, py::handle device) { return MoveArrayBody(Full(Shape{dim}, fill_value, GetDevice(device))); },
          "shape"_a,
          "fill_value"_a,
          "device"_a = nullptr);
    m.def("zeros",
          [](py::handle shape, py::handle dtype, py::handle device) {
              return MoveArrayBody(Zeros(ToShape(shape), dtype.is_none() ? Dtype::kFloat32 : GetDtype(dtype), GetDevice(device)));
          },
          "shape"_a,
          "dtype"_a = nullptr,
          "device"_a = nullptr);
    m.def("zeros",
          [](py::int_ dim, py::handle dtype, py::handle device) {
              return MoveArrayBody(Zeros(Shape{dim}, dtype.is_none() ? Dtype::kFloat32 : GetDtype(dtype), GetDevice(device)));
          },
          "shape"_a,
          "dtype"_a = nullptr,
          "device"_a = nullptr);
    m.def("ones",
          [](py::handle shape, py::handle dtype, py::handle device) {
              return MoveArrayBody(Ones(ToShape(shape), dtype.is_none() ? Dtype::kFloat32 : GetDtype(dtype), GetDevice(device)));
          },
          "shape"_a,
          "dtype"_a = nullptr,
          "device"_a = nullptr);
    m.def("ones",
          [](py::int_ dim, py::handle dtype, py::handle device) {
              return MoveArrayBody(Ones(Shape{dim}, dtype.is_none() ? Dtype::kFloat32 : GetDtype(dtype), GetDevice(device)));
          },
          "shape"_a,
          "dtype"_a = nullptr,
          "device"_a = nullptr);
    m.def("arange",
          [](Scalar start_or_stop,
             const nonstd::optional<Scalar>& maybe_stop,
             const nonstd::optional<Scalar>& maybe_step,
             py::handle dtype,
             py::handle device) {
              DtypeKind start_or_stop_dtype_kind = start_or_stop.kind();
              Scalar start{0, start_or_stop_dtype_kind};
              Scalar stop{start_or_stop};
              Scalar step = maybe_step.has_value() ? maybe_step.value() : Scalar{1, start_or_stop_dtype_kind};

              if (maybe_stop.has_value()) {
                  start = start_or_stop;
                  stop = maybe_stop.value();
              }

              return dtype.is_none() ? MoveArrayBody(Arange(start, stop, step, GetDevice(device)))
                                     : MoveArrayBody(Arange(start, stop, step, GetDtype(dtype), GetDevice(device)));
          },
          "start"_a,
          "stop"_a = nullptr,
          "step"_a = nullptr,
          "dtype"_a = nullptr,
          "device"_a = nullptr);
    m.def("empty_like",
          [](const ArrayBodyPtr& a, py::handle device) { return MoveArrayBody(EmptyLike(Array{a}, GetDevice(device))); },
          "a"_a,
          "device"_a = nullptr);
    m.def("full_like",
          [](const ArrayBodyPtr& a, Scalar value, py::handle device) {
              return MoveArrayBody(FullLike(Array{a}, value, GetDevice(device)));
          },
          "a"_a,
          "fill_value"_a,
          "device"_a = nullptr);
    m.def("zeros_like",
          [](const ArrayBodyPtr& a, py::handle device) { return MoveArrayBody(ZerosLike(Array{a}, GetDevice(device))); },
          "a"_a,
          "device"_a = nullptr);
    m.def("ones_like",
          [](const ArrayBodyPtr& a, py::handle device) { return MoveArrayBody(OnesLike(Array{a}, GetDevice(device))); },
          "a"_a,
          "device"_a = nullptr);
    m.def("copy", [](const ArrayBodyPtr& a) { return MoveArrayBody(Copy(Array{a})); }, "a"_a);
    m.def("frombuffer", &MakeArrayFromBuffer, "buffer"_a, "dtype"_a = "float32", "count"_a = -1, "offset"_a = 0, "device"_a = nullptr);
    m.def("identity",
          [](int64_t n, py::handle dtype, py::handle device) {
              return MoveArrayBody(Identity(n, dtype.is_none() ? Dtype::kFloat32 : GetDtype(dtype), GetDevice(device)));
          },
          "n"_a,
          "dtype"_a = nullptr,
          "device"_a = nullptr);
    m.def("eye",
          [](int64_t n, nonstd::optional<int64_t> m, int64_t k, py::handle dtype, py::handle device) {
              if (!m.has_value()) {
                  m = n;
              }
              return MoveArrayBody(Eye(n, m.value(), k, GetDtype(dtype), GetDevice(device)));
          },
          "N"_a,
          "M"_a = nullptr,
          "k"_a = 0,
          "dtype"_a = "float64",
          "device"_a = nullptr);
    m.def("diag",
          [](const ArrayBodyPtr& v, int64_t k, py::handle device) { return MoveArrayBody(Diag(Array{v}, k, GetDevice(device))); },
          "v"_a,
          "k"_a = 0,
          "device"_a = nullptr);
    m.def("diagflat",
          [](const ArrayBodyPtr& v, int64_t k, py::handle device) { return MoveArrayBody(Diagflat(Array{v}, k, GetDevice(device))); },
          "v"_a,
          "k"_a = 0,
          "device"_a = nullptr);
    m.def("linspace",
          [](Scalar start, Scalar stop, int64_t num, bool endpoint, py::handle dtype, py::handle device) {
              return MoveArrayBody(Linspace(
                      start,
                      stop,
                      num,
                      endpoint,
                      dtype.is_none() ? nonstd::optional<Dtype>{nonstd::nullopt} : nonstd::optional<Dtype>{GetDtype(dtype)},
                      GetDevice(device)));
          },
          "start"_a,
          "stop"_a,
          "num"_a = 50,
          "endpoint"_a = true,
          "dtype"_a = nullptr,
          "device"_a = nullptr);
}

void InitChainerxIndexing(pybind11::module& m) {
    // indexing routines
    m.def("take",
          [](const ArrayBodyPtr& a, py::handle indices, const nonstd::optional<int8_t>& axis) {
              if (!axis.has_value()) {
                  throw NotImplementedError{"axis=None is not yet supported for chainerx.take."};
              }
              if (py::isinstance<ArrayBody>(indices)) {
                  return MoveArrayBody(Take(Array{a}, Array{py::cast<ArrayBodyPtr>(indices)}, axis.value()));
              }
              if (py::isinstance<py::sequence>(indices)) {
                  nonstd::optional<Dtype> dtype = Dtype::kInt64;
                  return MoveArrayBody(Take(Array{a}, Array{MakeArray(indices, dtype, false, a->device())}, axis.value()));
              }
              if (py::isinstance<py::array>(indices)) {
                  return MoveArrayBody(
                          Take(Array{a}, Array{MakeArrayFromNumpyArray(py::cast<py::array>(indices), a->device())}, axis.value()));
              }
              throw py::type_error{"only integers, slices (`:`), sequence, numpy.ndarray and chainerx.newaxis (`None`) are valid indices"};
          },
          "a"_a,
          "indices"_a,
          "axis"_a);
    m.def("where",
          [](const ArrayBodyPtr& condition, const ArrayBodyPtr& x, const ArrayBodyPtr& y) {
              return MoveArrayBody(Where(Array{condition}, Array{x}, Array{y}));
          },
          "condition"_a,
          "x"_a,
          "y"_a);
    m.def("where",
          [](const ArrayBodyPtr& condition, const ArrayBodyPtr& x, Scalar y) {
              return MoveArrayBody(Where(Array{condition}, Array{x}, y));
          },
          "condition"_a,
          "x"_a,
          "y"_a);
    m.def("where",
          [](const ArrayBodyPtr& condition, Scalar x, const ArrayBodyPtr& y) {
              return MoveArrayBody(Where(Array{condition}, x, Array{y}));
          },
          "condition"_a,
          "x"_a,
          "y"_a);
    m.def("where",
          [](const ArrayBodyPtr& condition, Scalar x, Scalar y) { return MoveArrayBody(Where(Array{condition}, x, y)); },
          "condition"_a,
          "x"_a,
          "y"_a);
}

void InitChainerxLinalg(pybind11::module& m) {
    // linalg routines
    m.def("dot", [](const ArrayBodyPtr& a, const ArrayBodyPtr& b) { return MoveArrayBody(Dot(Array{a}, Array{b})); }, "a"_a, "b"_a);
}

void InitChainerxLogic(pybind11::module& m) {
    // logic routines
    m.def("equal",
          [](const ArrayBodyPtr& x1, const ArrayBodyPtr& x2) { return MoveArrayBody(Equal(Array{x1}, Array{x2})); },
          "x1"_a,
          "x2"_a);
    m.def("not_equal",
          [](const ArrayBodyPtr& x1, const ArrayBodyPtr& x2) { return MoveArrayBody(NotEqual(Array{x1}, Array{x2})); },
          "x1"_a,
          "x2"_a);
    m.def("greater",
          [](const ArrayBodyPtr& x1, const ArrayBodyPtr& x2) { return MoveArrayBody(Greater(Array{x1}, Array{x2})); },
          "x1"_a,
          "x2"_a);
    m.def("greater_equal",
          [](const ArrayBodyPtr& x1, const ArrayBodyPtr& x2) { return MoveArrayBody(GreaterEqual(Array{x1}, Array{x2})); },
          "x1"_a,
          "x2"_a);
    m.def("less", [](const ArrayBodyPtr& x1, const ArrayBodyPtr& x2) { return MoveArrayBody(Less(Array{x1}, Array{x2})); }, "x1"_a, "x2"_a);
    m.def("less_equal",
          [](const ArrayBodyPtr& x1, const ArrayBodyPtr& x2) { return MoveArrayBody(LessEqual(Array{x1}, Array{x2})); },
          "x1"_a,
          "x2"_a);
    m.def("logical_and",
          [](const ArrayBodyPtr& x1, const ArrayBodyPtr& x2) { return MoveArrayBody(LogicalAnd(Array{x1}, Array{x2})); },
          "x1"_a,
          "x2"_a);
    m.def("logical_or",
          [](const ArrayBodyPtr& x1, const ArrayBodyPtr& x2) { return MoveArrayBody(LogicalOr(Array{x1}, Array{x2})); },
          "x1"_a,
          "x2"_a);
    m.def("logical_not", [](const ArrayBodyPtr& x) { return MoveArrayBody(LogicalNot(Array{x})); }, "x"_a);
    m.def("logical_xor",
          [](const ArrayBodyPtr& x1, const ArrayBodyPtr& x2) { return MoveArrayBody(LogicalXor(Array{x1}, Array{x2})); },
          "x1"_a,
          "x2"_a);
    m.def("all",
          [](const ArrayBodyPtr& a, int8_t axis, bool keepdims) { return MoveArrayBody(All(Array{a}, Axes{axis}, keepdims)); },
          "a"_a,
          "axis"_a,
          "keepdims"_a = false);
    m.def("all",
          [](const ArrayBodyPtr& a, const nonstd::optional<std::vector<int8_t>>& axis, bool keepdims) {
              return MoveArrayBody(All(Array{a}, ToAxes(axis), keepdims));
          },
          "a"_a,
          "axis"_a = nullptr,
          "keepdims"_a = false);
    m.def("any",
          [](const ArrayBodyPtr& a, int8_t axis, bool keepdims) { return MoveArrayBody(Any(Array{a}, Axes{axis}, keepdims)); },
          "a"_a,
          "axis"_a,
          "keepdims"_a = false);
    m.def("any",
          [](const ArrayBodyPtr& a, const nonstd::optional<std::vector<int8_t>>& axis, bool keepdims) {
              return MoveArrayBody(Any(Array{a}, ToAxes(axis), keepdims));
          },
          "a"_a,
          "axis"_a = nullptr,
          "keepdims"_a = false);
    m.def("isnan", [](const ArrayBodyPtr& x) { return MoveArrayBody(IsNan(Array{x})); }, "x"_a);
    m.def("isinf", [](const ArrayBodyPtr& x) { return MoveArrayBody(IsInf(Array{x})); }, "x"_a);
    m.def("isfinite", [](const ArrayBodyPtr& x) { return MoveArrayBody(IsFinite(Array{x})); }, "x"_a);
}

void InitChainerxManipulation(pybind11::module& m) {
    // manipulation routines
    m.def("transpose",
          [](const ArrayBodyPtr& a, const nonstd::optional<std::vector<int8_t>>& axes) {
              return MoveArrayBody(Transpose(Array{a}, ToAxes(axes)));
          },
          "a"_a,
          "axes"_a = nullptr);
    m.def("transpose",
          [](const ArrayBodyPtr& a, int8_t axes) { return MoveArrayBody(Transpose(Array{a}, {axes})); },
          "a"_a,
          "axes"_a = nullptr);
    m.def("flip",
          [](const ArrayBodyPtr& m, const nonstd::optional<std::vector<int8_t>>& axes) {
              return MoveArrayBody(Flip(Array{m}, ToAxes(axes)));
          },
          "m"_a,
          "axes"_a = nullptr);
    m.def("flip", [](const ArrayBodyPtr& m, int8_t axes) { return MoveArrayBody(Flip(Array{m}, {axes})); }, "m"_a, "axes"_a = nullptr);
    m.def("fliplr", [](const ArrayBodyPtr& m) { return MoveArrayBody(Fliplr(Array{m})); }, "m"_a);
    m.def("flipud", [](const ArrayBodyPtr& m) { return MoveArrayBody(Flipud(Array{m})); }, "m"_a);
    m.def("rollaxis",
          [](const ArrayBodyPtr& a, int8_t axis, int8_t start) { return MoveArrayBody(RollAxis(Array{a}, axis, start)); },
          "a"_a,
          "axis"_a,
          "start"_a = 0);
    m.def("reshape",
          [](const ArrayBodyPtr& a, py::handle newshape) { return MoveArrayBody(Reshape(Array{a}, ToShape(newshape))); },
          "a"_a,
          "newshape"_a);
    m.def("reshape",
          [](const ArrayBodyPtr& a, const std::vector<int64_t>& newshape) {
              return MoveArrayBody(Reshape(Array{a}, {newshape.begin(), newshape.end()}));
          },
          "a"_a,
          "newshape"_a);
    m.def("reshape",
          [](const ArrayBodyPtr& a, py::args args) {
              if (args.size() == 0) {
                  throw ChainerxError("Reshape is missing shape argument.");
              }
              return MoveArrayBody(Reshape(Array{a}, ToShape(args)));
          },
          "a"_a);
    m.def("squeeze",
          [](const ArrayBodyPtr& a, const nonstd::optional<std::vector<int8_t>>& axis) {
              return MoveArrayBody(Squeeze(Array{a}, ToAxes(axis)));
          },
          "a"_a,
          "axis"_a = nullptr);
    m.def("squeeze", [](const ArrayBodyPtr& a, int8_t axis) { return MoveArrayBody(Squeeze(Array{a}, Axes{axis})); }, "a"_a, "axis"_a);
    m.def("expand_dims", [](const ArrayBodyPtr& a, int8_t axis) { return MoveArrayBody(ExpandDims(Array{a}, axis)); }, "a"_a, "axis"_a);
    m.def("swapaxes",
          [](const ArrayBodyPtr& a, int8_t axis1, int8_t axis2) { return MoveArrayBody(Swapaxes(Array{a}, axis1, axis2)); },
          "a"_a,
          "axis1"_a,
          "axis2"_a);
    m.def("broadcast_to",
          [](const ArrayBodyPtr& array, py::handle shape) { return MoveArrayBody(Array{array}.BroadcastTo(ToShape(shape))); },
          "array"_a,
          "shape"_a);
    m.def("concatenate",
          [](py::sequence arrays, nonstd::optional<int8_t> axis) {
              std::vector<Array> xs;
              xs.reserve(arrays.size());
              std::transform(arrays.begin(), arrays.end(), std::back_inserter(xs), [](const auto& item) {
                  return Array{py::cast<ArrayBodyPtr>(item)};
              });
              return MoveArrayBody(Concatenate(xs, axis));
          },
          "arrays"_a,
          "axis"_a = 0);
    m.def("stack",
          [](py::sequence arrays, int8_t axis) {
              std::vector<Array> xs;
              xs.reserve(arrays.size());
              std::transform(arrays.begin(), arrays.end(), std::back_inserter(xs), [](const auto& item) {
                  return Array{py::cast<ArrayBodyPtr>(item)};
              });
              return MoveArrayBody(Stack(xs, axis));
          },
          "arrays"_a,
          "axis"_a = 0);
    m.def("atleast_2d", [](const ArrayBodyPtr& a) { return MoveArrayBody(AtLeast2D(Array{a})); }, "a"_a);
    m.def("atleast_3d", [](const ArrayBodyPtr& a) { return MoveArrayBody(AtLeast3D(Array{a})); }, "a"_a);
    m.def("hstack",
          [](py::sequence arrays) {
              std::vector<Array> xs;
              xs.reserve(arrays.size());
              std::transform(arrays.begin(), arrays.end(), std::back_inserter(xs), [](const auto& item) {
                  return Array{py::cast<ArrayBodyPtr>(item)};
              });
              return MoveArrayBody(HStack(xs));
          },
          "arrays"_a);
    m.def("vstack",
          [](py::sequence arrays) {
              std::vector<Array> xs;
              xs.reserve(arrays.size());
              std::transform(arrays.begin(), arrays.end(), std::back_inserter(xs), [](const auto& item) {
                  return Array{py::cast<ArrayBodyPtr>(item)};
              });
              return MoveArrayBody(VStack(xs));
          },
          "arrays"_a);
    m.def("dstack",
          [](py::sequence arrays) {
              std::vector<Array> xs;
              xs.reserve(arrays.size());
              std::transform(arrays.begin(), arrays.end(), std::back_inserter(xs), [](const auto& item) {
                  return Array{py::cast<ArrayBodyPtr>(item)};
              });
              return MoveArrayBody(DStack(xs));
          },
          "arrays"_a);

    m.def("split",
          [](const ArrayBodyPtr& ary, py::handle indices_or_sections, int8_t axis) {
              // TODO(niboshi): Perhaps we would want more general approach to handle multi-type arguments like indices_or_sections to
              // provide more helpful error message for users.

              auto split_sections = [](const ArrayBodyPtr& ary, int64_t sections, int8_t axis) {
                  return MoveArrayBodies(Split(Array{ary}, sections, axis));
              };
              auto split_indices = [](const ArrayBodyPtr& ary, const std::vector<int64_t>& indices, int8_t axis) {
                  return MoveArrayBodies(Split(Array{ary}, indices, axis));
              };

              // Converts an python float to sections (int64_t).
              // Raises ValueError if the value has non-zero fraction.
              auto pyfloat_to_sections_or_value_error = [](py::handle num) {
                  CHAINERX_ASSERT(py::isinstance<py::float_>(num));
                  double num_fp = py::cast<double>(num);
                  auto num_int = static_cast<int64_t>(num_fp);
                  if (static_cast<double>(num_int) != num_fp) {
                      throw py::value_error{"Sections must be an integer."};
                  }
                  return num_int;
              };

              // sections: int
              if (py::isinstance<py::int_>(indices_or_sections)) {
                  int64_t sections = py::cast<int64_t>(indices_or_sections);
                  return split_sections(ary, sections, axis);
              }
              // sections: float
              if (py::isinstance<py::float_>(indices_or_sections)) {
                  int64_t sections = pyfloat_to_sections_or_value_error(indices_or_sections);
                  return split_sections(ary, sections, axis);
              }
              // numpy.ndarray
              if (py::isinstance<py::array>(indices_or_sections)) {
                  py::array np_ios = py::cast<py::array>(indices_or_sections);
                  if (np_ios.ndim() >= 2) {
                      throw py::value_error{std::string{"Too many dimensions of indices: "} + std::to_string(np_ios.ndim())};
                  }
                  // sections: scalar
                  if (np_ios.ndim() == 0) {
                      int64_t sections{};
                      py::object scalar_np = np_ios.attr("tolist")();
                      if (py::isinstance<py::int_>(scalar_np)) {
                          sections = py::cast<int64_t>(scalar_np);
                      } else if (py::isinstance<py::float_>(scalar_np)) {
                          sections = pyfloat_to_sections_or_value_error(scalar_np);
                      } else {
                          throw py::type_error{"Sections must be an integer."};
                      }
                      return split_sections(ary, sections, axis);
                  }

                  // indices: (0,)-shape
                  if (np_ios.size() == 0) {
                      return split_indices(ary, {}, axis);
                  }

                  if (np_ios.dtype().kind() != 'i') {
                      throw py::type_error{std::string{"Indices must be integers."}};
                  }
                  // indices: non-scalar
                  std::vector<int64_t> indices{};
                  py::list indices_pylist = np_ios.attr("tolist")();
                  for (py::handle item : indices_pylist) {
                      indices.emplace_back(py::cast<int64_t>(item));
                  }

                  return split_indices(ary, indices, axis);
              }
              // indices: sequence
              if (py::isinstance<py::sequence>(indices_or_sections)) {
                  std::vector<int64_t> indices{};
                  try {
                      indices = py::cast<std::vector<int64_t>>(indices_or_sections);
                  } catch (const py::cast_error& e) {
                      throw py::type_error{std::string{"Indices not understood: "} + py::cast<std::string>(py::repr(indices_or_sections))};
                  }

                  return split_indices(ary, indices, axis);
              }
              throw py::type_error{std::string{"indices_or_sections not understood: "} +
                                   py::cast<std::string>(py::repr(indices_or_sections))};
          },
          "ary"_a,
          "indices_or_sections"_a,
          "axis"_a = 0);
    m.def("moveaxis",
          [](const ArrayBodyPtr& a, const std::vector<int8_t>& source, const std::vector<int8_t>& destination) {
              return MoveArrayBody(Moveaxis(Array{a}, Axes{source.begin(), source.end()}, Axes{destination.begin(), destination.end()}));
          },
          "a"_a,
          "source"_a = nullptr,
          "destination"_a = nullptr);
    m.def("moveaxis",
          [](const ArrayBodyPtr& a, py::tuple source, py::tuple destination) {
              return MoveArrayBody(Moveaxis(Array{a}, ToAxes(source), ToAxes(destination)));
          },
          "a"_a,
          "source"_a = nullptr,
          "destination"_a = nullptr);
    m.def("moveaxis",
          [](const ArrayBodyPtr& a, int8_t source, int8_t destination) {
              return MoveArrayBody(Moveaxis(Array{a}, {source}, {destination}));
          },
          "a"_a,
          "source"_a = nullptr,
          "destination"_a = nullptr);
}

void InitChainerxActivation(pybind11::module& m) {
    m.def("sigmoid", [](const ArrayBodyPtr& x) { return MoveArrayBody(Sigmoid(Array{x})); }, "x"_a);
    m.def("relu", [](const ArrayBodyPtr& x) { return MoveArrayBody(Relu(Array{x})); }, "x"_a);
    m.def("leaky_relu",
          [](const ArrayBodyPtr& x, Scalar slope) { return MoveArrayBody(LeakyRelu(Array{x}, slope)); },
          py::arg("x"),
          py::arg("slope") = 0.2);
}

void InitChainerxArithmetic(pybind11::module& m) {
    // math routines
    m.def("negative", [](const ArrayBodyPtr& x) { return MoveArrayBody(Negative(Array{x})); }, "x"_a);
    m.def("add", [](const ArrayBodyPtr& x1, const ArrayBodyPtr& x2) { return MoveArrayBody(Array{x1} + Array{x2}); }, "x1"_a, "x2"_a);
    m.def("add", [](const ArrayBodyPtr& x1, Scalar x2) { return MoveArrayBody(Add(Array{x1}, x2)); }, "x1"_a, "x2"_a);
    m.def("add", [](Scalar x1, const ArrayBodyPtr& x2) { return MoveArrayBody(Add(x1, Array{x2})); }, "x1"_a, "x2"_a);
    m.def("subtract", [](const ArrayBodyPtr& x1, const ArrayBodyPtr& x2) { return MoveArrayBody(Array{x1} - Array{x2}); }, "x1"_a, "x2"_a);
    m.def("subtract", [](const ArrayBodyPtr& x1, Scalar x2) { return MoveArrayBody(Subtract(Array{x1}, x2)); }, "x1"_a, "x2"_a);
    m.def("subtract", [](Scalar x1, const ArrayBodyPtr& x2) { return MoveArrayBody(Subtract(x1, Array{x2})); }, "x1"_a, "x2"_a);
    m.def("multiply", [](const ArrayBodyPtr& x1, const ArrayBodyPtr& x2) { return MoveArrayBody(Array{x1} * Array{x2}); }, "x1"_a, "x2"_a);
    m.def("multiply", [](const ArrayBodyPtr& x1, Scalar x2) { return MoveArrayBody(Multiply(Array{x1}, x2)); }, "x1"_a, "x2"_a);
    m.def("multiply", [](Scalar x1, const ArrayBodyPtr& x2) { return MoveArrayBody(Multiply(x1, Array{x2})); }, "x1"_a, "x2"_a);
    m.def("divide", [](const ArrayBodyPtr& x1, const ArrayBodyPtr& x2) { return MoveArrayBody(Array{x1} / Array{x2}); }, "x1"_a, "x2"_a);
    m.def("divide", [](const ArrayBodyPtr& x1, Scalar x2) { return MoveArrayBody(Divide(Array{x1}, x2)); }, "x1"_a, "x2"_a);
    m.def("divide", [](Scalar x1, const ArrayBodyPtr& x2) { return MoveArrayBody(Divide(x1, Array{x2})); }, "x1"_a, "x2"_a);
    m.def("floor_divide",
          [](const ArrayBodyPtr& x1, const ArrayBodyPtr& x2) { return MoveArrayBody(FloorDivide(Array{x1}, Array{x2})); },
          "x1"_a,
          "x2"_a);
    m.def("floor_divide", [](const ArrayBodyPtr& x1, Scalar x2) { return MoveArrayBody(FloorDivide(Array{x1}, x2)); }, "x1"_a, "x2"_a);
    m.def("floor_divide", [](Scalar x1, const ArrayBodyPtr& x2) { return MoveArrayBody(FloorDivide(x1, Array{x2})); }, "x1"_a, "x2"_a);
    m.def("true_divide",
          [](const ArrayBodyPtr& x1, const ArrayBodyPtr& x2) { return MoveArrayBody(TrueDivide(Array{x1}, Array{x2})); },
          "x1"_a,
          "x2"_a);
    m.def("true_divide", [](const ArrayBodyPtr& x1, Scalar x2) { return MoveArrayBody(TrueDivide(Array{x1}, x2)); }, "x1"_a, "x2"_a);
    m.def("true_divide", [](Scalar x1, const ArrayBodyPtr& x2) { return MoveArrayBody(TrueDivide(x1, Array{x2})); }, "x1"_a, "x2"_a);
    m.def("reciprocal", [](const ArrayBodyPtr& x) { return MoveArrayBody(Reciprocal(Array{x})); }, "x"_a);
    m.def("power",
          [](const ArrayBodyPtr& x1, const ArrayBodyPtr& x2) { return MoveArrayBody(Power(Array{x1}, Array{x2})); },
          "x1"_a,
          "x2"_a);
    m.def("power", [](const ArrayBodyPtr& x1, Scalar x2) { return MoveArrayBody(Power(Array{x1}, x2)); }, "x1"_a, "x2"_a);
    m.def("power", [](Scalar x1, const ArrayBodyPtr& x2) { return MoveArrayBody(Power(x1, Array{x2})); }, "x1"_a, "x2"_a);
}

void InitChainerxBinary(pybind11::module& m) {
    m.def("bitwise_and",
          [](const ArrayBodyPtr& x1, const ArrayBodyPtr& x2) { return MoveArrayBody(BitwiseAnd(Array{x1}, Array{x2})); },
          "x1"_a,
          "x2"_a);
    m.def("bitwise_and", [](const ArrayBodyPtr& x1, Scalar x2) { return MoveArrayBody(BitwiseAnd(Array{x1}, x2)); }, "x1"_a, "x2"_a);
    m.def("bitwise_and", [](Scalar x1, const ArrayBodyPtr& x2) { return MoveArrayBody(BitwiseAnd(x1, Array{x2})); }, "x1"_a, "x2"_a);
    m.def("bitwise_or",
          [](const ArrayBodyPtr& x1, const ArrayBodyPtr& x2) { return MoveArrayBody(BitwiseOr(Array{x1}, Array{x2})); },
          "x1"_a,
          "x2"_a);
    m.def("bitwise_or", [](const ArrayBodyPtr& x1, Scalar x2) { return MoveArrayBody(BitwiseOr(Array{x1}, x2)); }, "x1"_a, "x2"_a);
    m.def("bitwise_or", [](Scalar x1, const ArrayBodyPtr& x2) { return MoveArrayBody(BitwiseOr(x1, Array{x2})); }, "x1"_a, "x2"_a);
    m.def("bitwise_xor",
          [](const ArrayBodyPtr& x1, const ArrayBodyPtr& x2) { return MoveArrayBody(BitwiseXor(Array{x1}, Array{x2})); },
          "x1"_a,
          "x2"_a);
    m.def("bitwise_xor", [](const ArrayBodyPtr& x1, Scalar x2) { return MoveArrayBody(BitwiseXor(Array{x1}, x2)); }, "x1"_a, "x2"_a);
    m.def("bitwise_xor", [](Scalar x1, const ArrayBodyPtr& x2) { return MoveArrayBody(BitwiseXor(x1, Array{x2})); }, "x1"_a, "x2"_a);
}

void InitChainerxExpLog(pybind11::module& m) {
    m.def("erf", [](const ArrayBodyPtr& x) { return MoveArrayBody(Erf(Array{x})); }, "x"_a);
    m.def("exp", [](const ArrayBodyPtr& x) { return MoveArrayBody(Exp(Array{x})); }, "x"_a);
    m.def("expm1", [](const ArrayBodyPtr& x) { return MoveArrayBody(Expm1(Array{x})); }, "x"_a);
    m.def("exp2", [](const ArrayBodyPtr& x) { return MoveArrayBody(Exp2(Array{x})); }, "x"_a);
    m.def("log", [](const ArrayBodyPtr& x) { return MoveArrayBody(Log(Array{x})); }, "x"_a);
    m.def("log10", [](const ArrayBodyPtr& x) { return MoveArrayBody(Log10(Array{x})); }, "x"_a);
    m.def("log2", [](const ArrayBodyPtr& x) { return MoveArrayBody(Log2(Array{x})); }, "x"_a);
    m.def("log1p", [](const ArrayBodyPtr& x) { return MoveArrayBody(Log1p(Array{x})); }, "x"_a);
}

void InitChainerxHyperbolic(pybind11::module& m) {
    m.def("sinh", [](const ArrayBodyPtr& x) { return MoveArrayBody(Sinh(Array{x})); }, "x"_a);
    m.def("cosh", [](const ArrayBodyPtr& x) { return MoveArrayBody(Cosh(Array{x})); }, "x"_a);
    m.def("tanh", [](const ArrayBodyPtr& x) { return MoveArrayBody(Tanh(Array{x})); }, "x"_a);
    m.def("arcsinh", [](const ArrayBodyPtr& x) { return MoveArrayBody(Arcsinh(Array{x})); }, "x"_a);
    m.def("arccosh", [](const ArrayBodyPtr& x) { return MoveArrayBody(Arccosh(Array{x})); }, "x"_a);
}

void InitChainerxMisc(pybind11::module& m) {
    m.def("square", [](const ArrayBodyPtr& x) { return MoveArrayBody(Square(Array{x})); }, "x"_a);
    m.def("squared_difference",
          [](const ArrayBodyPtr& x1, const ArrayBodyPtr& x2) { return MoveArrayBody(SquaredDifference(Array{x1}, Array{x2})); },
          "x1"_a,
          "x2"_a);
    m.def("sqrt", [](const ArrayBodyPtr& x) { return MoveArrayBody(Sqrt(Array{x})); }, "x"_a);
    m.def("abs", [](const ArrayBodyPtr& x) { return MoveArrayBody(Absolute(Array{x})); }, "x"_a);
    m.attr("absolute") = m.attr("abs");
    m.def("fabs", [](const ArrayBodyPtr& x) { return MoveArrayBody(Fabs(Array{x})); }, "x"_a);
    m.def("sign", [](const ArrayBodyPtr& x) { return MoveArrayBody(Sign(Array{x})); }, "x"_a);
    m.def("maximum", [](const ArrayBodyPtr& x1, Scalar x2) { return MoveArrayBody(Maximum(Array{x1}, x2)); }, "x1"_a, "x2"_a);
    m.def("maximum", [](Scalar x1, const ArrayBodyPtr& x2) { return MoveArrayBody(Maximum(x1, Array{x2})); }, "x1"_a, "x2"_a);
    m.def("maximum",
          [](const ArrayBodyPtr& x1, const ArrayBodyPtr& x2) { return MoveArrayBody(Maximum(Array{x1}, Array{x2})); },
          "x1"_a,
          "x2"_a);
    m.def("minimum", [](const ArrayBodyPtr& x1, Scalar x2) { return MoveArrayBody(Minimum(Array{x1}, x2)); }, "x1"_a, "x2"_a);
    m.def("minimum", [](Scalar x1, const ArrayBodyPtr& x2) { return MoveArrayBody(Minimum(x1, Array{x2})); }, "x1"_a, "x2"_a);
    m.def("minimum",
          [](const ArrayBodyPtr& x1, const ArrayBodyPtr& x2) { return MoveArrayBody(Minimum(Array{x1}, Array{x2})); },
          "x1"_a,
          "x2"_a);
}

void InitChainerxReduction(pybind11::module& m) {
    m.def("sum",
          [](const ArrayBodyPtr& a, int8_t axis, bool keepdims) { return MoveArrayBody(Sum(Array{a}, Axes{axis}, keepdims)); },
          "a"_a,
          "axis"_a,
          "keepdims"_a = false);
    m.def("sum",
          [](const ArrayBodyPtr& a, const nonstd::optional<std::vector<int8_t>>& axis, bool keepdims) {
              return MoveArrayBody(Sum(Array{a}, ToAxes(axis), keepdims));
          },
          "a"_a,
          "axis"_a = nullptr,
          "keepdims"_a = false);
    m.def("logsumexp",
          [](const ArrayBodyPtr& x, int8_t axis, bool keepdims) { return MoveArrayBody(LogSumExp(Array{x}, Axes{axis}, keepdims)); },
          "x"_a,
          "axis"_a,
          "keepdims"_a = false);
    m.def("logsumexp",
          [](const ArrayBodyPtr& x, const nonstd::optional<std::vector<int8_t>>& axis, bool keepdims) {
              return MoveArrayBody(LogSumExp(Array{x}, ToAxes(axis), keepdims));
          },
          "x"_a,
          "axis"_a = nullptr,
          "keepdims"_a = false);
    m.def("log_softmax",
          [](const ArrayBodyPtr& x, int8_t axis) { return MoveArrayBody(LogSoftmax(Array{x}, Axes{axis})); },
          "x"_a,
          "axis"_a);
    m.def("log_softmax",
          [](const ArrayBodyPtr& x, const nonstd::optional<std::vector<int8_t>>& axis) {
              return MoveArrayBody(LogSoftmax(Array{x}, ToAxes(axis)));
          },
          "x"_a,
          "axis"_a = nullptr);
    m.def("softmax", [](const ArrayBodyPtr& x, int8_t axis) { return MoveArrayBody(Softmax(Array{x}, Axes{axis})); }, "x"_a, "axis"_a);
    m.def("softmax",
          [](const ArrayBodyPtr& x, const nonstd::optional<std::vector<int8_t>>& axis) {
              return MoveArrayBody(Softmax(Array{x}, ToAxes(axis)));
          },
          "x"_a,
          "axis"_a = nullptr);
}

void InitChainerxRounding(pybind11::module& m) {
    m.def("ceil", [](const ArrayBodyPtr& x) { return MoveArrayBody(Ceil(Array{x})); }, "x"_a);
    m.def("floor", [](const ArrayBodyPtr& x) { return MoveArrayBody(Floor(Array{x})); }, "x"_a);
}

void InitChainerxTrigonometric(pybind11::module& m) {
    m.def("sin", [](const ArrayBodyPtr& x) { return MoveArrayBody(Sin(Array{x})); }, "x"_a);
    m.def("cos", [](const ArrayBodyPtr& x) { return MoveArrayBody(Cos(Array{x})); }, "x"_a);
    m.def("tan", [](const ArrayBodyPtr& x) { return MoveArrayBody(Tan(Array{x})); }, "x"_a);
    m.def("arcsin", [](const ArrayBodyPtr& x) { return MoveArrayBody(Arcsin(Array{x})); }, "x"_a);
    m.def("arccos", [](const ArrayBodyPtr& x) { return MoveArrayBody(Arccos(Array{x})); }, "x"_a);
    m.def("arctan", [](const ArrayBodyPtr& x) { return MoveArrayBody(Arctan(Array{x})); }, "x"_a);
    m.def("arctan2",
          [](const ArrayBodyPtr& x1, const ArrayBodyPtr& x2) { return MoveArrayBody(Arctan2(Array{x1}, Array{x2})); },
          "x1"_a,
          "x2"_a);
}

void InitChainerxSorting(pybind11::module& m) {
    // sorting routines
    m.def("argmax",
          [](const ArrayBodyPtr& a, const nonstd::optional<int8_t>& axis) { return MoveArrayBody(ArgMax(Array{a}, ToAxes(axis))); },
          "a"_a,
          "axis"_a = nullptr);
    m.def("argmin",
          [](const ArrayBodyPtr& a, const nonstd::optional<int8_t>& axis) { return MoveArrayBody(ArgMin(Array{a}, ToAxes(axis))); },
          "a"_a,
          "axis"_a = nullptr);
}

void InitChainerxStatistics(pybind11::module& m) {
    // statistics routines
    m.def("amax",
          [](const ArrayBodyPtr& a, int8_t axis, bool keepdims) { return MoveArrayBody(AMax(Array{a}, Axes{axis}, keepdims)); },
          "a"_a,
          "axis"_a,
          "keepdims"_a = false);
    m.def("amax",
          [](const ArrayBodyPtr& a, const nonstd::optional<std::vector<int8_t>>& axis, bool keepdims) {
              return MoveArrayBody(AMax(Array{a}, ToAxes(axis), keepdims));
          },
          "a"_a,
          "axis"_a = nullptr,
          "keepdims"_a = false);
    m.attr("max") = m.attr("amax");
    m.def("amin",
          [](const ArrayBodyPtr& a, int8_t axis, bool keepdims) { return MoveArrayBody(AMin(Array{a}, Axes{axis}, keepdims)); },
          "a"_a,
          "axis"_a,
          "keepdims"_a = false);
    m.def("amin",
          [](const ArrayBodyPtr& a, const nonstd::optional<std::vector<int8_t>>& axis, bool keepdims) {
              return MoveArrayBody(AMin(Array{a}, ToAxes(axis), keepdims));
          },
          "a"_a,
          "axis"_a = nullptr,
          "keepdims"_a = false);
    m.attr("min") = m.attr("amin");
    m.def("mean",
          [](const ArrayBodyPtr& a, int8_t axis, bool keepdims) { return MoveArrayBody(Mean(Array{a}, Axes{axis}, keepdims)); },
          "a"_a,
          "axis"_a,
          "keepdims"_a = false);
    m.def("mean",
          [](const ArrayBodyPtr& a, const nonstd::optional<std::vector<int8_t>>& axis, bool keepdims) {
              return MoveArrayBody(Mean(Array{a}, ToAxes(axis), keepdims));
          },
          "a"_a,
          "axis"_a = nullptr,
          "keepdims"_a = false);
    m.def("var",
          [](const ArrayBodyPtr& a, int8_t axis, bool keepdims) { return MoveArrayBody(Var(Array{a}, Axes{axis}, keepdims)); },
          "a"_a,
          "axis"_a,
          "keepdims"_a = false);
    m.def("var",
          [](const ArrayBodyPtr& a, const nonstd::optional<std::vector<int8_t>>& axis, bool keepdims) {
              return MoveArrayBody(Var(Array{a}, ToAxes(axis), keepdims));
          },
          "a"_a,
          "axis"_a = nullptr,
          "keepdims"_a = false);
}

void InitChainerxConnection(pybind11::module& m) {
    // connection routines
    m.def("conv",
          [](const ArrayBodyPtr& x,
             const ArrayBodyPtr& w,
             const nonstd::optional<ArrayBodyPtr>& b,
             py::handle stride,
             py::handle pad,
             bool cover_all) {
              // Create an Array from x to compute the image dimensions and the expected number of stride and padding elements.
              Array x_array{x};
              int8_t ndim = x_array.ndim() - 2;
              return MoveArrayBody(
                      Conv(x_array,
                           Array{w},
                           b.has_value() ? nonstd::optional<Array>{Array{*b}} : nonstd::nullopt,
                           ToStackVector<int64_t>(stride, ndim),
                           ToStackVector<int64_t>(pad, ndim),
                           cover_all));
          },
          "x"_a,
          "w"_a,
          "b"_a = nullptr,
          "stride"_a = 1,
          "pad"_a = 0,
          "cover_all"_a = false);
    m.def("conv_transpose",
          [](const ArrayBodyPtr& x,
             const ArrayBodyPtr& w,
             const nonstd::optional<ArrayBodyPtr>& b,
             py::handle stride,
             py::handle pad,
             const nonstd::optional<py::tuple>& outsize) {
              // Create an Array from x to compute the image dimensions and the expected number of stride and padding elements.
              Array x_array{x};
              int8_t ndim = x_array.ndim() - 2;
              return MoveArrayBody(ConvTranspose(
                      x_array,
                      Array{w},
                      b.has_value() ? nonstd::optional<Array>{Array{*b}} : nonstd::nullopt,
                      ToStackVector<int64_t>(stride, ndim),
                      ToStackVector<int64_t>(pad, ndim),
                      outsize.has_value() ? nonstd::optional<Dims>{ToStackVector<int64_t>(*outsize, ndim)} : nonstd::nullopt));
          },
          "x"_a,
          "w"_a,
          "b"_a = nullptr,
          "stride"_a = 1,
          "pad"_a = 0,
          "outsize"_a = nullptr);
    m.def("linear",
          [](const ArrayBodyPtr& x, const ArrayBodyPtr& w, const nonstd::optional<ArrayBodyPtr>& b, int8_t n_batch_axes) {
              return MoveArrayBody(
                      Linear(Array{x}, Array{w}, b.has_value() ? nonstd::optional<Array>{Array{*b}} : nonstd::nullopt, n_batch_axes));
          },
          "x"_a,
          "w"_a,
          "b"_a = nullptr,
          "n_batch_axes"_a = 1);
}

void InitChainerxNormalization(pybind11::module& m) {
    // normalization routines
    m.def("batch_norm",
          [](const ArrayBodyPtr& x,
             const ArrayBodyPtr& gamma,
             const ArrayBodyPtr& beta,
             const ArrayBodyPtr& running_mean,
             const ArrayBodyPtr& running_var,
             Scalar eps,
             Scalar decay,
             const nonstd::optional<std::vector<int8_t>>& axis) {
              return MoveArrayBody(
                      BatchNorm(Array{x}, Array{gamma}, Array{beta}, Array{running_mean}, Array{running_var}, eps, decay, ToAxes(axis)));
          },
          "x"_a,
          "gamma"_a,
          "beta"_a,
          "running_mean"_a,
          "running_var"_a,
          "eps"_a = 2e-5,
          "decay"_a = 0.9,
          "axis"_a = nullptr);
    m.def("fixed_batch_norm",
          [](const ArrayBodyPtr& x,
             const ArrayBodyPtr& gamma,
             const ArrayBodyPtr& beta,
             const ArrayBodyPtr& mean,
             const ArrayBodyPtr& var,
             Scalar eps,
             const nonstd::optional<std::vector<int8_t>>& axis) {
              return MoveArrayBody(FixedBatchNorm(Array{x}, Array{gamma}, Array{beta}, Array{mean}, Array{var}, eps, ToAxes(axis)));
          },
          "x"_a,
          "gamma"_a,
          "beta"_a,
          "mean"_a,
          "var"_a,
          "eps"_a = 2e-5,
          "axis"_a = nullptr);
}

void InitChainerxPooling(pybind11::module& m) {
    // pooling routines
    // TODO(sonots): Support return_indicies option of chainer.functions.max_pooling_nd.
    m.def("max_pool",
          [](const ArrayBodyPtr& x, py::handle ksize, py::handle stride, py::handle pad, bool cover_all) {
              Array x_array{x};
              int8_t ndim = x_array.ndim() - 2;
              return MoveArrayBody(
                      MaxPool(x_array,
                              ToStackVector<int64_t>(ksize, ndim),
                              stride.is_none() ? ToStackVector<int64_t>(ksize, ndim) : ToStackVector<int64_t>(stride, ndim),
                              ToStackVector<int64_t>(pad, ndim),
                              cover_all));
          },
          "x"_a,
          "ksize"_a,
          "stride"_a = py::none(),
          "pad"_a = 0,
          "cover_all"_a = false);
    m.def("average_pool",
          [](const ArrayBodyPtr& x, py::handle ksize, py::handle stride, py::handle pad, const std::string& pad_mode) {
              Array x_array{x};
              int8_t ndim = x_array.ndim() - 2;

              AveragePoolPadMode mode{};
              if (pad_mode == "zero") {
                  mode = AveragePoolPadMode::kZero;
              } else if (pad_mode == "ignore") {
                  mode = AveragePoolPadMode::kIgnore;
              } else {
                  throw py::value_error{"pad_mode must be either of 'zero' or 'ignore'"};
              }

              return MoveArrayBody(AveragePool(
                      x_array,
                      ToStackVector<int64_t>(ksize, ndim),
                      stride.is_none() ? ToStackVector<int64_t>(ksize, ndim) : ToStackVector<int64_t>(stride, ndim),
                      ToStackVector<int64_t>(pad, ndim),
                      mode));
          },
          "x"_a,
          "ksize"_a,
          "stride"_a = py::none(),
          "pad"_a = 0,
          "pad_mode"_a = "ignore");
}

<<<<<<< HEAD
void InitChainerxActivation(pybind11::module& m) {
    m.def("leaky_relu",
          [](const ArrayBodyPtr& x, Scalar slope) { return MoveArrayBody(LeakyRelu(Array{x}, slope)); },
          py::arg("x"),
          py::arg("slope") = 0.2);
}

void InitChainerxLoss(pybind11::module& m) {
    m.def("absolute_error",
          [](const ArrayBodyPtr& x1, const ArrayBodyPtr& x2) { return MoveArrayBody(AbsoluteError(Array{x1}, Array{x2})); },
          "x1"_a,
          "x2"_a);
    m.def("squared_error",
          [](const ArrayBodyPtr& x1, const ArrayBodyPtr& x2) { return MoveArrayBody(SquaredError(Array{x1}, Array{x2})); },
          "x1"_a,
          "x2"_a);
    m.def("gaussian_kl_divergence",
          [](const ArrayBodyPtr& mean, const ArrayBodyPtr& ln_var) {
              return MoveArrayBody(GaussianKLDivergence(Array{mean}, Array{ln_var}));
          },
          "mean"_a,
          "ln_var"_a);
    m.def("huber_loss",
          [](const ArrayBodyPtr& x1, const ArrayBodyPtr& x2, Scalar delta) {
              return MoveArrayBody(HuberLoss(Array{x1}, Array{x2}, delta));
          },
          "x1"_a,
          "x2"_a,
          "delta"_a);
}

=======
>>>>>>> ef97a880
}  // namespace

void InitChainerxRoutines(pybind11::module& m) {
    InitChainerxCreation(m);
    InitChainerxIndexing(m);
    InitChainerxLinalg(m);
    InitChainerxLogic(m);
    InitChainerxLoss(m);
    InitChainerxManipulation(m);
    InitChainerxActivation(m);
    InitChainerxArithmetic(m);
    InitChainerxBinary(m);
    InitChainerxExpLog(m);
    InitChainerxHyperbolic(m);
    InitChainerxMisc(m);
    InitChainerxReduction(m);
    InitChainerxRounding(m);
    InitChainerxTrigonometric(m);
    InitChainerxSorting(m);
    InitChainerxStatistics(m);
    InitChainerxConnection(m);
    InitChainerxNormalization(m);
    InitChainerxPooling(m);
}

}  // namespace python_internal
}  // namespace python
}  // namespace chainerx<|MERGE_RESOLUTION|>--- conflicted
+++ resolved
@@ -1009,14 +1009,6 @@
           "pad_mode"_a = "ignore");
 }
 
-<<<<<<< HEAD
-void InitChainerxActivation(pybind11::module& m) {
-    m.def("leaky_relu",
-          [](const ArrayBodyPtr& x, Scalar slope) { return MoveArrayBody(LeakyRelu(Array{x}, slope)); },
-          py::arg("x"),
-          py::arg("slope") = 0.2);
-}
-
 void InitChainerxLoss(pybind11::module& m) {
     m.def("absolute_error",
           [](const ArrayBodyPtr& x1, const ArrayBodyPtr& x2) { return MoveArrayBody(AbsoluteError(Array{x1}, Array{x2})); },
@@ -1041,8 +1033,6 @@
           "delta"_a);
 }
 
-=======
->>>>>>> ef97a880
 }  // namespace
 
 void InitChainerxRoutines(pybind11::module& m) {

#include "chainerx/python/routines.h"

#include <algorithm>
#include <cstdint>
#include <memory>
#include <string>
#include <utility>
#include <vector>

#include <nonstd/optional.hpp>

#include "chainerx/array.h"
#include "chainerx/axes.h"
#include "chainerx/constant.h"
#include "chainerx/context.h"
#include "chainerx/device.h"
#include "chainerx/dims.h"
#include "chainerx/dtype.h"
#include "chainerx/error.h"
#include "chainerx/macro.h"
#include "chainerx/routines/activation.h"
#include "chainerx/routines/arithmetic.h"
#include "chainerx/routines/binary.h"
#include "chainerx/routines/connection.h"
#include "chainerx/routines/creation.h"
#include "chainerx/routines/explog.h"
#include "chainerx/routines/hyperbolic.h"
#include "chainerx/routines/indexing.h"
#include "chainerx/routines/linalg.h"
#include "chainerx/routines/logic.h"
#include "chainerx/routines/manipulation.h"
#include "chainerx/routines/misc.h"
#include "chainerx/routines/normalization.h"
#include "chainerx/routines/pooling.h"
#include "chainerx/routines/reduction.h"
#include "chainerx/routines/rounding.h"
#include "chainerx/routines/sorting.h"
#include "chainerx/routines/statistics.h"
#include "chainerx/routines/trigonometric.h"
#include "chainerx/scalar.h"

#include "chainerx/python/array.h"
#include "chainerx/python/array_index.h"
#include "chainerx/python/axes.h"
#include "chainerx/python/common.h"
#include "chainerx/python/device.h"
#include "chainerx/python/dtype.h"
#include "chainerx/python/shape.h"
#include "chainerx/python/stack_vector.h"
#include "chainerx/python/strides.h"

namespace chainerx {
namespace python {
namespace python_internal {

namespace py = pybind11;
using py::literals::operator""_a;

namespace {

using internal::MoveArrayBodies;
using internal::MoveArrayBody;

ArrayBodyPtr MakeArrayFromBuffer(py::buffer buffer, py::handle dtype, int64_t count, int64_t offset, py::handle device) {
    const py::buffer_info& info = buffer.request();

    int64_t n_bytes = info.size * info.itemsize;
    if (offset < 0 || offset > n_bytes) {
        throw ChainerxError{"offset must be non-negative and no greater than buffer length (", n_bytes, ")"};
    }

    if (!internal::IsContiguous(
                Shape{info.shape.begin(), info.shape.end()}, Strides{info.strides.begin(), info.strides.end()}, info.itemsize)) {
        throw ChainerxError{"ndarray is not C-contiguous"};
    }

    n_bytes -= offset;
    if (count < 0) {
        if (n_bytes % info.itemsize != 0) {
            throw ChainerxError{"buffer size must be a multiple of element size"};
        }
        count = n_bytes / info.itemsize;
    } else if (n_bytes < count * info.itemsize) {
        throw ChainerxError{"buffer is smaller than requested size"};
    }

    Shape shape{count};
    std::shared_ptr<void> data{info.ptr, [](void*) {}};

    return MoveArrayBody(chainerx::FromData(shape, GetDtype(dtype), data, nonstd::nullopt, offset, GetDevice(device)));
}

void InitChainerxCreation(pybind11::module& m) {
    // creation routines
    // TODO(niboshi): Accept CuPy ndarray in `array` and `asarray`. In principle it's CuPy's responsibility to provide some standard
    // interface to allow this, but users may want to convert cupy.ndarray to ChainerX before CuPy's support will be implemented. In such
    // case, ChainerX should provide the support for convenience.
    // TODO(niboshi): Add convenient function to convert to CuPy ndarray. Currently chainerx.ndarray exposes internal pointer
    // (ndarray.data_ptr, etc.) to support this, but users may want more convenient method. In principle ChainerX should support some
    // standard way (not depending on CuPy), but we might tentatively provide one which concretely depends on CuPy.
    m.def("array",
          [](py::handle object, py::handle dtype, bool copy, py::handle device) { return MakeArray(object, dtype, copy, device); },
          "object"_a,
          "dtype"_a = nullptr,
          "copy"_a = true,
          "device"_a = nullptr);
    // TODO(niboshi): Rename `object` to `a` as per numpy.
    m.def("asarray",
          [](py::handle object, py::handle dtype, py::handle device) { return MakeArray(object, dtype, false, device); },
          "object"_a,
          "dtype"_a = nullptr,
          "device"_a = nullptr);
    m.def("ascontiguousarray",
          [](py::handle a, py::handle dtype, py::handle device) {
              Array arr{MakeArray(a, dtype, false, device)};
              return MoveArrayBody(AsContiguousArray(arr));
          },
          "a"_a,
          "dtype"_a = nullptr,
          "device"_a = nullptr);
    m.def("empty",
          [](py::handle shape, py::handle dtype, py::handle device) {
              return MoveArrayBody(Empty(ToShape(shape), dtype.is_none() ? Dtype::kFloat32 : GetDtype(dtype), GetDevice(device)));
          },
          "shape"_a,
          "dtype"_a = nullptr,
          "device"_a = nullptr);
    m.def("full",
          [](py::handle shape, Scalar fill_value, py::handle dtype, py::handle device) {
              return MoveArrayBody(Full(ToShape(shape), fill_value, GetDtype(dtype), GetDevice(device)));
          },
          "shape"_a,
          "fill_value"_a,
          "dtype"_a,
          "device"_a = nullptr);
    m.def("full",
          [](py::int_ dim, Scalar fill_value, py::handle dtype, py::handle device) {
              return MoveArrayBody(Full(Shape{dim}, fill_value, GetDtype(dtype), GetDevice(device)));
          },
          "shape"_a,
          "fill_value"_a,
          "dtype"_a,
          "device"_a = nullptr);
    m.def("full",
          [](py::handle shape, Scalar fill_value, py::handle device) {
              return MoveArrayBody(Full(ToShape(shape), fill_value, GetDevice(device)));
          },
          "shape"_a,
          "fill_value"_a,
          "device"_a = nullptr);
    m.def("full",
          [](py::int_ dim, Scalar fill_value, py::handle device) { return MoveArrayBody(Full(Shape{dim}, fill_value, GetDevice(device))); },
          "shape"_a,
          "fill_value"_a,
          "device"_a = nullptr);
    m.def("zeros",
          [](py::handle shape, py::handle dtype, py::handle device) {
              return MoveArrayBody(Zeros(ToShape(shape), dtype.is_none() ? Dtype::kFloat32 : GetDtype(dtype), GetDevice(device)));
          },
          "shape"_a,
          "dtype"_a = nullptr,
          "device"_a = nullptr);
    m.def("zeros",
          [](py::int_ dim, py::handle dtype, py::handle device) {
              return MoveArrayBody(Zeros(Shape{dim}, dtype.is_none() ? Dtype::kFloat32 : GetDtype(dtype), GetDevice(device)));
          },
          "shape"_a,
          "dtype"_a = nullptr,
          "device"_a = nullptr);
    m.def("ones",
          [](py::handle shape, py::handle dtype, py::handle device) {
              return MoveArrayBody(Ones(ToShape(shape), dtype.is_none() ? Dtype::kFloat32 : GetDtype(dtype), GetDevice(device)));
          },
          "shape"_a,
          "dtype"_a = nullptr,
          "device"_a = nullptr);
    m.def("ones",
          [](py::int_ dim, py::handle dtype, py::handle device) {
              return MoveArrayBody(Ones(Shape{dim}, dtype.is_none() ? Dtype::kFloat32 : GetDtype(dtype), GetDevice(device)));
          },
          "shape"_a,
          "dtype"_a = nullptr,
          "device"_a = nullptr);
    m.def("arange",
          [](Scalar start_or_stop,
             const nonstd::optional<Scalar>& maybe_stop,
             const nonstd::optional<Scalar>& maybe_step,
             py::handle dtype,
             py::handle device) {
              DtypeKind start_or_stop_dtype_kind = start_or_stop.kind();
              Scalar start{0, start_or_stop_dtype_kind};
              Scalar stop{start_or_stop};
              Scalar step = maybe_step.has_value() ? maybe_step.value() : Scalar{1, start_or_stop_dtype_kind};

              if (maybe_stop.has_value()) {
                  start = start_or_stop;
                  stop = maybe_stop.value();
              }

              return dtype.is_none() ? MoveArrayBody(Arange(start, stop, step, GetDevice(device)))
                                     : MoveArrayBody(Arange(start, stop, step, GetDtype(dtype), GetDevice(device)));
          },
          "start"_a,
          "stop"_a = nullptr,
          "step"_a = nullptr,
          "dtype"_a = nullptr,
          "device"_a = nullptr);
    m.def("empty_like",
          [](const ArrayBodyPtr& a, py::handle device) { return MoveArrayBody(EmptyLike(Array{a}, GetDevice(device))); },
          "a"_a,
          "device"_a = nullptr);
    m.def("full_like",
          [](const ArrayBodyPtr& a, Scalar value, py::handle device) {
              return MoveArrayBody(FullLike(Array{a}, value, GetDevice(device)));
          },
          "a"_a,
          "fill_value"_a,
          "device"_a = nullptr);
    m.def("zeros_like",
          [](const ArrayBodyPtr& a, py::handle device) { return MoveArrayBody(ZerosLike(Array{a}, GetDevice(device))); },
          "a"_a,
          "device"_a = nullptr);
    m.def("ones_like",
          [](const ArrayBodyPtr& a, py::handle device) { return MoveArrayBody(OnesLike(Array{a}, GetDevice(device))); },
          "a"_a,
          "device"_a = nullptr);
    m.def("copy", [](const ArrayBodyPtr& a) { return MoveArrayBody(Copy(Array{a})); }, "a"_a);
    m.def("frombuffer", &MakeArrayFromBuffer, "buffer"_a, "dtype"_a = "float32", "count"_a = -1, "offset"_a = 0, "device"_a = nullptr);
    m.def("identity",
          [](int64_t n, py::handle dtype, py::handle device) {
              return MoveArrayBody(Identity(n, dtype.is_none() ? Dtype::kFloat32 : GetDtype(dtype), GetDevice(device)));
          },
          "n"_a,
          "dtype"_a = nullptr,
          "device"_a = nullptr);
    m.def("eye",
          [](int64_t n, nonstd::optional<int64_t> m, int64_t k, py::handle dtype, py::handle device) {
              if (!m.has_value()) {
                  m = n;
              }
              return MoveArrayBody(Eye(n, m.value(), k, GetDtype(dtype), GetDevice(device)));
          },
          "N"_a,
          "M"_a = nullptr,
          "k"_a = 0,
          "dtype"_a = "float64",
          "device"_a = nullptr);
    m.def("diag",
          [](const ArrayBodyPtr& v, int64_t k, py::handle device) { return MoveArrayBody(Diag(Array{v}, k, GetDevice(device))); },
          "v"_a,
          "k"_a = 0,
          "device"_a = nullptr);
    m.def("diagflat",
          [](const ArrayBodyPtr& v, int64_t k, py::handle device) { return MoveArrayBody(Diagflat(Array{v}, k, GetDevice(device))); },
          "v"_a,
          "k"_a = 0,
          "device"_a = nullptr);
    m.def("linspace",
          [](Scalar start, Scalar stop, int64_t num, bool endpoint, py::handle dtype, py::handle device) {
              return MoveArrayBody(Linspace(
                      start,
                      stop,
                      num,
                      endpoint,
                      dtype.is_none() ? nonstd::optional<Dtype>{nonstd::nullopt} : nonstd::optional<Dtype>{GetDtype(dtype)},
                      GetDevice(device)));
          },
<<<<<<< HEAD
          py::arg("start"),
          py::arg("stop"),
          py::arg("num") = 50,
          py::arg("endpoint") = true,
          py::arg("dtype") = nullptr,
          py::arg("device") = nullptr);
    m.def("tri",
          [](int64_t n, nonstd::optional<int64_t> m, int64_t k, py::handle dtype, py::handle device) {
              if (!m.has_value()) {
                  m = n;
              }
              return MoveArrayBody(Tri(n, m.value(), k, GetDtype(dtype), GetDevice(device)));
          },
          py::arg("N"),
          py::arg("M") = nullptr,
          py::arg("k") = 0,
          py::arg("dtype") = "float64",
          py::arg("device") = nullptr);
    m.def("tril", [](const ArrayBodyPtr& m, int64_t k) { return MoveArrayBody(Tril(Array{m}, k)); }, py::arg("m"), py::arg("k") = 0);
    m.def("triu", [](const ArrayBodyPtr& m, int64_t k) { return MoveArrayBody(Triu(Array{m}, k)); }, py::arg("m"), py::arg("k") = 0);
=======
          "start"_a,
          "stop"_a,
          "num"_a = 50,
          "endpoint"_a = true,
          "dtype"_a = nullptr,
          "device"_a = nullptr);
>>>>>>> cdb0e72f
}

void InitChainerxIndexing(pybind11::module& m) {
    // indexing routines
    m.def("take",
          [](const ArrayBodyPtr& a, py::handle indices, const nonstd::optional<int8_t>& axis) {
              if (!axis.has_value()) {
                  throw NotImplementedError{"axis=None is not yet supported for chainerx.take."};
              }
              if (py::isinstance<ArrayBody>(indices)) {
                  return MoveArrayBody(Take(Array{a}, Array{py::cast<ArrayBodyPtr>(indices)}, axis.value()));
              }
              if (py::isinstance<py::sequence>(indices)) {
                  nonstd::optional<Dtype> dtype = Dtype::kInt64;
                  return MoveArrayBody(Take(Array{a}, Array{MakeArray(indices, dtype, false, a->device())}, axis.value()));
              }
              if (py::isinstance<py::array>(indices)) {
                  return MoveArrayBody(
                          Take(Array{a}, Array{MakeArrayFromNumpyArray(py::cast<py::array>(indices), a->device())}, axis.value()));
              }
              throw py::type_error{"only integers, slices (`:`), sequence, numpy.ndarray and chainerx.newaxis (`None`) are valid indices"};
          },
          "a"_a,
          "indices"_a,
          "axis"_a);
    m.def("where",
          [](const ArrayBodyPtr& condition, const ArrayBodyPtr& x, const ArrayBodyPtr& y) {
              return MoveArrayBody(Where(Array{condition}, Array{x}, Array{y}));
          },
          "condition"_a,
          "x"_a,
          "y"_a);
    m.def("where",
          [](const ArrayBodyPtr& condition, const ArrayBodyPtr& x, Scalar y) {
              return MoveArrayBody(Where(Array{condition}, Array{x}, y));
          },
          "condition"_a,
          "x"_a,
          "y"_a);
    m.def("where",
          [](const ArrayBodyPtr& condition, Scalar x, const ArrayBodyPtr& y) {
              return MoveArrayBody(Where(Array{condition}, x, Array{y}));
          },
          "condition"_a,
          "x"_a,
          "y"_a);
    m.def("where",
          [](const ArrayBodyPtr& condition, Scalar x, Scalar y) { return MoveArrayBody(Where(Array{condition}, x, y)); },
          "condition"_a,
          "x"_a,
          "y"_a);
}

void InitChainerxLinalg(pybind11::module& m) {
    // linalg routines
<<<<<<< HEAD
    m.def("dot",
          [](const ArrayBodyPtr& a, const ArrayBodyPtr& b) { return MoveArrayBody(Dot(Array{a}, Array{b})); },
          py::arg("a"),
          py::arg("b"));

    pybind11::module mlinalg = m.def_submodule("linalg");
    mlinalg.def("cholesky", [](const ArrayBodyPtr& a) { return MoveArrayBody(Cholesky(Array{a})); }, py::arg("a"));
=======
    m.def("dot", [](const ArrayBodyPtr& a, const ArrayBodyPtr& b) { return MoveArrayBody(Dot(Array{a}, Array{b})); }, "a"_a, "b"_a);
>>>>>>> cdb0e72f
}

void InitChainerxLogic(pybind11::module& m) {
    // logic routines
    m.def("equal",
          [](const ArrayBodyPtr& x1, const ArrayBodyPtr& x2) { return MoveArrayBody(Equal(Array{x1}, Array{x2})); },
          "x1"_a,
          "x2"_a);
    m.def("not_equal",
          [](const ArrayBodyPtr& x1, const ArrayBodyPtr& x2) { return MoveArrayBody(NotEqual(Array{x1}, Array{x2})); },
          "x1"_a,
          "x2"_a);
    m.def("greater",
          [](const ArrayBodyPtr& x1, const ArrayBodyPtr& x2) { return MoveArrayBody(Greater(Array{x1}, Array{x2})); },
          "x1"_a,
          "x2"_a);
    m.def("greater_equal",
          [](const ArrayBodyPtr& x1, const ArrayBodyPtr& x2) { return MoveArrayBody(GreaterEqual(Array{x1}, Array{x2})); },
          "x1"_a,
          "x2"_a);
    m.def("less", [](const ArrayBodyPtr& x1, const ArrayBodyPtr& x2) { return MoveArrayBody(Less(Array{x1}, Array{x2})); }, "x1"_a, "x2"_a);
    m.def("less_equal",
          [](const ArrayBodyPtr& x1, const ArrayBodyPtr& x2) { return MoveArrayBody(LessEqual(Array{x1}, Array{x2})); },
          "x1"_a,
          "x2"_a);
    m.def("logical_and",
          [](const ArrayBodyPtr& x1, const ArrayBodyPtr& x2) { return MoveArrayBody(LogicalAnd(Array{x1}, Array{x2})); },
          "x1"_a,
          "x2"_a);
    m.def("logical_or",
          [](const ArrayBodyPtr& x1, const ArrayBodyPtr& x2) { return MoveArrayBody(LogicalOr(Array{x1}, Array{x2})); },
          "x1"_a,
          "x2"_a);
    m.def("logical_not", [](const ArrayBodyPtr& x) { return MoveArrayBody(LogicalNot(Array{x})); }, "x"_a);
    m.def("logical_xor",
          [](const ArrayBodyPtr& x1, const ArrayBodyPtr& x2) { return MoveArrayBody(LogicalXor(Array{x1}, Array{x2})); },
          "x1"_a,
          "x2"_a);
    m.def("all",
          [](const ArrayBodyPtr& a, int8_t axis, bool keepdims) { return MoveArrayBody(All(Array{a}, Axes{axis}, keepdims)); },
          "a"_a,
          "axis"_a,
          "keepdims"_a = false);
    m.def("all",
          [](const ArrayBodyPtr& a, const nonstd::optional<std::vector<int8_t>>& axis, bool keepdims) {
              return MoveArrayBody(All(Array{a}, ToAxes(axis), keepdims));
          },
          "a"_a,
          "axis"_a = nullptr,
          "keepdims"_a = false);
    m.def("any",
          [](const ArrayBodyPtr& a, int8_t axis, bool keepdims) { return MoveArrayBody(Any(Array{a}, Axes{axis}, keepdims)); },
          "a"_a,
          "axis"_a,
          "keepdims"_a = false);
    m.def("any",
          [](const ArrayBodyPtr& a, const nonstd::optional<std::vector<int8_t>>& axis, bool keepdims) {
              return MoveArrayBody(Any(Array{a}, ToAxes(axis), keepdims));
          },
          "a"_a,
          "axis"_a = nullptr,
          "keepdims"_a = false);
}

void InitChainerxManipulation(pybind11::module& m) {
    // manipulation routines
    m.def("transpose",
          [](const ArrayBodyPtr& a, const nonstd::optional<std::vector<int8_t>>& axes) {
              return MoveArrayBody(Transpose(Array{a}, ToAxes(axes)));
          },
          "a"_a,
          "axes"_a = nullptr);
    m.def("transpose",
          [](const ArrayBodyPtr& a, int8_t axes) { return MoveArrayBody(Transpose(Array{a}, {axes})); },
          "a"_a,
          "axes"_a = nullptr);
    m.def("flip",
          [](const ArrayBodyPtr& m, const nonstd::optional<std::vector<int8_t>>& axes) {
              return MoveArrayBody(Flip(Array{m}, ToAxes(axes)));
          },
          "m"_a,
          "axes"_a = nullptr);
    m.def("flip", [](const ArrayBodyPtr& m, int8_t axes) { return MoveArrayBody(Flip(Array{m}, {axes})); }, "m"_a, "axes"_a = nullptr);
    m.def("fliplr", [](const ArrayBodyPtr& m) { return MoveArrayBody(Fliplr(Array{m})); }, "m"_a);
    m.def("flipud", [](const ArrayBodyPtr& m) { return MoveArrayBody(Flipud(Array{m})); }, "m"_a);
    m.def("rollaxis",
          [](const ArrayBodyPtr& a, int8_t axis, int8_t start) { return MoveArrayBody(RollAxis(Array{a}, axis, start)); },
          "a"_a,
          "axis"_a,
          "start"_a = 0);
    m.def("reshape",
          [](const ArrayBodyPtr& a, py::handle newshape) { return MoveArrayBody(Reshape(Array{a}, ToShape(newshape))); },
          "a"_a,
          "newshape"_a);
    m.def("reshape",
          [](const ArrayBodyPtr& a, const std::vector<int64_t>& newshape) {
              return MoveArrayBody(Reshape(Array{a}, {newshape.begin(), newshape.end()}));
          },
          "a"_a,
          "newshape"_a);
    m.def("reshape",
          [](const ArrayBodyPtr& a, py::args args) {
              if (args.size() == 0) {
                  throw ChainerxError("Reshape is missing shape argument.");
              }
              return MoveArrayBody(Reshape(Array{a}, ToShape(args)));
          },
          "a"_a);
    m.def("squeeze",
          [](const ArrayBodyPtr& a, const nonstd::optional<std::vector<int8_t>>& axis) {
              return MoveArrayBody(Squeeze(Array{a}, ToAxes(axis)));
          },
          "a"_a,
          "axis"_a = nullptr);
    m.def("squeeze", [](const ArrayBodyPtr& a, int8_t axis) { return MoveArrayBody(Squeeze(Array{a}, Axes{axis})); }, "a"_a, "axis"_a);
    m.def("expand_dims", [](const ArrayBodyPtr& a, int8_t axis) { return MoveArrayBody(ExpandDims(Array{a}, axis)); }, "a"_a, "axis"_a);
    m.def("swapaxes",
          [](const ArrayBodyPtr& a, int8_t axis1, int8_t axis2) { return MoveArrayBody(Swapaxes(Array{a}, axis1, axis2)); },
          "a"_a,
          "axis1"_a,
          "axis2"_a);
    m.def("broadcast_to",
          [](const ArrayBodyPtr& array, py::handle shape) { return MoveArrayBody(Array{array}.BroadcastTo(ToShape(shape))); },
          "array"_a,
          "shape"_a);
    m.def("concatenate",
          [](py::sequence arrays, nonstd::optional<int8_t> axis) {
              std::vector<Array> xs;
              xs.reserve(arrays.size());
              std::transform(arrays.begin(), arrays.end(), std::back_inserter(xs), [](const auto& item) {
                  return Array{py::cast<ArrayBodyPtr>(item)};
              });
              return MoveArrayBody(Concatenate(xs, axis));
          },
          "arrays"_a,
          "axis"_a = 0);
    m.def("stack",
          [](py::sequence arrays, int8_t axis) {
              std::vector<Array> xs;
              xs.reserve(arrays.size());
              std::transform(arrays.begin(), arrays.end(), std::back_inserter(xs), [](const auto& item) {
                  return Array{py::cast<ArrayBodyPtr>(item)};
              });
              return MoveArrayBody(Stack(xs, axis));
          },
          "arrays"_a,
          "axis"_a = 0);
    m.def("atleast_2d", [](const ArrayBodyPtr& a) { return MoveArrayBody(AtLeast2D(Array{a})); }, "a"_a);
    m.def("atleast_3d", [](const ArrayBodyPtr& a) { return MoveArrayBody(AtLeast3D(Array{a})); }, "a"_a);
    m.def("hstack",
          [](py::sequence arrays) {
              std::vector<Array> xs;
              xs.reserve(arrays.size());
              std::transform(arrays.begin(), arrays.end(), std::back_inserter(xs), [](const auto& item) {
                  return Array{py::cast<ArrayBodyPtr>(item)};
              });
              return MoveArrayBody(HStack(xs));
          },
          "arrays"_a);
    m.def("vstack",
          [](py::sequence arrays) {
              std::vector<Array> xs;
              xs.reserve(arrays.size());
              std::transform(arrays.begin(), arrays.end(), std::back_inserter(xs), [](const auto& item) {
                  return Array{py::cast<ArrayBodyPtr>(item)};
              });
              return MoveArrayBody(VStack(xs));
          },
          "arrays"_a);
    m.def("dstack",
          [](py::sequence arrays) {
              std::vector<Array> xs;
              xs.reserve(arrays.size());
              std::transform(arrays.begin(), arrays.end(), std::back_inserter(xs), [](const auto& item) {
                  return Array{py::cast<ArrayBodyPtr>(item)};
              });
              return MoveArrayBody(DStack(xs));
          },
          "arrays"_a);

    m.def("split",
          [](const ArrayBodyPtr& ary, py::handle indices_or_sections, int8_t axis) {
              // TODO(niboshi): Perhaps we would want more general approach to handle multi-type arguments like indices_or_sections to
              // provide more helpful error message for users.

              auto split_sections = [](const ArrayBodyPtr& ary, int64_t sections, int8_t axis) {
                  return MoveArrayBodies(Split(Array{ary}, sections, axis));
              };
              auto split_indices = [](const ArrayBodyPtr& ary, const std::vector<int64_t>& indices, int8_t axis) {
                  return MoveArrayBodies(Split(Array{ary}, indices, axis));
              };

              // Converts an python float to sections (int64_t).
              // Raises ValueError if the value has non-zero fraction.
              auto pyfloat_to_sections_or_value_error = [](py::handle num) {
                  CHAINERX_ASSERT(py::isinstance<py::float_>(num));
                  double num_fp = py::cast<double>(num);
                  auto num_int = static_cast<int64_t>(num_fp);
                  if (static_cast<double>(num_int) != num_fp) {
                      throw py::value_error{"Sections must be an integer."};
                  }
                  return num_int;
              };

              // sections: int
              if (py::isinstance<py::int_>(indices_or_sections)) {
                  int64_t sections = py::cast<int64_t>(indices_or_sections);
                  return split_sections(ary, sections, axis);
              }
              // sections: float
              if (py::isinstance<py::float_>(indices_or_sections)) {
                  int64_t sections = pyfloat_to_sections_or_value_error(indices_or_sections);
                  return split_sections(ary, sections, axis);
              }
              // numpy.ndarray
              if (py::isinstance<py::array>(indices_or_sections)) {
                  py::array np_ios = py::cast<py::array>(indices_or_sections);
                  if (np_ios.ndim() >= 2) {
                      throw py::value_error{std::string{"Too many dimensions of indices: "} + std::to_string(np_ios.ndim())};
                  }
                  // sections: scalar
                  if (np_ios.ndim() == 0) {
                      int64_t sections{};
                      py::object scalar_np = np_ios.attr("tolist")();
                      if (py::isinstance<py::int_>(scalar_np)) {
                          sections = py::cast<int64_t>(scalar_np);
                      } else if (py::isinstance<py::float_>(scalar_np)) {
                          sections = pyfloat_to_sections_or_value_error(scalar_np);
                      } else {
                          throw py::type_error{"Sections must be an integer."};
                      }
                      return split_sections(ary, sections, axis);
                  }

                  // indices: (0,)-shape
                  if (np_ios.size() == 0) {
                      return split_indices(ary, {}, axis);
                  }

                  if (np_ios.dtype().kind() != 'i') {
                      throw py::type_error{std::string{"Indices must be integers."}};
                  }
                  // indices: non-scalar
                  std::vector<int64_t> indices{};
                  py::list indices_pylist = np_ios.attr("tolist")();
                  for (py::handle item : indices_pylist) {
                      indices.emplace_back(py::cast<int64_t>(item));
                  }

                  return split_indices(ary, indices, axis);
              }
              // indices: sequence
              if (py::isinstance<py::sequence>(indices_or_sections)) {
                  std::vector<int64_t> indices{};
                  try {
                      indices = py::cast<std::vector<int64_t>>(indices_or_sections);
                  } catch (const py::cast_error& e) {
                      throw py::type_error{std::string{"Indices not understood: "} + py::cast<std::string>(py::repr(indices_or_sections))};
                  }

                  return split_indices(ary, indices, axis);
              }
              throw py::type_error{std::string{"indices_or_sections not understood: "} +
                                   py::cast<std::string>(py::repr(indices_or_sections))};
          },
          "ary"_a,
          "indices_or_sections"_a,
          "axis"_a = 0);
    m.def("moveaxis",
          [](const ArrayBodyPtr& a, const std::vector<int8_t>& source, const std::vector<int8_t>& destination) {
              return MoveArrayBody(Moveaxis(Array{a}, Axes{source.begin(), source.end()}, Axes{destination.begin(), destination.end()}));
          },
          "a"_a,
          "source"_a = nullptr,
          "destination"_a = nullptr);
    m.def("moveaxis",
          [](const ArrayBodyPtr& a, py::tuple source, py::tuple destination) {
              return MoveArrayBody(Moveaxis(Array{a}, ToAxes(source), ToAxes(destination)));
          },
          "a"_a,
          "source"_a = nullptr,
          "destination"_a = nullptr);
    m.def("moveaxis",
          [](const ArrayBodyPtr& a, int8_t source, int8_t destination) {
              return MoveArrayBody(Moveaxis(Array{a}, {source}, {destination}));
          },
          "a"_a,
          "source"_a = nullptr,
          "destination"_a = nullptr);
}

void InitChainerxMath(pybind11::module& m) {
    // math routines
    m.def("negative", [](const ArrayBodyPtr& x) { return MoveArrayBody(Negative(Array{x})); }, "x"_a);
    m.def("add", [](const ArrayBodyPtr& x1, const ArrayBodyPtr& x2) { return MoveArrayBody(Array{x1} + Array{x2}); }, "x1"_a, "x2"_a);
    m.def("add", [](const ArrayBodyPtr& x1, Scalar x2) { return MoveArrayBody(Add(Array{x1}, x2)); }, "x1"_a, "x2"_a);
    m.def("add", [](Scalar x1, const ArrayBodyPtr& x2) { return MoveArrayBody(Add(x1, Array{x2})); }, "x1"_a, "x2"_a);
    m.def("subtract", [](const ArrayBodyPtr& x1, const ArrayBodyPtr& x2) { return MoveArrayBody(Array{x1} - Array{x2}); }, "x1"_a, "x2"_a);
    m.def("subtract", [](const ArrayBodyPtr& x1, Scalar x2) { return MoveArrayBody(Subtract(Array{x1}, x2)); }, "x1"_a, "x2"_a);
    m.def("subtract", [](Scalar x1, const ArrayBodyPtr& x2) { return MoveArrayBody(Subtract(x1, Array{x2})); }, "x1"_a, "x2"_a);
    m.def("multiply", [](const ArrayBodyPtr& x1, const ArrayBodyPtr& x2) { return MoveArrayBody(Array{x1} * Array{x2}); }, "x1"_a, "x2"_a);
    m.def("multiply", [](const ArrayBodyPtr& x1, Scalar x2) { return MoveArrayBody(Multiply(Array{x1}, x2)); }, "x1"_a, "x2"_a);
    m.def("multiply", [](Scalar x1, const ArrayBodyPtr& x2) { return MoveArrayBody(Multiply(x1, Array{x2})); }, "x1"_a, "x2"_a);
    m.def("divide", [](const ArrayBodyPtr& x1, const ArrayBodyPtr& x2) { return MoveArrayBody(Array{x1} / Array{x2}); }, "x1"_a, "x2"_a);
    m.def("divide", [](const ArrayBodyPtr& x1, Scalar x2) { return MoveArrayBody(Divide(Array{x1}, x2)); }, "x1"_a, "x2"_a);
    m.def("divide", [](Scalar x1, const ArrayBodyPtr& x2) { return MoveArrayBody(Divide(x1, Array{x2})); }, "x1"_a, "x2"_a);
    m.def("floor_divide",
          [](const ArrayBodyPtr& x1, const ArrayBodyPtr& x2) { return MoveArrayBody(FloorDivide(Array{x1}, Array{x2})); },
          "x1"_a,
          "x2"_a);
    m.def("floor_divide", [](const ArrayBodyPtr& x1, Scalar x2) { return MoveArrayBody(FloorDivide(Array{x1}, x2)); }, "x1"_a, "x2"_a);
    m.def("floor_divide", [](Scalar x1, const ArrayBodyPtr& x2) { return MoveArrayBody(FloorDivide(x1, Array{x2})); }, "x1"_a, "x2"_a);
    m.def("true_divide",
          [](const ArrayBodyPtr& x1, const ArrayBodyPtr& x2) { return MoveArrayBody(TrueDivide(Array{x1}, Array{x2})); },
          "x1"_a,
          "x2"_a);
    m.def("true_divide", [](const ArrayBodyPtr& x1, Scalar x2) { return MoveArrayBody(TrueDivide(Array{x1}, x2)); }, "x1"_a, "x2"_a);
    m.def("true_divide", [](Scalar x1, const ArrayBodyPtr& x2) { return MoveArrayBody(TrueDivide(x1, Array{x2})); }, "x1"_a, "x2"_a);
    m.def("sum",
          [](const ArrayBodyPtr& a, int8_t axis, bool keepdims) { return MoveArrayBody(Sum(Array{a}, Axes{axis}, keepdims)); },
          "a"_a,
          "axis"_a,
          "keepdims"_a = false);
    m.def("sum",
          [](const ArrayBodyPtr& a, const nonstd::optional<std::vector<int8_t>>& axis, bool keepdims) {
              return MoveArrayBody(Sum(Array{a}, ToAxes(axis), keepdims));
          },
          "a"_a,
          "axis"_a = nullptr,
          "keepdims"_a = false);
    m.def("maximum", [](const ArrayBodyPtr& x1, Scalar x2) { return MoveArrayBody(Maximum(Array{x1}, x2)); }, "x1"_a, "x2"_a);
    m.def("maximum", [](Scalar x1, const ArrayBodyPtr& x2) { return MoveArrayBody(Maximum(x1, Array{x2})); }, "x1"_a, "x2"_a);
    m.def("maximum",
          [](const ArrayBodyPtr& x1, const ArrayBodyPtr& x2) { return MoveArrayBody(Maximum(Array{x1}, Array{x2})); },
          "x1"_a,
          "x2"_a);
    m.def("minimum", [](const ArrayBodyPtr& x1, Scalar x2) { return MoveArrayBody(Minimum(Array{x1}, x2)); }, "x1"_a, "x2"_a);
    m.def("minimum", [](Scalar x1, const ArrayBodyPtr& x2) { return MoveArrayBody(Minimum(x1, Array{x2})); }, "x1"_a, "x2"_a);
    m.def("minimum",
          [](const ArrayBodyPtr& x1, const ArrayBodyPtr& x2) { return MoveArrayBody(Minimum(Array{x1}, Array{x2})); },
          "x1"_a,
          "x2"_a);
    m.def("erf", [](const ArrayBodyPtr& x) { return MoveArrayBody(Erf(Array{x})); }, "x"_a);
    m.def("exp", [](const ArrayBodyPtr& x) { return MoveArrayBody(Exp(Array{x})); }, "x"_a);
    m.def("expm1", [](const ArrayBodyPtr& x) { return MoveArrayBody(Expm1(Array{x})); }, "x"_a);
    m.def("exp2", [](const ArrayBodyPtr& x) { return MoveArrayBody(Exp2(Array{x})); }, "x"_a);
    m.def("log", [](const ArrayBodyPtr& x) { return MoveArrayBody(Log(Array{x})); }, "x"_a);
    m.def("log10", [](const ArrayBodyPtr& x) { return MoveArrayBody(Log10(Array{x})); }, "x"_a);
    m.def("log2", [](const ArrayBodyPtr& x) { return MoveArrayBody(Log2(Array{x})); }, "x"_a);
    m.def("log1p", [](const ArrayBodyPtr& x) { return MoveArrayBody(Log1p(Array{x})); }, "x"_a);
    m.def("logsumexp",
          [](const ArrayBodyPtr& x, int8_t axis, bool keepdims) { return MoveArrayBody(LogSumExp(Array{x}, Axes{axis}, keepdims)); },
          "x"_a,
          "axis"_a,
          "keepdims"_a = false);
    m.def("logsumexp",
          [](const ArrayBodyPtr& x, const nonstd::optional<std::vector<int8_t>>& axis, bool keepdims) {
              return MoveArrayBody(LogSumExp(Array{x}, ToAxes(axis), keepdims));
          },
          "x"_a,
          "axis"_a = nullptr,
          "keepdims"_a = false);
    m.def("log_softmax",
          [](const ArrayBodyPtr& x, int8_t axis) { return MoveArrayBody(LogSoftmax(Array{x}, Axes{axis})); },
          "x"_a,
          "axis"_a);
    m.def("log_softmax",
          [](const ArrayBodyPtr& x, const nonstd::optional<std::vector<int8_t>>& axis) {
              return MoveArrayBody(LogSoftmax(Array{x}, ToAxes(axis)));
          },
          "x"_a,
          "axis"_a = nullptr);
    m.def("sigmoid", [](const ArrayBodyPtr& x) { return MoveArrayBody(Sigmoid(Array{x})); }, "x"_a);
    m.def("relu", [](const ArrayBodyPtr& x) { return MoveArrayBody(Relu(Array{x})); }, "x"_a);
    m.def("softmax", [](const ArrayBodyPtr& x, int8_t axis) { return MoveArrayBody(Softmax(Array{x}, Axes{axis})); }, "x"_a, "axis"_a);
    m.def("softmax",
          [](const ArrayBodyPtr& x, const nonstd::optional<std::vector<int8_t>>& axis) {
              return MoveArrayBody(Softmax(Array{x}, ToAxes(axis)));
          },
          "x"_a,
          "axis"_a = nullptr);
    m.def("square", [](const ArrayBodyPtr& x) { return MoveArrayBody(Square(Array{x})); }, "x"_a);
    m.def("squared_difference",
          [](const ArrayBodyPtr& x1, const ArrayBodyPtr& x2) { return MoveArrayBody(SquaredDifference(Array{x1}, Array{x2})); },
          "x1"_a,
          "x2"_a);
    m.def("sqrt", [](const ArrayBodyPtr& x) { return MoveArrayBody(Sqrt(Array{x})); }, "x"_a);
    m.def("power",
          [](const ArrayBodyPtr& x1, const ArrayBodyPtr& x2) { return MoveArrayBody(Power(Array{x1}, Array{x2})); },
          "x1"_a,
          "x2"_a);
    m.def("power", [](const ArrayBodyPtr& x1, Scalar x2) { return MoveArrayBody(Power(Array{x1}, x2)); }, "x1"_a, "x2"_a);
    m.def("power", [](Scalar x1, const ArrayBodyPtr& x2) { return MoveArrayBody(Power(x1, Array{x2})); }, "x1"_a, "x2"_a);
    m.def("sinh", [](const ArrayBodyPtr& x) { return MoveArrayBody(Sinh(Array{x})); }, "x"_a);
    m.def("cosh", [](const ArrayBodyPtr& x) { return MoveArrayBody(Cosh(Array{x})); }, "x"_a);
    m.def("tanh", [](const ArrayBodyPtr& x) { return MoveArrayBody(Tanh(Array{x})); }, "x"_a);
    m.def("arcsinh", [](const ArrayBodyPtr& x) { return MoveArrayBody(Arcsinh(Array{x})); }, "x"_a);
    m.def("arccosh", [](const ArrayBodyPtr& x) { return MoveArrayBody(Arccosh(Array{x})); }, "x"_a);
    m.def("sin", [](const ArrayBodyPtr& x) { return MoveArrayBody(Sin(Array{x})); }, "x"_a);
    m.def("cos", [](const ArrayBodyPtr& x) { return MoveArrayBody(Cos(Array{x})); }, "x"_a);
    m.def("abs", [](const ArrayBodyPtr& x) { return MoveArrayBody(Absolute(Array{x})); }, "x"_a);
    m.attr("absolute") = m.attr("abs");
    m.def("tan", [](const ArrayBodyPtr& x) { return MoveArrayBody(Tan(Array{x})); }, "x"_a);
    m.def("arcsin", [](const ArrayBodyPtr& x) { return MoveArrayBody(Arcsin(Array{x})); }, "x"_a);
    m.def("arccos", [](const ArrayBodyPtr& x) { return MoveArrayBody(Arccos(Array{x})); }, "x"_a);
    m.def("arctan", [](const ArrayBodyPtr& x) { return MoveArrayBody(Arctan(Array{x})); }, "x"_a);
    m.def("arctan2",
          [](const ArrayBodyPtr& x1, const ArrayBodyPtr& x2) { return MoveArrayBody(Arctan2(Array{x1}, Array{x2})); },
          "x1"_a,
          "x2"_a);
    m.def("fabs", [](const ArrayBodyPtr& x) { return MoveArrayBody(Fabs(Array{x})); }, "x"_a);
    m.def("sign", [](const ArrayBodyPtr& x) { return MoveArrayBody(Sign(Array{x})); }, "x"_a);
    m.def("ceil", [](const ArrayBodyPtr& x) { return MoveArrayBody(Ceil(Array{x})); }, "x"_a);
    m.def("floor", [](const ArrayBodyPtr& x) { return MoveArrayBody(Floor(Array{x})); }, "x"_a);
    m.def("isnan", [](const ArrayBodyPtr& x) { return MoveArrayBody(IsNan(Array{x})); }, "x"_a);
    m.def("isinf", [](const ArrayBodyPtr& x) { return MoveArrayBody(IsInf(Array{x})); }, "x"_a);
    m.def("isfinite", [](const ArrayBodyPtr& x) { return MoveArrayBody(IsFinite(Array{x})); }, "x"_a);
    m.def("bitwise_and",
          [](const ArrayBodyPtr& x1, const ArrayBodyPtr& x2) { return MoveArrayBody(BitwiseAnd(Array{x1}, Array{x2})); },
          "x1"_a,
          "x2"_a);
    m.def("bitwise_and", [](const ArrayBodyPtr& x1, Scalar x2) { return MoveArrayBody(BitwiseAnd(Array{x1}, x2)); }, "x1"_a, "x2"_a);
    m.def("bitwise_and", [](Scalar x1, const ArrayBodyPtr& x2) { return MoveArrayBody(BitwiseAnd(x1, Array{x2})); }, "x1"_a, "x2"_a);
    m.def("bitwise_or",
          [](const ArrayBodyPtr& x1, const ArrayBodyPtr& x2) { return MoveArrayBody(BitwiseOr(Array{x1}, Array{x2})); },
          "x1"_a,
          "x2"_a);
    m.def("bitwise_or", [](const ArrayBodyPtr& x1, Scalar x2) { return MoveArrayBody(BitwiseOr(Array{x1}, x2)); }, "x1"_a, "x2"_a);
    m.def("bitwise_or", [](Scalar x1, const ArrayBodyPtr& x2) { return MoveArrayBody(BitwiseOr(x1, Array{x2})); }, "x1"_a, "x2"_a);
    m.def("bitwise_xor",
          [](const ArrayBodyPtr& x1, const ArrayBodyPtr& x2) { return MoveArrayBody(BitwiseXor(Array{x1}, Array{x2})); },
          "x1"_a,
          "x2"_a);
    m.def("bitwise_xor", [](const ArrayBodyPtr& x1, Scalar x2) { return MoveArrayBody(BitwiseXor(Array{x1}, x2)); }, "x1"_a, "x2"_a);
    m.def("bitwise_xor", [](Scalar x1, const ArrayBodyPtr& x2) { return MoveArrayBody(BitwiseXor(x1, Array{x2})); }, "x1"_a, "x2"_a);
}

void InitChainerxSorting(pybind11::module& m) {
    // sorting routines
    m.def("argmax",
          [](const ArrayBodyPtr& a, const nonstd::optional<int8_t>& axis) { return MoveArrayBody(ArgMax(Array{a}, ToAxes(axis))); },
          "a"_a,
          "axis"_a = nullptr);
    m.def("argmin",
          [](const ArrayBodyPtr& a, const nonstd::optional<int8_t>& axis) { return MoveArrayBody(ArgMin(Array{a}, ToAxes(axis))); },
          "a"_a,
          "axis"_a = nullptr);
}

void InitChainerxStatistics(pybind11::module& m) {
    // statistics routines
    m.def("amax",
          [](const ArrayBodyPtr& a, int8_t axis, bool keepdims) { return MoveArrayBody(AMax(Array{a}, Axes{axis}, keepdims)); },
          "a"_a,
          "axis"_a,
          "keepdims"_a = false);
    m.def("amax",
          [](const ArrayBodyPtr& a, const nonstd::optional<std::vector<int8_t>>& axis, bool keepdims) {
              return MoveArrayBody(AMax(Array{a}, ToAxes(axis), keepdims));
          },
          "a"_a,
          "axis"_a = nullptr,
          "keepdims"_a = false);
    m.attr("max") = m.attr("amax");
    m.def("amin",
          [](const ArrayBodyPtr& a, int8_t axis, bool keepdims) { return MoveArrayBody(AMin(Array{a}, Axes{axis}, keepdims)); },
          "a"_a,
          "axis"_a,
          "keepdims"_a = false);
    m.def("amin",
          [](const ArrayBodyPtr& a, const nonstd::optional<std::vector<int8_t>>& axis, bool keepdims) {
              return MoveArrayBody(AMin(Array{a}, ToAxes(axis), keepdims));
          },
          "a"_a,
          "axis"_a = nullptr,
          "keepdims"_a = false);
    m.attr("min") = m.attr("amin");
    m.def("mean",
          [](const ArrayBodyPtr& a, int8_t axis, bool keepdims) { return MoveArrayBody(Mean(Array{a}, Axes{axis}, keepdims)); },
          "a"_a,
          "axis"_a,
          "keepdims"_a = false);
    m.def("mean",
          [](const ArrayBodyPtr& a, const nonstd::optional<std::vector<int8_t>>& axis, bool keepdims) {
              return MoveArrayBody(Mean(Array{a}, ToAxes(axis), keepdims));
          },
          "a"_a,
          "axis"_a = nullptr,
          "keepdims"_a = false);
    m.def("var",
          [](const ArrayBodyPtr& a, int8_t axis, bool keepdims) { return MoveArrayBody(Var(Array{a}, Axes{axis}, keepdims)); },
          "a"_a,
          "axis"_a,
          "keepdims"_a = false);
    m.def("var",
          [](const ArrayBodyPtr& a, const nonstd::optional<std::vector<int8_t>>& axis, bool keepdims) {
              return MoveArrayBody(Var(Array{a}, ToAxes(axis), keepdims));
          },
          "a"_a,
          "axis"_a = nullptr,
          "keepdims"_a = false);
}

void InitChainerxConnection(pybind11::module& m) {
    // connection routines
    m.def("conv",
          [](const ArrayBodyPtr& x,
             const ArrayBodyPtr& w,
             const nonstd::optional<ArrayBodyPtr>& b,
             py::handle stride,
             py::handle pad,
             bool cover_all) {
              // Create an Array from x to compute the image dimensions and the expected number of stride and padding elements.
              Array x_array{x};
              int8_t ndim = x_array.ndim() - 2;
              return MoveArrayBody(
                      Conv(x_array,
                           Array{w},
                           b.has_value() ? nonstd::optional<Array>{Array{*b}} : nonstd::nullopt,
                           ToStackVector<int64_t>(stride, ndim),
                           ToStackVector<int64_t>(pad, ndim),
                           cover_all));
          },
          "x"_a,
          "w"_a,
          "b"_a = nullptr,
          "stride"_a = 1,
          "pad"_a = 0,
          "cover_all"_a = false);
    m.def("conv_transpose",
          [](const ArrayBodyPtr& x,
             const ArrayBodyPtr& w,
             const nonstd::optional<ArrayBodyPtr>& b,
             py::handle stride,
             py::handle pad,
             const nonstd::optional<py::tuple>& outsize) {
              // Create an Array from x to compute the image dimensions and the expected number of stride and padding elements.
              Array x_array{x};
              int8_t ndim = x_array.ndim() - 2;
              return MoveArrayBody(ConvTranspose(
                      x_array,
                      Array{w},
                      b.has_value() ? nonstd::optional<Array>{Array{*b}} : nonstd::nullopt,
                      ToStackVector<int64_t>(stride, ndim),
                      ToStackVector<int64_t>(pad, ndim),
                      outsize.has_value() ? nonstd::optional<Dims>{ToStackVector<int64_t>(*outsize, ndim)} : nonstd::nullopt));
          },
          "x"_a,
          "w"_a,
          "b"_a = nullptr,
          "stride"_a = 1,
          "pad"_a = 0,
          "outsize"_a = nullptr);
    m.def("linear",
          [](const ArrayBodyPtr& x, const ArrayBodyPtr& w, const nonstd::optional<ArrayBodyPtr>& b, int8_t n_batch_axes) {
              return MoveArrayBody(
                      Linear(Array{x}, Array{w}, b.has_value() ? nonstd::optional<Array>{Array{*b}} : nonstd::nullopt, n_batch_axes));
          },
          "x"_a,
          "w"_a,
          "b"_a = nullptr,
          "n_batch_axes"_a = 1);
}

void InitChainerxNormalization(pybind11::module& m) {
    // normalization routines
    m.def("batch_norm",
          [](const ArrayBodyPtr& x,
             const ArrayBodyPtr& gamma,
             const ArrayBodyPtr& beta,
             const ArrayBodyPtr& running_mean,
             const ArrayBodyPtr& running_var,
             Scalar eps,
             Scalar decay,
             const nonstd::optional<std::vector<int8_t>>& axis) {
              return MoveArrayBody(
                      BatchNorm(Array{x}, Array{gamma}, Array{beta}, Array{running_mean}, Array{running_var}, eps, decay, ToAxes(axis)));
          },
          "x"_a,
          "gamma"_a,
          "beta"_a,
          "running_mean"_a,
          "running_var"_a,
          "eps"_a = 2e-5,
          "decay"_a = 0.9,
          "axis"_a = nullptr);
    m.def("fixed_batch_norm",
          [](const ArrayBodyPtr& x,
             const ArrayBodyPtr& gamma,
             const ArrayBodyPtr& beta,
             const ArrayBodyPtr& mean,
             const ArrayBodyPtr& var,
             Scalar eps,
             const nonstd::optional<std::vector<int8_t>>& axis) {
              return MoveArrayBody(FixedBatchNorm(Array{x}, Array{gamma}, Array{beta}, Array{mean}, Array{var}, eps, ToAxes(axis)));
          },
          "x"_a,
          "gamma"_a,
          "beta"_a,
          "mean"_a,
          "var"_a,
          "eps"_a = 2e-5,
          "axis"_a = nullptr);
}

void InitChainerxPooling(pybind11::module& m) {
    // pooling routines
    // TODO(sonots): Support return_indicies option of chainer.functions.max_pooling_nd.
    m.def("max_pool",
          [](const ArrayBodyPtr& x, py::handle ksize, py::handle stride, py::handle pad, bool cover_all) {
              Array x_array{x};
              int8_t ndim = x_array.ndim() - 2;
              return MoveArrayBody(
                      MaxPool(x_array,
                              ToStackVector<int64_t>(ksize, ndim),
                              stride.is_none() ? ToStackVector<int64_t>(ksize, ndim) : ToStackVector<int64_t>(stride, ndim),
                              ToStackVector<int64_t>(pad, ndim),
                              cover_all));
          },
          "x"_a,
          "ksize"_a,
          "stride"_a = py::none(),
          "pad"_a = 0,
          "cover_all"_a = false);
    m.def("average_pool",
          [](const ArrayBodyPtr& x, py::handle ksize, py::handle stride, py::handle pad, const std::string& pad_mode) {
              Array x_array{x};
              int8_t ndim = x_array.ndim() - 2;

              AveragePoolPadMode mode{};
              if (pad_mode == "zero") {
                  mode = AveragePoolPadMode::kZero;
              } else if (pad_mode == "ignore") {
                  mode = AveragePoolPadMode::kIgnore;
              } else {
                  throw py::value_error{"pad_mode must be either of 'zero' or 'ignore'"};
              }

              return MoveArrayBody(AveragePool(
                      x_array,
                      ToStackVector<int64_t>(ksize, ndim),
                      stride.is_none() ? ToStackVector<int64_t>(ksize, ndim) : ToStackVector<int64_t>(stride, ndim),
                      ToStackVector<int64_t>(pad, ndim),
                      mode));
          },
          "x"_a,
          "ksize"_a,
          "stride"_a = py::none(),
          "pad"_a = 0,
          "pad_mode"_a = "ignore");
}

void InitChainerxActivation(pybind11::module& m) {
    m.def("leaky_relu",
          [](const ArrayBodyPtr& x, Scalar slope) { return MoveArrayBody(LeakyRelu(Array{x}, slope)); },
          py::arg("x"),
          py::arg("slope") = 0.2);
}

}  // namespace

void InitChainerxRoutines(pybind11::module& m) {
    InitChainerxActivation(m);
    InitChainerxCreation(m);
    InitChainerxIndexing(m);
    InitChainerxLinalg(m);
    InitChainerxLogic(m);
    InitChainerxManipulation(m);
    InitChainerxMath(m);
    InitChainerxSorting(m);
    InitChainerxStatistics(m);
    InitChainerxConnection(m);
    InitChainerxNormalization(m);
    InitChainerxPooling(m);
}

}  // namespace python_internal
}  // namespace python
}  // namespace chainerx<|MERGE_RESOLUTION|>--- conflicted
+++ resolved
@@ -265,13 +265,12 @@
                       dtype.is_none() ? nonstd::optional<Dtype>{nonstd::nullopt} : nonstd::optional<Dtype>{GetDtype(dtype)},
                       GetDevice(device)));
           },
-<<<<<<< HEAD
-          py::arg("start"),
-          py::arg("stop"),
-          py::arg("num") = 50,
-          py::arg("endpoint") = true,
-          py::arg("dtype") = nullptr,
-          py::arg("device") = nullptr);
+          "start"_a,
+          "stop"_a,
+          "num"_a = 50,
+          "endpoint"_a = true,
+          "dtype"_a = nullptr,
+          "device"_a = nullptr);
     m.def("tri",
           [](int64_t n, nonstd::optional<int64_t> m, int64_t k, py::handle dtype, py::handle device) {
               if (!m.has_value()) {
@@ -286,14 +285,6 @@
           py::arg("device") = nullptr);
     m.def("tril", [](const ArrayBodyPtr& m, int64_t k) { return MoveArrayBody(Tril(Array{m}, k)); }, py::arg("m"), py::arg("k") = 0);
     m.def("triu", [](const ArrayBodyPtr& m, int64_t k) { return MoveArrayBody(Triu(Array{m}, k)); }, py::arg("m"), py::arg("k") = 0);
-=======
-          "start"_a,
-          "stop"_a,
-          "num"_a = 50,
-          "endpoint"_a = true,
-          "dtype"_a = nullptr,
-          "device"_a = nullptr);
->>>>>>> cdb0e72f
 }
 
 void InitChainerxIndexing(pybind11::module& m) {
@@ -349,17 +340,10 @@
 
 void InitChainerxLinalg(pybind11::module& m) {
     // linalg routines
-<<<<<<< HEAD
-    m.def("dot",
-          [](const ArrayBodyPtr& a, const ArrayBodyPtr& b) { return MoveArrayBody(Dot(Array{a}, Array{b})); },
-          py::arg("a"),
-          py::arg("b"));
+    m.def("dot", [](const ArrayBodyPtr& a, const ArrayBodyPtr& b) { return MoveArrayBody(Dot(Array{a}, Array{b})); }, "a"_a, "b"_a);
 
     pybind11::module mlinalg = m.def_submodule("linalg");
     mlinalg.def("cholesky", [](const ArrayBodyPtr& a) { return MoveArrayBody(Cholesky(Array{a})); }, py::arg("a"));
-=======
-    m.def("dot", [](const ArrayBodyPtr& a, const ArrayBodyPtr& b) { return MoveArrayBody(Dot(Array{a}, Array{b})); }, "a"_a, "b"_a);
->>>>>>> cdb0e72f
 }
 
 void InitChainerxLogic(pybind11::module& m) {

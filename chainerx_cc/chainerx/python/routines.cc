--- conflicted
+++ resolved
@@ -922,12 +922,8 @@
              const absl::optional<ArrayBodyPtr>& b,
              py::handle stride,
              py::handle pad,
-<<<<<<< HEAD
              py::handle dilate,
-             const nonstd::optional<py::tuple>& outsize) {
-=======
              const absl::optional<py::tuple>& outsize) {
->>>>>>> 6eb84e35
               // Create an Array from x to compute the image dimensions and the expected number of stride and padding elements.
               Array x_array{x};
               int8_t ndim = x_array.ndim() - 2;
@@ -937,12 +933,8 @@
                       b.has_value() ? absl::optional<Array>{Array{*b}} : absl::nullopt,
                       ToStackVector<int64_t>(stride, ndim),
                       ToStackVector<int64_t>(pad, ndim),
-<<<<<<< HEAD
                       ToStackVector<int64_t>(dilate, ndim),
-                      outsize.has_value() ? nonstd::optional<Dims>{ToStackVector<int64_t>(*outsize, ndim)} : nonstd::nullopt));
-=======
                       outsize.has_value() ? absl::optional<Dims>{ToStackVector<int64_t>(*outsize, ndim)} : absl::nullopt));
->>>>>>> 6eb84e35
           },
           "x"_a,
           "w"_a,

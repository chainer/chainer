--- conflicted
+++ resolved
@@ -168,8 +168,199 @@
     c.def("__bool__", [](const ArrayBodyPtr& self) -> bool { return static_cast<bool>(AsScalar(Array{self})); });
     c.def("__int__", [](const ArrayBodyPtr& self) -> int64_t { return static_cast<int64_t>(AsScalar(Array{self})); });
     c.def("__float__", [](const ArrayBodyPtr& self) -> double { return static_cast<double>(AsScalar(Array{self})); });
-<<<<<<< HEAD
-=======
+    c.def("__eq__",
+          [](const ArrayBodyPtr& self, const ArrayBodyPtr& rhs) { return MoveArrayBody(Array{self} == Array{rhs}); },
+          py::is_operator());
+    c.def("__eq__",
+          [](const ArrayBodyPtr& self, Scalar rhs) {
+              // TODO(niboshi): More efficient implementation
+              Array self_array{self};
+              return MoveArrayBody(self_array == FullLike(self_array, rhs, self->device()));
+          },
+          py::is_operator());
+    c.def("__ne__",
+          [](const ArrayBodyPtr& self, const ArrayBodyPtr& rhs) { return MoveArrayBody(Array{self} != Array{rhs}); },
+          py::is_operator());
+    c.def("__ne__",
+          [](const ArrayBodyPtr& self, Scalar rhs) {
+              // TODO(niboshi): More efficient implementation
+              Array self_array{self};
+              return MoveArrayBody(self_array != FullLike(self_array, rhs, self->device()));
+          },
+          py::is_operator());
+    c.def("__gt__",
+          [](const ArrayBodyPtr& self, const ArrayBodyPtr& rhs) { return MoveArrayBody(Array{self} > Array{rhs}); },
+          py::is_operator());
+    c.def("__gt__",
+          [](const ArrayBodyPtr& self, Scalar rhs) {
+              // TODO(niboshi): More efficient implementation
+              Array self_array{self};
+              return MoveArrayBody(self_array > FullLike(self_array, rhs, self->device()));
+          },
+          py::is_operator());
+    c.def("__ge__",
+          [](const ArrayBodyPtr& self, const ArrayBodyPtr& rhs) { return MoveArrayBody(Array{self} >= Array{rhs}); },
+          py::is_operator());
+    c.def("__ge__",
+          [](const ArrayBodyPtr& self, Scalar rhs) {
+              // TODO(niboshi): More efficient implementation
+              Array self_array{self};
+              return MoveArrayBody(self_array >= FullLike(self_array, rhs, self->device()));
+          },
+          py::is_operator());
+    c.def("__lt__",
+          [](const ArrayBodyPtr& self, const ArrayBodyPtr& rhs) { return MoveArrayBody(Array{self} < Array{rhs}); },
+          py::is_operator());
+    c.def("__lt__",
+          [](const ArrayBodyPtr& self, Scalar rhs) {
+              // TODO(niboshi): More efficient implementation
+              Array self_array{self};
+              return MoveArrayBody(self_array < FullLike(self_array, rhs, self->device()));
+          },
+          py::is_operator());
+    c.def("__le__",
+          [](const ArrayBodyPtr& self, const ArrayBodyPtr& rhs) { return MoveArrayBody(Array{self} <= Array{rhs}); },
+          py::is_operator());
+    c.def("__le__",
+          [](const ArrayBodyPtr& self, Scalar rhs) {
+              // TODO(niboshi): More efficient implementation
+              Array self_array{self};
+              return MoveArrayBody(self_array <= FullLike(self_array, rhs, self->device()));
+          },
+          py::is_operator());
+    c.def("__neg__", [](const ArrayBodyPtr& self) { return MoveArrayBody(-Array{self}); });
+    c.def("__abs__", [](const ArrayBodyPtr& self) { return MoveArrayBody(Absolute(Array{self})); }, py::is_operator());
+    c.def("__iadd__",
+          [](const ArrayBodyPtr& self, const ArrayBodyPtr& rhs) { return MoveArrayBody(std::move(Array{self} += Array{rhs})); },
+          py::is_operator());
+    c.def("__iadd__", [](const ArrayBodyPtr& self, Scalar rhs) { return MoveArrayBody(std::move(Array{self} += rhs)); }, py::is_operator());
+    c.def("__isub__",
+          [](const ArrayBodyPtr& self, const ArrayBodyPtr& rhs) { return MoveArrayBody(std::move(Array{self} -= Array{rhs})); },
+          py::is_operator());
+    c.def("__isub__", [](const ArrayBodyPtr& self, Scalar rhs) { return MoveArrayBody(std::move(Array{self} -= rhs)); }, py::is_operator());
+    c.def("__imul__",
+          [](const ArrayBodyPtr& self, const ArrayBodyPtr& rhs) { return MoveArrayBody(std::move(Array{self} *= Array{rhs})); },
+          py::is_operator());
+    c.def("__imul__", [](const ArrayBodyPtr& self, Scalar rhs) { return MoveArrayBody(std::move(Array{self} *= rhs)); }, py::is_operator());
+    c.def("__ifloordiv__",
+          [](const ArrayBodyPtr& self, const ArrayBodyPtr& rhs) {
+              internal::IFloorDivide(Array{self}, Array{rhs});
+              return self;
+          },
+          py::is_operator());
+    c.def("__ifloordiv__", [](const ArrayBodyPtr& self, Scalar rhs) {
+        internal::IFloorDivide(Array{self}, rhs);
+        return self;
+    });
+    c.def("__itruediv__",
+          [](const ArrayBodyPtr& self, const ArrayBodyPtr& rhs) { return MoveArrayBody(std::move(Array{self} /= Array{rhs})); },
+          py::is_operator());
+    c.def("__itruediv__", [](const ArrayBodyPtr& self, Scalar rhs) { return MoveArrayBody(std::move(Array{self} /= rhs)); });
+    c.def("__imod__",
+          [](const ArrayBodyPtr& self, const ArrayBodyPtr& rhs) { return MoveArrayBody(std::move(Array{self} %= Array{rhs})); },
+          py::is_operator());
+    c.def("__imod__", [](const ArrayBodyPtr& self, Scalar rhs) { return MoveArrayBody(std::move(Array{self} %= rhs)); });
+    c.def("__iremainder__",
+          [](const ArrayBodyPtr& self, const ArrayBodyPtr& rhs) { return MoveArrayBody(std::move(Array{self} %= Array{rhs})); },
+          py::is_operator());
+    c.def("__iremainder__", [](const ArrayBodyPtr& self, Scalar rhs) { return MoveArrayBody(std::move(Array{self} %= rhs)); });
+    c.def("__iand__",
+          [](const ArrayBodyPtr& self, const ArrayBodyPtr& rhs) { return MoveArrayBody(std::move(Array{self} &= Array{rhs})); },
+          py::is_operator());
+    c.def("__iand__", [](const ArrayBodyPtr& self, Scalar rhs) { return MoveArrayBody(std::move(Array{self} &= rhs)); }, py::is_operator());
+    c.def("__ior__",
+          [](const ArrayBodyPtr& self, const ArrayBodyPtr& rhs) { return MoveArrayBody(std::move(Array{self} |= Array{rhs})); },
+          py::is_operator());
+    c.def("__ior__", [](const ArrayBodyPtr& self, Scalar rhs) { return MoveArrayBody(std::move(Array{self} |= rhs)); }, py::is_operator());
+    c.def("__ixor__",
+          [](const ArrayBodyPtr& self, const ArrayBodyPtr& rhs) { return MoveArrayBody(std::move(Array{self} ^= Array{rhs})); },
+          py::is_operator());
+    c.def("__ixor__", [](const ArrayBodyPtr& self, Scalar rhs) { return MoveArrayBody(std::move(Array{self} ^= rhs)); }, py::is_operator());
+    c.def("__ilshift__",
+          [](const ArrayBodyPtr& self, const ArrayBodyPtr& rhs) { return MoveArrayBody(std::move(Array{self} <<= Array{rhs})); },
+          py::is_operator());
+    c.def("__ilshift__",
+          [](const ArrayBodyPtr& self, Scalar rhs) { return MoveArrayBody(std::move(Array{self} <<= rhs)); },
+          py::is_operator());
+    c.def("__irshift__",
+          [](const ArrayBodyPtr& self, const ArrayBodyPtr& rhs) { return MoveArrayBody(std::move(Array{self} >>= Array{rhs})); },
+          py::is_operator());
+    c.def("__irshift__",
+          [](const ArrayBodyPtr& self, Scalar rhs) { return MoveArrayBody(std::move(Array{self} >>= rhs)); },
+          py::is_operator());
+    c.def("__add__",
+          [](const ArrayBodyPtr& self, const ArrayBodyPtr& rhs) { return MoveArrayBody(Array{self} + Array{rhs}); },
+          py::is_operator());
+    c.def("__add__", [](const ArrayBodyPtr& self, Scalar rhs) { return MoveArrayBody(Array{self} + rhs); }, py::is_operator());
+    c.def("__radd__", [](const ArrayBodyPtr& self, Scalar lhs) { return MoveArrayBody(lhs + Array{self}); }, py::is_operator());
+    c.def("__sub__",
+          [](const ArrayBodyPtr& self, const ArrayBodyPtr& rhs) { return MoveArrayBody(Array{self} - Array{rhs}); },
+          py::is_operator());
+    c.def("__sub__", [](const ArrayBodyPtr& self, Scalar rhs) { return MoveArrayBody(Array{self} - rhs); }, py::is_operator());
+    c.def("__rsub__", [](const ArrayBodyPtr& self, Scalar lhs) { return MoveArrayBody(lhs - Array{self}); }, py::is_operator());
+    c.def("__mul__",
+          [](const ArrayBodyPtr& self, const ArrayBodyPtr& rhs) { return MoveArrayBody(Array{self} * Array{rhs}); },
+          py::is_operator());
+    c.def("__mul__", [](const ArrayBodyPtr& self, Scalar rhs) { return MoveArrayBody(Array{self} * rhs); }, py::is_operator());
+    c.def("__rmul__", [](const ArrayBodyPtr& self, Scalar lhs) { return MoveArrayBody(lhs * Array{self}); }, py::is_operator());
+    c.def("__floordiv__",
+          [](const ArrayBodyPtr& self, const ArrayBodyPtr& rhs) { return MoveArrayBody(FloorDivide(Array{self}, Array{rhs})); },
+          py::is_operator());
+    c.def("__floordiv__",
+          [](const ArrayBodyPtr& self, Scalar rhs) { return MoveArrayBody(FloorDivide(Array{self}, rhs)); },
+          py::is_operator());
+    c.def("__rfloordiv__",
+          [](const ArrayBodyPtr& self, Scalar lhs) { return MoveArrayBody(FloorDivide(lhs, Array{self})); },
+          py::is_operator());
+    c.def("__truediv__",
+          [](const ArrayBodyPtr& self, const ArrayBodyPtr& rhs) { return MoveArrayBody(Array{self} / Array{rhs}); },
+          py::is_operator());
+    c.def("__truediv__", [](const ArrayBodyPtr& self, Scalar rhs) { return MoveArrayBody(Array{self} / rhs); }, py::is_operator());
+    c.def("__pow__",
+          [](const ArrayBodyPtr& self, const ArrayBodyPtr& rhs) { return MoveArrayBody(Power(Array{self}, Array{rhs})); },
+          py::is_operator());
+    c.def("__pow__", [](const ArrayBodyPtr& self, Scalar rhs) { return MoveArrayBody(Power(Array{self}, rhs)); }, py::is_operator());
+    c.def("__rpow__", [](const ArrayBodyPtr& self, Scalar lhs) { return MoveArrayBody(Power(lhs, Array{self})); }, py::is_operator());
+    c.def("__mod__",
+          [](const ArrayBodyPtr& self, const ArrayBodyPtr& rhs) { return MoveArrayBody(Mod(Array{self}, Array{rhs})); },
+          py::is_operator());
+    c.def("__mod__", [](const ArrayBodyPtr& self, Scalar rhs) { return MoveArrayBody(Mod(Array{self}, rhs)); }, py::is_operator());
+    c.def("__rmod__", [](const ArrayBodyPtr& self, Scalar lhs) { return MoveArrayBody(Mod(lhs, Array{self})); }, py::is_operator());
+    c.def("__remainder__",
+          [](const ArrayBodyPtr& self, const ArrayBodyPtr& rhs) { return MoveArrayBody(Mod(Array{self}, Array{rhs})); },
+          py::is_operator());
+    c.def("__remainder__", [](const ArrayBodyPtr& self, Scalar rhs) { return MoveArrayBody(Mod(Array{self}, rhs)); }, py::is_operator());
+    c.def("__rremainder__", [](const ArrayBodyPtr& self, Scalar lhs) { return MoveArrayBody(Mod(lhs, Array{self})); }, py::is_operator());
+
+    c.def("__rtruediv__", [](const ArrayBodyPtr& self, Scalar lhs) { return MoveArrayBody(lhs / Array{self}); }, py::is_operator());
+    c.def("__and__",
+          [](const ArrayBodyPtr& self, const ArrayBodyPtr& rhs) { return MoveArrayBody(Array{self} & Array{rhs}); },
+          py::is_operator());
+    c.def("__and__", [](const ArrayBodyPtr& self, Scalar rhs) { return MoveArrayBody(Array{self} & rhs); }, py::is_operator());
+    c.def("__rand__", [](const ArrayBodyPtr& self, Scalar lhs) { return MoveArrayBody(Array{self} & lhs); }, py::is_operator());
+    c.def("__or__",
+          [](const ArrayBodyPtr& self, const ArrayBodyPtr& rhs) { return MoveArrayBody(Array{self} | Array{rhs}); },
+          py::is_operator());
+    c.def("__or__", [](const ArrayBodyPtr& self, Scalar rhs) { return MoveArrayBody(Array{self} | rhs); }, py::is_operator());
+    c.def("__ror__", [](const ArrayBodyPtr& self, Scalar lhs) { return MoveArrayBody(Array{self} | lhs); }, py::is_operator());
+    c.def("__xor__",
+          [](const ArrayBodyPtr& self, const ArrayBodyPtr& rhs) { return MoveArrayBody(Array{self} ^ Array{rhs}); },
+          py::is_operator());
+    c.def("__xor__", [](const ArrayBodyPtr& self, Scalar rhs) { return MoveArrayBody(Array{self} ^ rhs); }, py::is_operator());
+    c.def("__rxor__", [](const ArrayBodyPtr& self, Scalar lhs) { return MoveArrayBody(Array{self} ^ lhs); }, py::is_operator());
+    c.def("__lshift__",
+          [](const ArrayBodyPtr& self, const ArrayBodyPtr& rhs) { return MoveArrayBody(Array{self} << Array{rhs}); },
+          py::is_operator());
+    c.def("__lshift__", [](const ArrayBodyPtr& self, Scalar rhs) { return MoveArrayBody(Array{self} << rhs); }, py::is_operator());
+    c.def("__rlshift__", [](const ArrayBodyPtr& self, Scalar lhs) { return MoveArrayBody(lhs << Array{self}); }, py::is_operator());
+    c.def("__rshift__",
+          [](const ArrayBodyPtr& self, const ArrayBodyPtr& rhs) { return MoveArrayBody(Array{self} >> Array{rhs}); },
+          py::is_operator());
+    c.def("__rshift__", [](const ArrayBodyPtr& self, Scalar rhs) { return MoveArrayBody(Array{self} >> rhs); }, py::is_operator());
+    c.def("__rrshift__", [](const ArrayBodyPtr& self, Scalar lhs) { return MoveArrayBody(lhs >> Array{self}); }, py::is_operator());
+}
+
+void InitChainerxArrayMethod(pybind11::module& m, py::class_<ArrayBody, ArrayBodyPtr> c) {
     // TODO(niboshi): Support arguments
     c.def("item", [](const ArrayBodyPtr& a) -> py::object {
         Scalar s = AsScalar(Array{a});
@@ -266,200 +457,6 @@
           },
           "repeats"_a,
           "axis"_a = nullptr);
->>>>>>> c6057255
-    c.def("__eq__",
-          [](const ArrayBodyPtr& self, const ArrayBodyPtr& rhs) { return MoveArrayBody(Array{self} == Array{rhs}); },
-          py::is_operator());
-    c.def("__eq__",
-          [](const ArrayBodyPtr& self, Scalar rhs) {
-              // TODO(niboshi): More efficient implementation
-              Array self_array{self};
-              return MoveArrayBody(self_array == FullLike(self_array, rhs, self->device()));
-          },
-          py::is_operator());
-    c.def("__ne__",
-          [](const ArrayBodyPtr& self, const ArrayBodyPtr& rhs) { return MoveArrayBody(Array{self} != Array{rhs}); },
-          py::is_operator());
-    c.def("__ne__",
-          [](const ArrayBodyPtr& self, Scalar rhs) {
-              // TODO(niboshi): More efficient implementation
-              Array self_array{self};
-              return MoveArrayBody(self_array != FullLike(self_array, rhs, self->device()));
-          },
-          py::is_operator());
-    c.def("__gt__",
-          [](const ArrayBodyPtr& self, const ArrayBodyPtr& rhs) { return MoveArrayBody(Array{self} > Array{rhs}); },
-          py::is_operator());
-    c.def("__gt__",
-          [](const ArrayBodyPtr& self, Scalar rhs) {
-              // TODO(niboshi): More efficient implementation
-              Array self_array{self};
-              return MoveArrayBody(self_array > FullLike(self_array, rhs, self->device()));
-          },
-          py::is_operator());
-    c.def("__ge__",
-          [](const ArrayBodyPtr& self, const ArrayBodyPtr& rhs) { return MoveArrayBody(Array{self} >= Array{rhs}); },
-          py::is_operator());
-    c.def("__ge__",
-          [](const ArrayBodyPtr& self, Scalar rhs) {
-              // TODO(niboshi): More efficient implementation
-              Array self_array{self};
-              return MoveArrayBody(self_array >= FullLike(self_array, rhs, self->device()));
-          },
-          py::is_operator());
-    c.def("__lt__",
-          [](const ArrayBodyPtr& self, const ArrayBodyPtr& rhs) { return MoveArrayBody(Array{self} < Array{rhs}); },
-          py::is_operator());
-    c.def("__lt__",
-          [](const ArrayBodyPtr& self, Scalar rhs) {
-              // TODO(niboshi): More efficient implementation
-              Array self_array{self};
-              return MoveArrayBody(self_array < FullLike(self_array, rhs, self->device()));
-          },
-          py::is_operator());
-    c.def("__le__",
-          [](const ArrayBodyPtr& self, const ArrayBodyPtr& rhs) { return MoveArrayBody(Array{self} <= Array{rhs}); },
-          py::is_operator());
-    c.def("__le__",
-          [](const ArrayBodyPtr& self, Scalar rhs) {
-              // TODO(niboshi): More efficient implementation
-              Array self_array{self};
-              return MoveArrayBody(self_array <= FullLike(self_array, rhs, self->device()));
-          },
-          py::is_operator());
-    c.def("__neg__", [](const ArrayBodyPtr& self) { return MoveArrayBody(-Array{self}); });
-    c.def("__abs__", [](const ArrayBodyPtr& self) { return MoveArrayBody(Absolute(Array{self})); }, py::is_operator());
-    c.def("__iadd__",
-          [](const ArrayBodyPtr& self, const ArrayBodyPtr& rhs) { return MoveArrayBody(std::move(Array{self} += Array{rhs})); },
-          py::is_operator());
-    c.def("__iadd__", [](const ArrayBodyPtr& self, Scalar rhs) { return MoveArrayBody(std::move(Array{self} += rhs)); }, py::is_operator());
-    c.def("__isub__",
-          [](const ArrayBodyPtr& self, const ArrayBodyPtr& rhs) { return MoveArrayBody(std::move(Array{self} -= Array{rhs})); },
-          py::is_operator());
-    c.def("__isub__", [](const ArrayBodyPtr& self, Scalar rhs) { return MoveArrayBody(std::move(Array{self} -= rhs)); }, py::is_operator());
-    c.def("__imul__",
-          [](const ArrayBodyPtr& self, const ArrayBodyPtr& rhs) { return MoveArrayBody(std::move(Array{self} *= Array{rhs})); },
-          py::is_operator());
-    c.def("__imul__", [](const ArrayBodyPtr& self, Scalar rhs) { return MoveArrayBody(std::move(Array{self} *= rhs)); }, py::is_operator());
-    c.def("__ifloordiv__",
-          [](const ArrayBodyPtr& self, const ArrayBodyPtr& rhs) {
-              internal::IFloorDivide(Array{self}, Array{rhs});
-              return self;
-          },
-          py::is_operator());
-    c.def("__ifloordiv__", [](const ArrayBodyPtr& self, Scalar rhs) {
-        internal::IFloorDivide(Array{self}, rhs);
-        return self;
-    });
-    c.def("__itruediv__",
-          [](const ArrayBodyPtr& self, const ArrayBodyPtr& rhs) { return MoveArrayBody(std::move(Array{self} /= Array{rhs})); },
-          py::is_operator());
-    c.def("__itruediv__", [](const ArrayBodyPtr& self, Scalar rhs) { return MoveArrayBody(std::move(Array{self} /= rhs)); });
-    c.def("__imod__",
-          [](const ArrayBodyPtr& self, const ArrayBodyPtr& rhs) { return MoveArrayBody(std::move(Array{self} %= Array{rhs})); },
-          py::is_operator());
-    c.def("__imod__", [](const ArrayBodyPtr& self, Scalar rhs) { return MoveArrayBody(std::move(Array{self} %= rhs)); });
-    c.def("__iremainder__",
-          [](const ArrayBodyPtr& self, const ArrayBodyPtr& rhs) { return MoveArrayBody(std::move(Array{self} %= Array{rhs})); },
-          py::is_operator());
-    c.def("__iremainder__", [](const ArrayBodyPtr& self, Scalar rhs) { return MoveArrayBody(std::move(Array{self} %= rhs)); });
-    c.def("__iand__",
-          [](const ArrayBodyPtr& self, const ArrayBodyPtr& rhs) { return MoveArrayBody(std::move(Array{self} &= Array{rhs})); },
-          py::is_operator());
-    c.def("__iand__", [](const ArrayBodyPtr& self, Scalar rhs) { return MoveArrayBody(std::move(Array{self} &= rhs)); }, py::is_operator());
-    c.def("__ior__",
-          [](const ArrayBodyPtr& self, const ArrayBodyPtr& rhs) { return MoveArrayBody(std::move(Array{self} |= Array{rhs})); },
-          py::is_operator());
-    c.def("__ior__", [](const ArrayBodyPtr& self, Scalar rhs) { return MoveArrayBody(std::move(Array{self} |= rhs)); }, py::is_operator());
-    c.def("__ixor__",
-          [](const ArrayBodyPtr& self, const ArrayBodyPtr& rhs) { return MoveArrayBody(std::move(Array{self} ^= Array{rhs})); },
-          py::is_operator());
-    c.def("__ixor__", [](const ArrayBodyPtr& self, Scalar rhs) { return MoveArrayBody(std::move(Array{self} ^= rhs)); }, py::is_operator());
-    c.def("__ilshift__",
-          [](const ArrayBodyPtr& self, const ArrayBodyPtr& rhs) { return MoveArrayBody(std::move(Array{self} <<= Array{rhs})); },
-          py::is_operator());
-    c.def("__ilshift__",
-          [](const ArrayBodyPtr& self, Scalar rhs) { return MoveArrayBody(std::move(Array{self} <<= rhs)); },
-          py::is_operator());
-    c.def("__irshift__",
-          [](const ArrayBodyPtr& self, const ArrayBodyPtr& rhs) { return MoveArrayBody(std::move(Array{self} >>= Array{rhs})); },
-          py::is_operator());
-    c.def("__irshift__",
-          [](const ArrayBodyPtr& self, Scalar rhs) { return MoveArrayBody(std::move(Array{self} >>= rhs)); },
-          py::is_operator());
-    c.def("__add__",
-          [](const ArrayBodyPtr& self, const ArrayBodyPtr& rhs) { return MoveArrayBody(Array{self} + Array{rhs}); },
-          py::is_operator());
-    c.def("__add__", [](const ArrayBodyPtr& self, Scalar rhs) { return MoveArrayBody(Array{self} + rhs); }, py::is_operator());
-    c.def("__radd__", [](const ArrayBodyPtr& self, Scalar lhs) { return MoveArrayBody(lhs + Array{self}); }, py::is_operator());
-    c.def("__sub__",
-          [](const ArrayBodyPtr& self, const ArrayBodyPtr& rhs) { return MoveArrayBody(Array{self} - Array{rhs}); },
-          py::is_operator());
-    c.def("__sub__", [](const ArrayBodyPtr& self, Scalar rhs) { return MoveArrayBody(Array{self} - rhs); }, py::is_operator());
-    c.def("__rsub__", [](const ArrayBodyPtr& self, Scalar lhs) { return MoveArrayBody(lhs - Array{self}); }, py::is_operator());
-    c.def("__mul__",
-          [](const ArrayBodyPtr& self, const ArrayBodyPtr& rhs) { return MoveArrayBody(Array{self} * Array{rhs}); },
-          py::is_operator());
-    c.def("__mul__", [](const ArrayBodyPtr& self, Scalar rhs) { return MoveArrayBody(Array{self} * rhs); }, py::is_operator());
-    c.def("__rmul__", [](const ArrayBodyPtr& self, Scalar lhs) { return MoveArrayBody(lhs * Array{self}); }, py::is_operator());
-    c.def("__floordiv__",
-          [](const ArrayBodyPtr& self, const ArrayBodyPtr& rhs) { return MoveArrayBody(FloorDivide(Array{self}, Array{rhs})); },
-          py::is_operator());
-    c.def("__floordiv__",
-          [](const ArrayBodyPtr& self, Scalar rhs) { return MoveArrayBody(FloorDivide(Array{self}, rhs)); },
-          py::is_operator());
-    c.def("__rfloordiv__",
-          [](const ArrayBodyPtr& self, Scalar lhs) { return MoveArrayBody(FloorDivide(lhs, Array{self})); },
-          py::is_operator());
-    c.def("__truediv__",
-          [](const ArrayBodyPtr& self, const ArrayBodyPtr& rhs) { return MoveArrayBody(Array{self} / Array{rhs}); },
-          py::is_operator());
-    c.def("__truediv__", [](const ArrayBodyPtr& self, Scalar rhs) { return MoveArrayBody(Array{self} / rhs); }, py::is_operator());
-    c.def("__pow__",
-          [](const ArrayBodyPtr& self, const ArrayBodyPtr& rhs) { return MoveArrayBody(Power(Array{self}, Array{rhs})); },
-          py::is_operator());
-    c.def("__pow__", [](const ArrayBodyPtr& self, Scalar rhs) { return MoveArrayBody(Power(Array{self}, rhs)); }, py::is_operator());
-    c.def("__rpow__", [](const ArrayBodyPtr& self, Scalar lhs) { return MoveArrayBody(Power(lhs, Array{self})); }, py::is_operator());
-    c.def("__mod__",
-          [](const ArrayBodyPtr& self, const ArrayBodyPtr& rhs) { return MoveArrayBody(Mod(Array{self}, Array{rhs})); },
-          py::is_operator());
-    c.def("__mod__", [](const ArrayBodyPtr& self, Scalar rhs) { return MoveArrayBody(Mod(Array{self}, rhs)); }, py::is_operator());
-    c.def("__rmod__", [](const ArrayBodyPtr& self, Scalar lhs) { return MoveArrayBody(Mod(lhs, Array{self})); }, py::is_operator());
-    c.def("__remainder__",
-          [](const ArrayBodyPtr& self, const ArrayBodyPtr& rhs) { return MoveArrayBody(Mod(Array{self}, Array{rhs})); },
-          py::is_operator());
-    c.def("__remainder__", [](const ArrayBodyPtr& self, Scalar rhs) { return MoveArrayBody(Mod(Array{self}, rhs)); }, py::is_operator());
-    c.def("__rremainder__", [](const ArrayBodyPtr& self, Scalar lhs) { return MoveArrayBody(Mod(lhs, Array{self})); }, py::is_operator());
-
-    c.def("__rtruediv__", [](const ArrayBodyPtr& self, Scalar lhs) { return MoveArrayBody(lhs / Array{self}); }, py::is_operator());
-    c.def("__and__",
-          [](const ArrayBodyPtr& self, const ArrayBodyPtr& rhs) { return MoveArrayBody(Array{self} & Array{rhs}); },
-          py::is_operator());
-    c.def("__and__", [](const ArrayBodyPtr& self, Scalar rhs) { return MoveArrayBody(Array{self} & rhs); }, py::is_operator());
-    c.def("__rand__", [](const ArrayBodyPtr& self, Scalar lhs) { return MoveArrayBody(Array{self} & lhs); }, py::is_operator());
-    c.def("__or__",
-          [](const ArrayBodyPtr& self, const ArrayBodyPtr& rhs) { return MoveArrayBody(Array{self} | Array{rhs}); },
-          py::is_operator());
-    c.def("__or__", [](const ArrayBodyPtr& self, Scalar rhs) { return MoveArrayBody(Array{self} | rhs); }, py::is_operator());
-    c.def("__ror__", [](const ArrayBodyPtr& self, Scalar lhs) { return MoveArrayBody(Array{self} | lhs); }, py::is_operator());
-    c.def("__xor__",
-          [](const ArrayBodyPtr& self, const ArrayBodyPtr& rhs) { return MoveArrayBody(Array{self} ^ Array{rhs}); },
-          py::is_operator());
-    c.def("__xor__", [](const ArrayBodyPtr& self, Scalar rhs) { return MoveArrayBody(Array{self} ^ rhs); }, py::is_operator());
-    c.def("__rxor__", [](const ArrayBodyPtr& self, Scalar lhs) { return MoveArrayBody(Array{self} ^ lhs); }, py::is_operator());
-    c.def("__lshift__",
-          [](const ArrayBodyPtr& self, const ArrayBodyPtr& rhs) { return MoveArrayBody(Array{self} << Array{rhs}); },
-          py::is_operator());
-    c.def("__lshift__", [](const ArrayBodyPtr& self, Scalar rhs) { return MoveArrayBody(Array{self} << rhs); }, py::is_operator());
-    c.def("__rlshift__", [](const ArrayBodyPtr& self, Scalar lhs) { return MoveArrayBody(lhs << Array{self}); }, py::is_operator());
-    c.def("__rshift__",
-          [](const ArrayBodyPtr& self, const ArrayBodyPtr& rhs) { return MoveArrayBody(Array{self} >> Array{rhs}); },
-          py::is_operator());
-    c.def("__rshift__", [](const ArrayBodyPtr& self, Scalar rhs) { return MoveArrayBody(Array{self} >> rhs); }, py::is_operator());
-    c.def("__rrshift__", [](const ArrayBodyPtr& self, Scalar lhs) { return MoveArrayBody(lhs >> Array{self}); }, py::is_operator());
-}
-
-void InitChainerxArrayMethod(pybind11::module& m, py::class_<ArrayBody, ArrayBodyPtr> c) {
     // TODO(hvy): Support all arguments in the constructor of numpy.ndarray.
     c.def(py::init([](py::handle shape, py::handle dtype, py::handle device) {
               return MoveArrayBody(Empty(ToShape(shape), GetDtype(dtype), GetDevice(device)));

--- conflicted
+++ resolved
@@ -49,15 +49,15 @@
         bool has_array_node() const { return array_node_ != nullptr; }
         void SetArrayNode(std::shared_ptr<ArrayNode> array_node);
 
-        std::unique_ptr<nonstd::optional<Array>>& grad() { return grad_; }
-        const std::unique_ptr<nonstd::optional<Array>>& grad() const { return grad_; }
-        void SetGrad(std::unique_ptr<nonstd::optional<Array>> grad);
+        std::unique_ptr<absl::optional<Array>>& grad() { return grad_; }
+        const std::unique_ptr<absl::optional<Array>>& grad() const { return grad_; }
+        void SetGrad(std::unique_ptr<absl::optional<Array>> grad);
 
     private:
         BackpropId backprop_id_;
         bool is_grad_required_{};
         std::shared_ptr<ArrayNode> array_node_{};
-        std::unique_ptr<nonstd::optional<Array>> grad_;
+        std::unique_ptr<absl::optional<Array>> grad_;
     };
 
     ~ArrayBody() = default;
@@ -135,15 +135,9 @@
     // Returns the array node corresponding to a given backprop ID.
     // Returns nullptr if it does not exist.
     const std::shared_ptr<ArrayNode>& GetArrayNode(const BackpropId& backprop_id) const {
-<<<<<<< HEAD
         auto node = FindBackpropEntry(backprop_id);
         if (node.has_value()) {
             return node->get().array_node();
-=======
-        absl::optional<size_t> index = GetNodeIndex(backprop_id);
-        if (index.has_value()) {
-            return nodes_[*index];
->>>>>>> 18b6663a
         }
         return kNullArrayNode;
     }
@@ -165,23 +159,11 @@
 
     // Returns a gradient array.
     // Returns nullptr if the array does not belong to the specified graph.
-<<<<<<< HEAD
-    const nonstd::optional<Array>* GetGrad(const BackpropId& backprop_id) const;
+    const absl::optional<Array>* GetGrad(const BackpropId& backprop_id) const;
 
     // Returns a gradient array.
     // Returns nullptr if the array does not belong to the specified graph.
-    nonstd::optional<Array>* GetGrad(const BackpropId& backprop_id);
-=======
-    const absl::optional<Array>* GetGrad(const BackpropId& backprop_id) const {
-        return GetGradImpl<const ArrayBody*, const absl::optional<Array>*>(this, backprop_id);
-    }
-
-    // Returns a gradient array.
-    // Returns nullptr if the array does not belong to the specified graph.
-    absl::optional<Array>* GetGrad(const BackpropId& backprop_id) {
-        return GetGradImpl<ArrayBody*, absl::optional<Array>*>(this, backprop_id);
-    }
->>>>>>> 18b6663a
+    absl::optional<Array>* GetGrad(const BackpropId& backprop_id);
 
     // Sets a gradient array.
     // The behavior is undefined if there is no array node for the specified graph.
@@ -226,29 +208,25 @@
 
     // Common implementation of FindBackpropEntry.
     template <typename ThisPtr, typename BackpropEntryType>
-    static nonstd::optional<std::reference_wrapper<BackpropEntryType>> FindBackpropEntryImpl(
+    static absl::optional<std::reference_wrapper<BackpropEntryType>> FindBackpropEntryImpl(
             ThisPtr this_ptr, const BackpropId& backprop_id) {
         for (BackpropEntryType& bp : this_ptr->bps_) {
             if (bp.backprop_id() == backprop_id) {
                 return std::reference_wrapper<BackpropEntryType>{bp};
             }
         }
-        return nonstd::nullopt;
+        return absl::nullopt;
     }
 
     // Finds the backprop entry corresponding to a given backprop ID and returns the reference to it.
-    nonstd::optional<std::reference_wrapper<const BackpropEntry>> FindBackpropEntry(const BackpropId& backprop_id) const {
+    absl::optional<std::reference_wrapper<const BackpropEntry>> FindBackpropEntry(const BackpropId& backprop_id) const {
         return FindBackpropEntryImpl<const ArrayBody*, const BackpropEntry>(this, backprop_id);
     }
 
-<<<<<<< HEAD
     // Finds the backprop entry corresponding to a given backprop ID and returns the reference to it.
-    nonstd::optional<std::reference_wrapper<BackpropEntry>> FindBackpropEntry(const BackpropId& backprop_id) {
+    absl::optional<std::reference_wrapper<BackpropEntry>> FindBackpropEntry(const BackpropId& backprop_id) {
         return FindBackpropEntryImpl<ArrayBody*, BackpropEntry>(this, backprop_id);
     }
-=======
-    absl::optional<size_t> GetNodeIndex(const BackpropId& backprop_id) const;
->>>>>>> 18b6663a
 
     // The use of non-POD static storage object here is safe, because destructing a shared_ptr with nullptr does not incur any
     // destruction order problem.
@@ -261,13 +239,7 @@
     std::shared_ptr<void> data_;
     int64_t offset_;  // in bytes
 
-<<<<<<< HEAD
     std::vector<BackpropEntry> bps_;
-=======
-    std::vector<BackpropId> grad_required_backprop_ids_;
-    std::vector<std::shared_ptr<ArrayNode>> nodes_;
-    std::vector<std::unique_ptr<absl::optional<Array>>> grads_;
->>>>>>> 18b6663a
 };
 
 std::shared_ptr<ArrayBody> CreateArrayBody(

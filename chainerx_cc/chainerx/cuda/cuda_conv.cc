#include "chainerx/cuda/cuda_conv.h"

#include <algorithm>
#include <cstddef>
#include <cstdint>
#include <iterator>
#include <memory>
#include <mutex>
#include <utility>

#include <nonstd/optional.hpp>

#include "chainerx/array.h"
#include "chainerx/backend_util.h"
#include "chainerx/cuda/cuda_backend.h"
#include "chainerx/cuda/cuda_device.h"
#include "chainerx/cuda/cuda_set_device_scope.h"
#include "chainerx/cuda/cudnn.h"
#include "chainerx/device.h"
#include "chainerx/dims.h"
#include "chainerx/dtype.h"
#include "chainerx/error.h"
#include "chainerx/hash_combine.h"
#include "chainerx/kernels/connection.h"
#include "chainerx/macro.h"
#include "chainerx/routines/connection.h"
#include "chainerx/routines/creation.h"
#include "chainerx/shape.h"

namespace chainerx {
namespace cuda {
namespace {

// Dtype configuration in Conv
struct ConvDtypes {
    Dtype in_dtype;
    Dtype conv_dtype;
    Dtype out_dtype;
};

// Finds the best dtype configuration for cuDNN convolution operations.
ConvDtypes GetBestConvDtypes(Dtype out_dtype) {
    // TODO(imanishi): Support TRUE_HALF_CONFIG data type configuration if the compute capability is 5.3 or later.
    // TODO(niboshi): Devices with CC>=6.1 should support (int8, int32, int8) and (int8, int32, float32).

    // Float output
    switch (out_dtype) {
        case Dtype::kFloat16:
            if (out_dtype == Dtype::kFloat16) {
                // PSEUDO_HALF_CONFIG
                return ConvDtypes{Dtype::kFloat16, Dtype::kFloat32, Dtype::kFloat16};
            }
            return ConvDtypes{Dtype::kFloat32, Dtype::kFloat32, Dtype::kFloat32};
        case Dtype::kFloat32:
            return ConvDtypes{Dtype::kFloat32, Dtype::kFloat32, Dtype::kFloat32};
        case Dtype::kFloat64:
            return ConvDtypes{Dtype::kFloat64, Dtype::kFloat64, Dtype::kFloat64};
        default:
            break;
    }

    // Non-float output
    return ConvDtypes{Dtype::kFloat64, Dtype::kFloat64, Dtype::kFloat64};
}

}  // namespace

namespace cuda_internal {

std::size_t CudaConv::AlgoCacheKeyHash::operator()(const AlgoCacheKey& key) const {
    std::size_t seed = 0;
    internal::HashCombine(seed, std::hash<int8_t>()(key.x_shape.ndim()));
    for (int64_t v : key.x_shape) {
        internal::HashCombine(seed, std::hash<int64_t>()(v));
    }
    internal::HashCombine(seed, std::hash<int8_t>()(key.w_shape.ndim()));
    for (int64_t v : key.w_shape) {
        internal::HashCombine(seed, std::hash<int64_t>()(v));
    }
    internal::HashCombine(seed, std::hash<int8_t>()(key.y_shape.ndim()));
    for (int64_t v : key.y_shape) {
        internal::HashCombine(seed, std::hash<int64_t>()(v));
    }
    internal::HashCombine(seed, std::hash<int8_t>()(gsl::narrow<int8_t>(key.pad.size())));
    for (int64_t v : key.pad) {
        internal::HashCombine(seed, std::hash<int64_t>()(v));
    }
    internal::HashCombine(seed, std::hash<int8_t>()(gsl::narrow<int8_t>(key.stride.size())));
    for (int64_t v : key.stride) {
        internal::HashCombine(seed, std::hash<int64_t>()(v));
    }
    internal::HashCombine(seed, std::hash<int8_t>()(gsl::narrow<int8_t>(key.dilate.size())));
    for (int64_t v : key.dilate) {
        internal::HashCombine(seed, std::hash<int64_t>()(v));
    }
    internal::HashCombine(seed, std::hash<std::underlying_type_t<Dtype>>()(static_cast<std::underlying_type_t<Dtype>>(key.dtype)));
    internal::HashCombine(seed, std::hash<size_t>()(key.max_workspace_size));
    return seed;
}

void CudaConv::AddBias(CudnnHandle& handle, const CudnnTensorDescriptor& y_desc, const Array& y, const Array& b) {
    CHAINERX_ASSERT(&b.device() == &y.device());
    CHAINERX_ASSERT(b.dtype() == y.dtype());

    int8_t ndim = y.ndim() - 2;  // Number of spatial dimensions
    CHAINERX_ASSERT(ndim > 0);

    Shape new_shape{};
    new_shape.emplace_back(1);
    new_shape.emplace_back(b.GetTotalSize());
    for (int8_t i = 0; i < ndim; ++i) {
        new_shape.emplace_back(1);
    }
    Array b_cont = AsContiguous(b).Reshape(new_shape);

    CudnnTensorDescriptor b_desc{b_cont};
    handle.Call(
            cudnnAddTensor,
            GetCudnnCoefficientPtr<1>(y.dtype()),
            *b_desc,
            internal::GetRawOffsetData(b_cont),
            GetCudnnCoefficientPtr<1>(y.dtype()),
            *y_desc,
            internal::GetRawOffsetData(y));
}

std::tuple<cudnnConvolutionFwdAlgo_t, size_t, cudnnMathType_t> CudaConv::FindConvolutionForwardAlgorithm(
        CudnnHandle& handle,
        const CudnnTensorDescriptor& x_desc,
        const Array& x,
        const CudnnFilterDescriptor& filter_desc,
        const Array& w,
        const CudnnConvolutionDescriptor& conv_desc,
        const CudnnTensorDescriptor& y_desc,
        const Array& y,
        size_t max_workspace_size,
<<<<<<< HEAD
        const StackVector<int64_t, kMaxNdim>& pad,
        const StackVector<int64_t, kMaxNdim>& stride,
        const StackVector<int64_t, kMaxNdim>& dilate) {
    auto key = AlgoCacheKey{x.shape(), w.shape(), y.shape(), pad, stride, dilate, x.dtype(), max_workspace_size};
=======
        const Dims& pad,
        const Dims& stride) {
    auto key = AlgoCacheKey{x.shape(), w.shape(), y.shape(), pad, stride, x.dtype(), max_workspace_size};
>>>>>>> f6887381
    auto& algo_cache_map = fwd_algo_cache_map_;
    {
        std::lock_guard<std::mutex> lock{fwd_algo_cache_mutex_};
        auto it = algo_cache_map.find(key);
        if (it != algo_cache_map.end()) {
            return it->second;
        }
    }

    std::shared_ptr<void> workspace = y.device().Allocate(max_workspace_size);

    cudnnConvolutionFwdAlgoPerf_t perf_result{};
    int returned_algo_count{};

    handle.Call(
            cudnnFindConvolutionForwardAlgorithmEx,
            *x_desc,
            internal::GetRawOffsetData(x),
            *filter_desc,
            internal::GetRawOffsetData(w),
            *conv_desc,
            *y_desc,
            internal::GetRawOffsetData(y),
            1,  // requested algo count,
            &returned_algo_count,
            &perf_result,
            workspace.get(),
            max_workspace_size);
    CHAINERX_ASSERT(returned_algo_count == 1);

    {
        std::lock_guard<std::mutex> lock{fwd_algo_cache_mutex_};
        return algo_cache_map[key] = std::make_tuple(perf_result.algo, perf_result.memory, perf_result.mathType);
    }
}

std::tuple<cudnnConvolutionBwdDataAlgo_t, size_t, cudnnMathType_t> CudaConv::FindConvolutionBackwardDataAlgorithm(
        CudnnHandle& handle,
        const CudnnFilterDescriptor& filter_desc,
        const Array& w,
        const CudnnTensorDescriptor& x_desc,
        const Array& x,
        const CudnnConvolutionDescriptor& conv_desc,
        const CudnnTensorDescriptor& y_desc,
        const Array& y,
        size_t max_workspace_size,
<<<<<<< HEAD
        const StackVector<int64_t, kMaxNdim>& pad,
        const StackVector<int64_t, kMaxNdim>& stride,
        const StackVector<int64_t, kMaxNdim>& dilate) {
    auto key = AlgoCacheKey{x.shape(), w.shape(), y.shape(), pad, stride, dilate, x.dtype(), max_workspace_size};
=======
        const Dims& pad,
        const Dims& stride) {
    auto key = AlgoCacheKey{x.shape(), w.shape(), y.shape(), pad, stride, x.dtype(), max_workspace_size};
>>>>>>> f6887381
    auto& algo_cache_map = bwd_data_algo_cache_map_;
    {
        std::lock_guard<std::mutex> lock{bwd_data_algo_cache_mutex_};
        auto it = algo_cache_map.find(key);
        if (it != algo_cache_map.end()) {
            return it->second;
        }
    }

    std::shared_ptr<void> workspace = y.device().Allocate(max_workspace_size);

    cudnnConvolutionBwdDataAlgoPerf_t perf_result{};
    int returned_algo_count{};

    handle.Call(
            cudnnFindConvolutionBackwardDataAlgorithmEx,
            *filter_desc,
            internal::GetRawOffsetData(w),
            *x_desc,
            internal::GetRawOffsetData(x),
            *conv_desc,
            *y_desc,
            internal::GetRawOffsetData(y),
            1,  // requested algo count,
            &returned_algo_count,
            &perf_result,
            workspace.get(),
            max_workspace_size);
    CHAINERX_ASSERT(returned_algo_count == 1);

    {
        std::lock_guard<std::mutex> lock{bwd_data_algo_cache_mutex_};
        return algo_cache_map[key] = std::make_tuple(perf_result.algo, perf_result.memory, perf_result.mathType);
    }
}

std::tuple<cudnnConvolutionBwdFilterAlgo_t, size_t, cudnnMathType_t> CudaConv::FindConvolutionBackwardFilterAlgorithm(
        CudnnHandle& handle,
        const CudnnTensorDescriptor& x_desc,
        const Array& x,
        const CudnnTensorDescriptor& gy_desc,
        const Array& gy,
        const CudnnConvolutionDescriptor& conv_desc,
        const CudnnFilterDescriptor& gw_desc,
        const Array& gw,
        size_t max_workspace_size,
<<<<<<< HEAD
        const StackVector<int64_t, kMaxNdim>& pad,
        const StackVector<int64_t, kMaxNdim>& stride,
        const StackVector<int64_t, kMaxNdim>& dilate) {
    auto key = AlgoCacheKey{x.shape(), gw.shape(), gy.shape(), pad, stride, dilate, x.dtype(), max_workspace_size};
=======
        const Dims& pad,
        const Dims& stride) {
    auto key = AlgoCacheKey{x.shape(), gw.shape(), gy.shape(), pad, stride, x.dtype(), max_workspace_size};
>>>>>>> f6887381
    auto& algo_cache_map = bwd_filter_algo_cache_map_;
    {
        std::lock_guard<std::mutex> lock{bwd_filter_algo_cache_mutex_};
        auto it = algo_cache_map.find(key);
        if (it != algo_cache_map.end()) {
            return it->second;
        }
    }

    std::shared_ptr<void> workspace = x.device().Allocate(max_workspace_size);

    cudnnConvolutionBwdFilterAlgoPerf_t perf_result{};
    int returned_algo_count{};

    handle.Call(
            cudnnFindConvolutionBackwardFilterAlgorithmEx,
            *x_desc,
            internal::GetRawOffsetData(x),
            *gy_desc,
            internal::GetRawOffsetData(gy),
            *conv_desc,
            *gw_desc,
            internal::GetRawOffsetData(gw),
            1,  // requested algo count,
            &returned_algo_count,
            &perf_result,
            workspace.get(),
            max_workspace_size);
    CHAINERX_ASSERT(returned_algo_count == 1);

    {
        std::lock_guard<std::mutex> lock{bwd_filter_algo_cache_mutex_};
        return algo_cache_map[key] = std::make_tuple(perf_result.algo, perf_result.memory, perf_result.mathType);
    }
}

Array CudaConv::Conv(
        CudaDevice& device,
        const Array& x,
        const Array& w,
        const nonstd::optional<Array>& b,
<<<<<<< HEAD
        const StackVector<int64_t, kMaxNdim>& stride,
        const StackVector<int64_t, kMaxNdim>& pad,
        const StackVector<int64_t, kMaxNdim>& dilate,
=======
        const Dims& stride,
        const Dims& pad,
>>>>>>> f6887381
        bool cover_all,
        Dtype out_dtype) {
    if (cover_all) {
        throw ChainerxError{"CUDA convolution does not support cover_all"};
    }

    if (b) {
        device.CheckDevicesCompatible(x, w, *b);
    } else {
        device.CheckDevicesCompatible(x, w);
    }
    CudaSetDeviceScope scope{device.index()};

    int8_t ndim = x.ndim() - 2;  // Number of spatial dimensions
    if (ndim < 2) {
        throw DimensionError{"CUDA convolution requires number of spatial dimensions to be greater than or equal to 2"};
    }
    CHAINERX_ASSERT(w.ndim() == x.ndim());
    CHAINERX_ASSERT(stride.size() == static_cast<size_t>(ndim));
    CHAINERX_ASSERT(pad.size() == static_cast<size_t>(ndim));
    CHAINERX_ASSERT(dilate.size() == static_cast<size_t>(ndim));

    // w.shape = (out_channels, _, k_1, k_2, ..., k_N)
    int64_t out_channels = w.shape()[0];
    // x_shape = (batch_size, in_channels, d_1, d_2, ..., d_N)
    int64_t batch_size = x.shape()[0];

    // out_shape = (batch_size, out_channels, out_1, out_2, ..., out_N)
    Shape out_shape{batch_size, out_channels};
    for (int8_t i = 0; i < ndim; ++i) {
        out_shape.emplace_back(internal::GetConvOutDim(x.shape()[i + 2], w.shape()[i + 2], stride[i], pad[i], dilate[i], cover_all));
        CHAINERX_ASSERT(out_shape.back() > 0);
    }
    ConvDtypes dtypes = GetBestConvDtypes(out_dtype);

    Array y = Empty(out_shape, dtypes.out_dtype, device);

    auto& backend = static_cast<CudaBackend&>(device.backend());  // NOLINT

    const Array& x_cast = dtypes.in_dtype == x.dtype() ? x : x.AsType(dtypes.in_dtype);
    const Array& w_cast = dtypes.in_dtype == w.dtype() ? w : w.AsType(dtypes.in_dtype);

    Array x_cont = AsContiguous(x_cast);
    Array w_cont = AsContiguous(w_cast);

    CudnnTensorDescriptor x_desc{x_cont};
    CudnnTensorDescriptor y_desc{y};
    CudnnFilterDescriptor filter_desc{w_cont};
    CudnnConvolutionDescriptor conv_desc{dtypes.conv_dtype, pad, stride, nonstd::nullopt /*dilation*/, 1 /*groups*/};

    size_t max_workspace_size = backend.GetCudnnMaxWorkspaceSize();

    cuda_internal::DeviceInternals& device_internals = cuda_internal::GetDeviceInternals(device);

    CudnnHandle& handle = device_internals.cudnn_handle();

    // enable tensor core
    cudnnSetConvolutionMathType(*conv_desc, CUDNN_TENSOR_OP_MATH);

    // auto tune
    std::tuple<cudnnConvolutionFwdAlgo_t, size_t, cudnnMathType_t> algo_perf = FindConvolutionForwardAlgorithm(
            handle, x_desc, x_cont, filter_desc, w_cont, conv_desc, y_desc, y, max_workspace_size, pad, stride, dilate);

    cudnnConvolutionFwdAlgo_t algo = std::get<0>(algo_perf);
    size_t workspace_size = std::max(max_workspace_size, std::get<1>(algo_perf));
    cudnnMathType_t math_type = std::get<2>(algo_perf);
    std::shared_ptr<void> workspace = device.Allocate(workspace_size);

    cudnnSetConvolutionMathType(*conv_desc, math_type);

    handle.Call(
            cudnnConvolutionForward,
            GetCudnnCoefficientPtr<1>(x_cont.dtype()),
            *x_desc,
            internal::GetRawOffsetData(x_cont),
            *filter_desc,
            internal::GetRawOffsetData(w_cont),
            *conv_desc,
            algo,
            workspace.get(),
            workspace_size,
            GetCudnnCoefficientPtr<0>(x_cont.dtype()),
            *y_desc,
            internal::GetRawOffsetData(y));

    if (b) {
        const Array& b_cast = b->dtype() == y.dtype() ? *b : b->AsType(y.dtype());
        AddBias(handle, y_desc, y, b_cast);
    }

    if (y.dtype() != out_dtype) {
        y = y.AsType(out_dtype);
    }

    return y;
}

Array CudaConv::ConvTranspose(
        CudaDevice& device,
        const Array& x,
        const Array& w,
        const nonstd::optional<Array>& b,
<<<<<<< HEAD
        const StackVector<int64_t, kMaxNdim>& stride,
        const StackVector<int64_t, kMaxNdim>& pad,
        const StackVector<int64_t, kMaxNdim>& dilate,
        const StackVector<int64_t, kMaxNdim>& out_size,
=======
        const Dims& stride,
        const Dims& pad,
        const Dims& out_size,
>>>>>>> f6887381
        Dtype out_dtype) {
    int8_t ndim = x.ndim() - 2;  // Number of spatial dimensions

    // Check if cover_all is false
    for (int8_t i = 0; i < ndim; ++i) {
        if (x.shape()[i + 2] != internal::GetConvOutDim(out_size[i], w.shape()[i + 2], stride[i], pad[i], dilate[i], false)) {
            throw ChainerxError{"CUDA transposed convolution does not support specified output sizes"};
        }
    }

    if (b) {
        device.CheckDevicesCompatible(x, w, *b);
    } else {
        device.CheckDevicesCompatible(x, w);
    }
    CudaSetDeviceScope scope{device.index()};

    if (ndim < 2) {
        throw DimensionError{"CUDA convolution requires number of spatial dimensions to be greater than or equal to 2"};
    }
    CHAINERX_ASSERT(w.ndim() == x.ndim());
    CHAINERX_ASSERT(stride.size() == static_cast<size_t>(ndim));
    CHAINERX_ASSERT(pad.size() == static_cast<size_t>(ndim));
    CHAINERX_ASSERT(dilate.size() == static_cast<size_t>(ndim));
    CHAINERX_ASSERT(out_size.size() == static_cast<size_t>(ndim));

    // w.shape = (in_channels, out_channels, k_1, k_2, ..., k_N)
    int64_t out_channels = w.shape()[1];
    // x_shape = (batch_size, in_channels, d_1, d_2, ..., d_N)
    int64_t batch_size = x.shape()[0];

    // out_shape = (batch_size, out_channels, out_1, out_2, ..., out_N)
    // (Note that cover_all is not supported in cuDNN implementation.)
    Shape out_shape{batch_size, out_channels};
    std::copy(out_size.begin(), out_size.end(), std::back_inserter(out_shape));

    ConvDtypes dtypes = GetBestConvDtypes(out_dtype);

    Array y = Empty(out_shape, dtypes.out_dtype, device);

    auto& backend = static_cast<CudaBackend&>(device.backend());  // NOLINT

    const Array& x_cast = dtypes.in_dtype == x.dtype() ? x : x.AsType(dtypes.in_dtype);
    const Array& w_cast = dtypes.in_dtype == w.dtype() ? w : w.AsType(dtypes.in_dtype);

    Array x_cont = AsContiguous(x_cast);
    Array w_cont = AsContiguous(w_cast);

    CudnnTensorDescriptor x_desc{x_cont};
    CudnnTensorDescriptor y_desc{y};
    CudnnFilterDescriptor filter_desc{w_cont};
    CudnnConvolutionDescriptor conv_desc{dtypes.conv_dtype, pad, stride, dilate, 1 /*group*/};

    size_t max_workspace_size = backend.GetCudnnMaxWorkspaceSize();

    cuda_internal::DeviceInternals& device_internals = cuda_internal::GetDeviceInternals(device);

    CudnnHandle& handle = device_internals.cudnn_handle();

    // enable tensor core
    cudnnSetConvolutionMathType(*conv_desc, CUDNN_TENSOR_OP_MATH);

    // auto tune
    std::tuple<cudnnConvolutionBwdDataAlgo_t, size_t, cudnnMathType_t> algo_perf = FindConvolutionBackwardDataAlgorithm(
            handle, filter_desc, w_cont, x_desc, x_cont, conv_desc, y_desc, y, max_workspace_size, pad, stride, dilate);

    cudnnConvolutionBwdDataAlgo_t algo = std::get<0>(algo_perf);
    size_t workspace_size = std::max(max_workspace_size, std::get<1>(algo_perf));
    cudnnMathType_t math_type = std::get<2>(algo_perf);
    std::shared_ptr<void> workspace = device.Allocate(workspace_size);

    cudnnSetConvolutionMathType(*conv_desc, math_type);

    handle.Call(
            cudnnConvolutionBackwardData,
            GetCudnnCoefficientPtr<1>(x_cont.dtype()),
            *filter_desc,
            internal::GetRawOffsetData(w_cont),
            *x_desc,
            internal::GetRawOffsetData(x_cont),
            *conv_desc,
            algo,
            workspace.get(),
            workspace_size,
            GetCudnnCoefficientPtr<0>(x_cont.dtype()),
            *y_desc,
            internal::GetRawOffsetData(y));

    if (b) {
        const Array& b_cast = b->dtype() == y.dtype() ? *b : b->AsType(y.dtype());
        AddBias(handle, y_desc, y, b_cast);
    }

    if (y.dtype() != out_dtype) {
        y = y.AsType(out_dtype);
    }

    return y;
}

Array CudaConv::ConvGradWeight(
        CudaDevice& device,
        Dtype w_dtype,
        const Shape& w_shape,
        const Array& x,
        const Array& gy,
<<<<<<< HEAD
        const StackVector<int64_t, kMaxNdim>& stride,
        const StackVector<int64_t, kMaxNdim>& pad,
        const StackVector<int64_t, kMaxNdim>& dilate,
=======
        const Dims& stride,
        const Dims& pad,
>>>>>>> f6887381
        bool cover_all) {
    if (cover_all) {
        throw ChainerxError{"CUDA convolution does not support cover_all"};
    }

    device.CheckDevicesCompatible(x, gy);
    CudaSetDeviceScope scope{device.index()};

    int8_t ndim = x.ndim() - 2;  // Number of spatial dimensions
    if (ndim < 2) {
        throw DimensionError{"CUDA convolution requires number of spatial dimensions to be greater than or equal to 2"};
    }

    CHAINERX_ASSERT(x.ndim() == w_shape.ndim());
    CHAINERX_ASSERT(stride.size() == static_cast<size_t>(ndim));
    CHAINERX_ASSERT(pad.size() == static_cast<size_t>(ndim));
    CHAINERX_ASSERT(dilate.size() == static_cast<size_t>(ndim));
    CHAINERX_ASSERT(gy.ndim() == w_shape.ndim());

    if (CHAINERX_DEBUG) {
        // w_shape = (out_channels, in_channels, k_1, k_2, ..., k_N)
        int64_t out_channels = w_shape[0];
        // x.shape = (batch_size, in_channels, d_1, d_2, ..., d_N)
        int64_t batch_size = x.shape()[0];
        // out_shape = (batch_size, out_channels, out_1, out_2, ..., out_N)
        Shape out_shape{batch_size, out_channels};
        for (int8_t i = 0; i < ndim; ++i) {
            out_shape.emplace_back(internal::GetConvOutDim(x.shape()[i + 2], w_shape[i + 2], stride[i], pad[i], dilate[i], cover_all));
            CHAINERX_ASSERT(out_shape.back() > 0);
        }
        CHAINERX_ASSERT(gy.shape() == out_shape);
    }

    ConvDtypes dtypes = GetBestConvDtypes(w_dtype);
    Array gw = Empty(w_shape, dtypes.out_dtype, device);

    auto& backend = static_cast<CudaBackend&>(device.backend());  // NOLINT

    const Array& x_cast = dtypes.in_dtype == x.dtype() ? x : x.AsType(dtypes.in_dtype);
    const Array& gy_cast = dtypes.in_dtype == gy.dtype() ? gy : gy.AsType(dtypes.in_dtype);

    Array x_cont = AsContiguous(x_cast);
    Array gy_cont = AsContiguous(gy_cast);

    CudnnTensorDescriptor x_desc{x_cont};
    CudnnTensorDescriptor gy_desc{gy_cont};
    CudnnFilterDescriptor gw_desc{gw};
    CudnnConvolutionDescriptor conv_desc{dtypes.conv_dtype, pad, stride, dilate, 1 /*groups*/};

    size_t max_workspace_size = backend.GetCudnnMaxWorkspaceSize();

    cuda_internal::DeviceInternals& device_internals = cuda_internal::GetDeviceInternals(device);

    CudnnHandle& handle = device_internals.cudnn_handle();

    // enable tensor core
    cudnnSetConvolutionMathType(*conv_desc, CUDNN_TENSOR_OP_MATH);

    // auto tune
    std::tuple<cudnnConvolutionBwdFilterAlgo_t, size_t, cudnnMathType_t> algo_perf = FindConvolutionBackwardFilterAlgorithm(
            handle, x_desc, x_cont, gy_desc, gy_cont, conv_desc, gw_desc, gw, max_workspace_size, pad, stride, dilate);

    cudnnConvolutionBwdFilterAlgo_t algo = std::get<0>(algo_perf);
    size_t workspace_size = std::max(max_workspace_size, std::get<1>(algo_perf));
    cudnnMathType_t math_type = std::get<2>(algo_perf);
    std::shared_ptr<void> workspace = device.Allocate(workspace_size);

    cudnnSetConvolutionMathType(*conv_desc, math_type);

    handle.Call(
            cudnnConvolutionBackwardFilter,
            GetCudnnCoefficientPtr<1>(x_cont.dtype()),
            *x_desc,
            internal::GetRawOffsetData(x_cont),
            *gy_desc,
            internal::GetRawOffsetData(gy_cont),
            *conv_desc,
            algo,
            workspace.get(),
            workspace_size,
            GetCudnnCoefficientPtr<0>(x_cont.dtype()),
            *gw_desc,
            internal::GetRawOffsetData(gw));

    if (gw.dtype() != w_dtype) {
        gw = gw.AsType(w_dtype);
    }

    return gw;
}

}  // namespace cuda_internal
}  // namespace cuda
}  // namespace chainerx<|MERGE_RESOLUTION|>--- conflicted
+++ resolved
@@ -134,16 +134,10 @@
         const CudnnTensorDescriptor& y_desc,
         const Array& y,
         size_t max_workspace_size,
-<<<<<<< HEAD
-        const StackVector<int64_t, kMaxNdim>& pad,
-        const StackVector<int64_t, kMaxNdim>& stride,
-        const StackVector<int64_t, kMaxNdim>& dilate) {
+        const Dims& pad,
+        const Dims& stride,
+        const Dims& dilate) {
     auto key = AlgoCacheKey{x.shape(), w.shape(), y.shape(), pad, stride, dilate, x.dtype(), max_workspace_size};
-=======
-        const Dims& pad,
-        const Dims& stride) {
-    auto key = AlgoCacheKey{x.shape(), w.shape(), y.shape(), pad, stride, x.dtype(), max_workspace_size};
->>>>>>> f6887381
     auto& algo_cache_map = fwd_algo_cache_map_;
     {
         std::lock_guard<std::mutex> lock{fwd_algo_cache_mutex_};
@@ -190,16 +184,10 @@
         const CudnnTensorDescriptor& y_desc,
         const Array& y,
         size_t max_workspace_size,
-<<<<<<< HEAD
-        const StackVector<int64_t, kMaxNdim>& pad,
-        const StackVector<int64_t, kMaxNdim>& stride,
-        const StackVector<int64_t, kMaxNdim>& dilate) {
+        const Dims& pad,
+        const Dims& stride,
+        const Dims& dilate) {
     auto key = AlgoCacheKey{x.shape(), w.shape(), y.shape(), pad, stride, dilate, x.dtype(), max_workspace_size};
-=======
-        const Dims& pad,
-        const Dims& stride) {
-    auto key = AlgoCacheKey{x.shape(), w.shape(), y.shape(), pad, stride, x.dtype(), max_workspace_size};
->>>>>>> f6887381
     auto& algo_cache_map = bwd_data_algo_cache_map_;
     {
         std::lock_guard<std::mutex> lock{bwd_data_algo_cache_mutex_};
@@ -246,16 +234,10 @@
         const CudnnFilterDescriptor& gw_desc,
         const Array& gw,
         size_t max_workspace_size,
-<<<<<<< HEAD
         const StackVector<int64_t, kMaxNdim>& pad,
-        const StackVector<int64_t, kMaxNdim>& stride,
-        const StackVector<int64_t, kMaxNdim>& dilate) {
+        const Dims& stride,
+        const Dims& dilate) {
     auto key = AlgoCacheKey{x.shape(), gw.shape(), gy.shape(), pad, stride, dilate, x.dtype(), max_workspace_size};
-=======
-        const Dims& pad,
-        const Dims& stride) {
-    auto key = AlgoCacheKey{x.shape(), gw.shape(), gy.shape(), pad, stride, x.dtype(), max_workspace_size};
->>>>>>> f6887381
     auto& algo_cache_map = bwd_filter_algo_cache_map_;
     {
         std::lock_guard<std::mutex> lock{bwd_filter_algo_cache_mutex_};
@@ -297,14 +279,9 @@
         const Array& x,
         const Array& w,
         const nonstd::optional<Array>& b,
-<<<<<<< HEAD
-        const StackVector<int64_t, kMaxNdim>& stride,
-        const StackVector<int64_t, kMaxNdim>& pad,
-        const StackVector<int64_t, kMaxNdim>& dilate,
-=======
         const Dims& stride,
         const Dims& pad,
->>>>>>> f6887381
+        const Dims& dilate,
         bool cover_all,
         Dtype out_dtype) {
     if (cover_all) {
@@ -407,16 +384,10 @@
         const Array& x,
         const Array& w,
         const nonstd::optional<Array>& b,
-<<<<<<< HEAD
-        const StackVector<int64_t, kMaxNdim>& stride,
-        const StackVector<int64_t, kMaxNdim>& pad,
-        const StackVector<int64_t, kMaxNdim>& dilate,
-        const StackVector<int64_t, kMaxNdim>& out_size,
-=======
         const Dims& stride,
         const Dims& pad,
+        const Dims& dilate,
         const Dims& out_size,
->>>>>>> f6887381
         Dtype out_dtype) {
     int8_t ndim = x.ndim() - 2;  // Number of spatial dimensions
 
@@ -523,14 +494,9 @@
         const Shape& w_shape,
         const Array& x,
         const Array& gy,
-<<<<<<< HEAD
-        const StackVector<int64_t, kMaxNdim>& stride,
-        const StackVector<int64_t, kMaxNdim>& pad,
-        const StackVector<int64_t, kMaxNdim>& dilate,
-=======
         const Dims& stride,
         const Dims& pad,
->>>>>>> f6887381
+        const Dims& dilate,
         bool cover_all) {
     if (cover_all) {
         throw ChainerxError{"CUDA convolution does not support cover_all"};

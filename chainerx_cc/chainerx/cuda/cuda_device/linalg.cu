--- conflicted
+++ resolved
@@ -65,33 +65,6 @@
 }
 
 template <typename T>
-<<<<<<< HEAD
-cusolverStatus_t SyevdBuffersize(
-        cusolverDnHandle_t /*handle*/,
-        cusolverEigMode_t /*jobz*/,
-        cublasFillMode_t /*uplo*/,
-        int /*n*/,
-        T* /*a*/,
-        int /*lda*/,
-        T* /*w*/,
-        int* /*lwork*/) {
-    throw DtypeError{"Only Arrays of float or double type are supported by syevd (Eigen)"};
-}
-
-template <typename T>
-cusolverStatus_t Syevd(
-        cusolverDnHandle_t /*handle*/,
-        cusolverEigMode_t /*jobz*/,
-        cublasFillMode_t /*uplo*/,
-        int /*n*/,
-        T* /*a*/,
-        int /*lda*/,
-        T* /*w*/,
-        T* /*work*/,
-        int /*lwork*/,
-        int* /*devinfo*/) {
-    throw DtypeError{"Only Arrays of float or double type are supported by syevd (Eigen)"};
-=======
 cusolverStatus_t GesvdBuffersize(cusolverDnHandle_t /*handle*/, int /*m*/, int /*n*/, int* /*lwork*/) {
     throw DtypeError{"Only Arrays of float or double type are supported by gesvd (SVD)"};
 }
@@ -115,7 +88,34 @@
         T* /*rwork*/,
         int* /*devinfo*/) {
     throw DtypeError{"Only Arrays of float or double type are supported by gesvd (SVD)"};
->>>>>>> 7252386e
+}
+
+template <typename T>
+cusolverStatus_t SyevdBuffersize(
+        cusolverDnHandle_t /*handle*/,
+        cusolverEigMode_t /*jobz*/,
+        cublasFillMode_t /*uplo*/,
+        int /*n*/,
+        T* /*a*/,
+        int /*lda*/,
+        T* /*w*/,
+        int* /*lwork*/) {
+    throw DtypeError{"Only Arrays of float or double type are supported by syevd (Eigen)"};
+}
+
+template <typename T>
+cusolverStatus_t Syevd(
+        cusolverDnHandle_t /*handle*/,
+        cusolverEigMode_t /*jobz*/,
+        cublasFillMode_t /*uplo*/,
+        int /*n*/,
+        T* /*a*/,
+        int /*lda*/,
+        T* /*w*/,
+        T* /*work*/,
+        int /*lwork*/,
+        int* /*devinfo*/) {
+    throw DtypeError{"Only Arrays of float or double type are supported by syevd (Eigen)"};
 }
 
 template <>
@@ -169,47 +169,6 @@
 }
 
 template <>
-<<<<<<< HEAD
-cusolverStatus_t SyevdBuffersize<double>(
-        cusolverDnHandle_t handle, cusolverEigMode_t jobz, cublasFillMode_t uplo, int n, double* a, int lda, double* w, int* lwork) {
-    return cusolverDnDsyevd_bufferSize(handle, jobz, uplo, n, a, lda, w, lwork);
-}
-
-template <>
-cusolverStatus_t SyevdBuffersize<float>(
-        cusolverDnHandle_t handle, cusolverEigMode_t jobz, cublasFillMode_t uplo, int n, float* a, int lda, float* w, int* lwork) {
-    return cusolverDnSsyevd_bufferSize(handle, jobz, uplo, n, a, lda, w, lwork);
-}
-
-template <>
-cusolverStatus_t Syevd<double>(
-        cusolverDnHandle_t handle,
-        cusolverEigMode_t jobz,
-        cublasFillMode_t uplo,
-        int n,
-        double* a,
-        int lda,
-        double* w,
-        double* work,
-        int lwork,
-        int* devinfo) {
-    return cusolverDnDsyevd(handle, jobz, uplo, n, a, lda, w, work, lwork, devinfo);
-}
-
-template <>
-cusolverStatus_t Syevd<float>(
-        cusolverDnHandle_t handle,
-        cusolverEigMode_t jobz,
-        cublasFillMode_t uplo,
-        int n,
-        float* a,
-        int lda,
-        float* w,
-        float* work,
-        int lwork,
-        int* devinfo) {
-    return cusolverDnSsyevd(handle, jobz, uplo, n, a, lda, w, work, lwork, devinfo);
-=======
 cusolverStatus_t GesvdBuffersize<double>(cusolverDnHandle_t handle, int m, int n, int* lwork) {
     return cusolverDnDgesvd_bufferSize(handle, m, n, lwork);
 }
@@ -259,7 +218,48 @@
         float* rwork,
         int* devinfo) {
     return cusolverDnSgesvd(handle, jobu, jobvt, m, n, a, lda, s, u, ldu, vt, ldvt, work, lwork, rwork, devinfo);
->>>>>>> 7252386e
+}
+
+template <>
+cusolverStatus_t SyevdBuffersize<double>(
+        cusolverDnHandle_t handle, cusolverEigMode_t jobz, cublasFillMode_t uplo, int n, double* a, int lda, double* w, int* lwork) {
+    return cusolverDnDsyevd_bufferSize(handle, jobz, uplo, n, a, lda, w, lwork);
+}
+
+template <>
+cusolverStatus_t SyevdBuffersize<float>(
+        cusolverDnHandle_t handle, cusolverEigMode_t jobz, cublasFillMode_t uplo, int n, float* a, int lda, float* w, int* lwork) {
+    return cusolverDnSsyevd_bufferSize(handle, jobz, uplo, n, a, lda, w, lwork);
+}
+
+template <>
+cusolverStatus_t Syevd<double>(
+        cusolverDnHandle_t handle,
+        cusolverEigMode_t jobz,
+        cublasFillMode_t uplo,
+        int n,
+        double* a,
+        int lda,
+        double* w,
+        double* work,
+        int lwork,
+        int* devinfo) {
+    return cusolverDnDsyevd(handle, jobz, uplo, n, a, lda, w, work, lwork, devinfo);
+}
+
+template <>
+cusolverStatus_t Syevd<float>(
+        cusolverDnHandle_t handle,
+        cusolverEigMode_t jobz,
+        cublasFillMode_t uplo,
+        int n,
+        float* a,
+        int lda,
+        float* w,
+        float* work,
+        int lwork,
+        int* devinfo) {
+    return cusolverDnSsyevd(handle, jobz, uplo, n, a, lda, w, work, lwork, devinfo);
 }
 
 template <typename T>
@@ -353,50 +353,15 @@
 
 CHAINERX_CUDA_REGISTER_KERNEL(InverseKernel, CudaInverseKernel);
 
-<<<<<<< HEAD
-class CudaSyevdKernel : public SyevdKernel {
-public:
-    void Call(const Array& a, const Array& w, const Array& v, const std::string& UPLO, bool compute_eigen_vector) override {
-=======
 class CudaSvdKernel : public SvdKernel {
 public:
     void Call(const Array& a, const Array& u, const Array& s, const Array& vt, bool full_matrices) override {
->>>>>>> 7252386e
         Device& device = a.device();
         Dtype dtype = a.dtype();
         CudaSetDeviceScope scope{device.index()};
 
         CHAINERX_ASSERT(a.ndim() == 2);
 
-<<<<<<< HEAD
-        device.backend().CallKernel<CopyKernel>(a, v);
-
-        int64_t m = a.shape()[0];
-        int64_t n = a.shape()[1];
-
-        auto syevd_impl = [&](auto pt) {
-            using T = typename decltype(pt)::type;
-            cuda_internal::DeviceInternals& device_internals = cuda_internal::GetDeviceInternals(static_cast<CudaDevice&>(device));
-
-            auto v_ptr = static_cast<T*>(internal::GetRawOffsetData(v));
-            auto w_ptr = static_cast<T*>(internal::GetRawOffsetData(w));
-
-            cusolverEigMode_t jobz = CUSOLVER_EIG_MODE_NOVECTOR;
-            if (compute_eigen_vector) {
-                jobz = CUSOLVER_EIG_MODE_VECTOR;
-            }
-
-            // cuSOLVER assumes that arrays are stored in column-major order
-            // The uplo argument is swapped instead of transposing the input matrix
-            cublasFillMode_t uplo = CUBLAS_FILL_MODE_UPPER;
-            if (UPLO == "U") {
-                uplo = CUBLAS_FILL_MODE_LOWER;
-            }
-
-            int buffersize = 0;
-            // When calling Syevd matrix dimensions are swapped instead of transposing the input matrix
-            device_internals.cusolverdn_handle().Call(SyevdBuffersize<T>, jobz, uplo, n, v_ptr, m, w_ptr, &buffersize);
-=======
         bool compute_uv = u.shape()[0] != 0 && vt.shape()[0] != 0;
 
         // cuSOLVER assumes arrays are in column-major order.
@@ -465,17 +430,10 @@
 
             int buffersize = 0;
             device_internals.cusolverdn_handle().Call(GesvdBuffersize<T>, m, n, &buffersize);
->>>>>>> 7252386e
 
             Array work = Empty(Shape{buffersize}, dtype, device);
             auto work_ptr = static_cast<T*>(internal::GetRawOffsetData(work));
 
-<<<<<<< HEAD
-            std::shared_ptr<void> devInfo = device.Allocate(sizeof(int));
-
-            device_internals.cusolverdn_handle().Call(
-                    Syevd<T>, jobz, uplo, n, v_ptr, m, w_ptr, work_ptr, buffersize, static_cast<int*>(devInfo.get()));
-=======
             signed char job;
             if (compute_uv) {
                 job = full_matrices ? 'A' : 'S';
@@ -501,23 +459,11 @@
                     buffersize,
                     nullptr,
                     static_cast<int*>(devInfo.get()));
->>>>>>> 7252386e
 
             int devInfo_h = 0;
             Device& native_device = GetDefaultContext().GetDevice({"native", 0});
             device.MemoryCopyTo(&devInfo_h, devInfo.get(), sizeof(int), native_device);
             if (devInfo_h != 0) {
-<<<<<<< HEAD
-                throw ChainerxError{"Unsuccessful syevd (Eigen Decomposition) execution. Info = ", devInfo_h};
-            }
-        };
-
-        VisitFloatingPointDtype(dtype, syevd_impl);
-    }
-};
-
-CHAINERX_CUDA_REGISTER_KERNEL(SyevdKernel, CudaSyevdKernel);
-=======
                 throw ChainerxError{"Unsuccessful gesvd (SVD) execution. Info = ", devInfo_h};
             }
 
@@ -532,7 +478,65 @@
 };
 
 CHAINERX_CUDA_REGISTER_KERNEL(SvdKernel, CudaSvdKernel);
->>>>>>> 7252386e
+
+class CudaSyevdKernel : public SyevdKernel {
+public:
+    void Call(const Array& a, const Array& w, const Array& v, const std::string& UPLO, bool compute_eigen_vector) override {
+        Device& device = a.device();
+        Dtype dtype = a.dtype();
+        CudaSetDeviceScope scope{device.index()};
+
+        CHAINERX_ASSERT(a.ndim() == 2);
+
+        device.backend().CallKernel<CopyKernel>(a, v);
+
+        int64_t m = a.shape()[0];
+        int64_t n = a.shape()[1];
+
+        auto syevd_impl = [&](auto pt) {
+            using T = typename decltype(pt)::type;
+            cuda_internal::DeviceInternals& device_internals = cuda_internal::GetDeviceInternals(static_cast<CudaDevice&>(device));
+
+            auto v_ptr = static_cast<T*>(internal::GetRawOffsetData(v));
+            auto w_ptr = static_cast<T*>(internal::GetRawOffsetData(w));
+
+            cusolverEigMode_t jobz = CUSOLVER_EIG_MODE_NOVECTOR;
+            if (compute_eigen_vector) {
+                jobz = CUSOLVER_EIG_MODE_VECTOR;
+            }
+
+            // cuSOLVER assumes that arrays are stored in column-major order
+            // The uplo argument is swapped instead of transposing the input matrix
+            cublasFillMode_t uplo = CUBLAS_FILL_MODE_UPPER;
+            if (UPLO == "U") {
+                uplo = CUBLAS_FILL_MODE_LOWER;
+            }
+
+            int buffersize = 0;
+            // When calling Syevd matrix dimensions are swapped instead of transposing the input matrix
+            device_internals.cusolverdn_handle().Call(SyevdBuffersize<T>, jobz, uplo, n, v_ptr, m, w_ptr, &buffersize);
+
+            Array work = Empty(Shape{buffersize}, dtype, device);
+            auto work_ptr = static_cast<T*>(internal::GetRawOffsetData(work));
+
+            std::shared_ptr<void> devInfo = device.Allocate(sizeof(int));
+
+            device_internals.cusolverdn_handle().Call(
+                    Syevd<T>, jobz, uplo, n, v_ptr, m, w_ptr, work_ptr, buffersize, static_cast<int*>(devInfo.get()));
+
+            int devInfo_h = 0;
+            Device& native_device = GetDefaultContext().GetDevice({"native", 0});
+            device.MemoryCopyTo(&devInfo_h, devInfo.get(), sizeof(int), native_device);
+            if (devInfo_h != 0) {
+                throw ChainerxError{"Unsuccessful syevd (Eigen Decomposition) execution. Info = ", devInfo_h};
+            }
+        };
+
+        VisitFloatingPointDtype(dtype, syevd_impl);
+    }
+};
+
+CHAINERX_CUDA_REGISTER_KERNEL(SyevdKernel, CudaSyevdKernel);
 
 }  // namespace cuda
 }  // namespace chainerx
--- conflicted
+++ resolved
@@ -145,14 +145,8 @@
         Array x_cont = internal::AsContiguous(x);
         cuda_internal::CudnnTensorDescriptor x_desc{x_cont};
 
-<<<<<<< HEAD
         cudnnBatchNormMode_t mode = GetBatchNormMode(axis);
-
-        CudnnBNTensorDescriptor gamma_beta_mean_var_desc{x_desc, mode};
-=======
-        // Let cuDNN decide the parameter dtype based on the input and batch normalization mode.
         cuda_internal::CudnnTensorDescriptor gamma_beta_mean_var_desc = DeriveBatchNormTensorDescriptor(x_desc, mode);
->>>>>>> 8a06043f
         Dtype gamma_beta_mean_var_dtype = gamma_beta_mean_var_desc.GetDtype();
 
         Array gamma_casted_cont = internal::AsContiguous(gamma, gamma_beta_mean_var_dtype);
@@ -353,7 +347,7 @@
 
         cudnnBatchNormMode_t mode = GetBatchNormMode(axis);
 
-        CudnnBNTensorDescriptor gamma_beta_mean_var_desc{x_desc, mode};
+        cuda_internal::CudnnTensorDescriptor gamma_beta_mean_var_desc = DeriveBatchNormTensorDescriptor(x_desc, mode);
         Dtype gamma_beta_mean_var_dtype = gamma_beta_mean_var_desc.GetDtype();
 
         Array gamma_casted_cont = internal::AsContiguous(gamma, gamma_beta_mean_var_dtype);
@@ -385,42 +379,7 @@
     }
 };
 
-<<<<<<< HEAD
 CHAINERX_REGISTER_OP_CUDA(FixedBatchNormOp, CudaFixedBatchNormOp);
-=======
-    Array x_cont = internal::AsContiguous(x);
-    cuda_internal::CudnnTensorDescriptor x_desc{x_cont};
-    cudnnBatchNormMode_t mode = GetBatchNormMode(axis);
-
-    cuda_internal::CudnnTensorDescriptor gamma_beta_mean_var_desc = DeriveBatchNormTensorDescriptor(x_desc, mode);
-    Dtype gamma_beta_mean_var_dtype = gamma_beta_mean_var_desc.GetDtype();
-
-    Array gamma_casted_cont = internal::AsContiguous(gamma, gamma_beta_mean_var_dtype);
-    Array beta_casted_cont = internal::AsContiguous(beta, gamma_beta_mean_var_dtype);
-    Array mean_casted_cont = internal::AsContiguous(mean, gamma_beta_mean_var_dtype);
-    Array var_casted_cont = internal::AsContiguous(var, gamma_beta_mean_var_dtype);
-
-    Array out = EmptyLike(x, x.device());
-
-    cudnn_handle_.Call(
-            cudnnBatchNormalizationForwardInference,
-            GetBatchNormMode(axis),
-            cuda_internal::GetCudnnCoefficientPtr<1>(x.dtype()),
-            cuda_internal::GetCudnnCoefficientPtr<0>(x.dtype()),
-            *x_desc,
-            internal::GetRawOffsetData(x_cont),
-            *x_desc,
-            internal::GetRawOffsetData(out),
-            *gamma_beta_mean_var_desc,
-            internal::GetRawOffsetData(gamma_casted_cont),
-            internal::GetRawOffsetData(beta_casted_cont),
-            internal::GetRawOffsetData(mean_casted_cont),
-            internal::GetRawOffsetData(var_casted_cont),
-            static_cast<double>(eps));
-
-    return out;
-}
->>>>>>> 8a06043f
 
 }  // namespace cuda
 }  // namespace chainerx
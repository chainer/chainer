--- conflicted
+++ resolved
@@ -1,11 +1,8 @@
 #pragma once
 
-<<<<<<< HEAD
 #include <type_traits>
 
-=======
 #include <absl/types/optional.h>
->>>>>>> a2c63c81
 #include <cudnn.h>
 
 #include "chainerx/array.h"

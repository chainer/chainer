--- conflicted
+++ resolved
@@ -69,18 +69,7 @@
 
     cuda_internal::CublasHandle& cublas_handle() { return cublas_handle_; }
 
-<<<<<<< HEAD
-    void Divide(const Array& x1, const Array& x2, const Array& out) override;
-    void DivideAS(const Array& x1, Scalar x2, const Array& out) override;
-
-    // reduction.cu
-
-    void Sum(const Array& a, const Axes& axis, const Array& out) override;
-
-    void AMax(const Array& a, const Axes& axis, const Array& out) override;
-=======
     cuda_internal::CudnnHandle& cudnn_handle() { return cudnn_handle_; }
->>>>>>> 86a02f7b
 
     cuda_internal::CudaConv& cuda_conv() { return cuda_conv_; }
 

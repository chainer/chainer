#include "chainerx/backward.h"

#include <algorithm>
#include <functional>
#include <memory>
#include <type_traits>
#include <unordered_map>
#include <unordered_set>
#include <utility>
#include <vector>

#include <absl/types/optional.h>
#include <absl/types/span.h>

#include "chainerx/array.h"
#include "chainerx/array_body.h"
#include "chainerx/array_node.h"
#include "chainerx/backprop_mode.h"
#include "chainerx/backward_context.h"
#include "chainerx/backward_fwd.h"
#include "chainerx/context.h"
#include "chainerx/device.h"
#include "chainerx/dtype.h"
#include "chainerx/error.h"
#include "chainerx/graph.h"
#include "chainerx/macro.h"
#include "chainerx/op_node.h"
#include "chainerx/routines/creation.h"
#include "chainerx/shape.h"

namespace chainerx {
namespace {

using internal::ArrayBody;
using internal::ArrayNode;
using internal::OpNode;

}  // namespace

namespace internal {
namespace {

// Throws GradientError in case of mismatch in gradient array props.
void CheckGradCompatible(const Array& grad, const Shape& shape, Dtype dtype, Device& device) {
    if (dtype != grad.dtype()) {
        throw GradientError{"Gradient dtypes do not match. Expected: ", dtype, " Actual: ", grad.dtype(), "."};
    }
    if (shape != grad.shape()) {
        throw GradientError{"Gradient shapes do not match. Expected: ", shape, " Actual: ", grad.shape(), "."};
    }
    if (&device != &grad.device()) {
        throw GradientError{"Gradient devices do not match. Expected: ", device.name(), " Actual: ", grad.device().name(), "."};
    }
}

}  // namespace

void AccumulateGrad(absl::optional<Array>& target_grad, Array partial_grad, const Shape& shape, Dtype dtype, Device& device) {
    CheckGradCompatible(partial_grad, shape, dtype, device);
    if (target_grad.has_value()) {
        target_grad = *target_grad + partial_grad;
    } else {
        target_grad = std::move(partial_grad);
    }
}

void SetGrad(absl::optional<Array>& target_grad, Array grad, const Shape& shape, Dtype dtype, Device& device) {
    CheckGradCompatible(grad, shape, dtype, device);
    target_grad = std::move(grad);
}

}  // namespace internal

namespace {

struct OpNodeComparator {
    bool operator()(const std::shared_ptr<OpNode>& lhs, const std::shared_ptr<OpNode>& rhs) const { return lhs->rank() < rhs->rank(); }
};

// Pushes an ArrayNode or an OpNode to the given container if not already seen. Does nothing otherwise.
// This function is called when traversing the graph to extract a subgraph when inputs are given to backward.
// Returns true if the node was inserted, false otherwise.
template <typename T>
bool PushNodeIfNotSeen(std::vector<T*>& nodes, T* node, std::unordered_set<T*>& seen_nodes) {
    static_assert(
            std::is_same<T, ArrayNode>::value || std::is_same<T, OpNode>::value, "Only ArrayNodes or OpNodes are allowed to be pushed.");
    CHAINERX_ASSERT(node != nullptr);

    bool emplaced = seen_nodes.emplace(node).second;
    if (emplaced) {
        nodes.emplace_back(node);
    }
    return emplaced;
}

// Returns a subgraph that contains only the nodes that are necessary for computing the gradients w.r.t. the given inputs.
// The subgraph is represented by a mapping from op nodes to boolean flags corresponding their inputs.
// The flags are true for inputs that require backprop and false otherwise.
std::unordered_map<OpNode*, std::vector<uint8_t>> CreateSubgraph(
        const std::vector<ConstArrayRef>& inputs,
        const std::vector<std::reference_wrapper<const std::shared_ptr<ArrayNode>>>& output_array_nodes,
        const BackpropId& backprop_id) {
    // To extract a subgraph, the graph must be traversed "forwards" starting from the inputs towards the outputs.

    // A "forward" mapping of array nodes to op nodes of which the array nodes are inputs.
    std::unordered_multimap<ArrayNode*, OpNode*> forward_op_nodes;
    {
        std::unordered_set<OpNode*> seen_op_nodes;
        std::vector<OpNode*> candidate_op_nodes;
        candidate_op_nodes.reserve(output_array_nodes.size());

        // Initialize op node queue starting from outputs.
        for (const std::shared_ptr<ArrayNode>& array_node : output_array_nodes) {
            if (array_node != nullptr) {
                forward_op_nodes.emplace(array_node.get(), nullptr);  // Outputs have no forward op nodes.
                const std::shared_ptr<OpNode>& op_node = array_node->creator_op_node();
                if (op_node != nullptr) {
                    PushNodeIfNotSeen(candidate_op_nodes, op_node.get(), seen_op_nodes);
                }
            }
        }

        // Traverse op node queue towards inputs.
        while (!candidate_op_nodes.empty()) {
            OpNode* op_node = candidate_op_nodes.back();
            candidate_op_nodes.pop_back();

            for (const std::shared_ptr<ArrayNode>& array_node : op_node->input_array_nodes()) {
                if (array_node != nullptr) {
                    forward_op_nodes.emplace(array_node.get(), op_node);
                    const std::shared_ptr<OpNode>& creator_op_node = array_node->creator_op_node();
                    if (creator_op_node != nullptr) {  // Creator op node is nullptr for inputs which should be skipped.
                        PushNodeIfNotSeen(candidate_op_nodes, creator_op_node.get(), seen_op_nodes);
                    }
                }
            }
        }
    }

    // Create the subgraph.
    std::unordered_map<OpNode*, std::vector<uint8_t>> input_required_flags;
    {
        std::unordered_set<ArrayNode*> seen_array_nodes;
        std::vector<ArrayNode*> candidate_input_array_nodes;
        std::vector<std::shared_ptr<ArrayNode>> candidate_input_array_nodes_keep_alive;
        candidate_input_array_nodes.reserve(inputs.size());

        // Initialize array node queue with inputs.
        for (const Array& input : inputs) {
            const std::shared_ptr<ArrayBody>& array_body = internal::GetArrayBody(input);
            if (const std::shared_ptr<ArrayNode>& array_node = array_body->GetArrayNode(backprop_id)) {
                PushNodeIfNotSeen(candidate_input_array_nodes, array_node.get(), seen_array_nodes);
            }
        }

        // "Forward" traverse array node queue towards outputs.
        while (!candidate_input_array_nodes.empty()) {
            ArrayNode* array_node = candidate_input_array_nodes.back();

            auto it_op_node = forward_op_nodes.find(array_node);
            if (it_op_node == forward_op_nodes.end()) {
                // Array node is not mapped. It could be an output of an op node that was not given as output.
                candidate_input_array_nodes.pop_back();
                continue;
            }

            OpNode* op_node = it_op_node->second;
            if (op_node == nullptr) {
                candidate_input_array_nodes.pop_back();
                continue;  // Array node is an output.
            }

            std::vector<uint8_t>& flags = input_required_flags[op_node];
            if (flags.empty()) {
                flags.resize(op_node->input_count());
            }

            const std::vector<std::shared_ptr<ArrayNode>>& input_array_nodes = op_node->input_array_nodes();
            for (size_t i_input = 0; i_input < op_node->input_count(); ++i_input) {
                if (input_array_nodes[i_input].get() == array_node) {
                    flags[i_input] = static_cast<int8_t>(true);
                    // Cannot break since the same inputs may appear more than once in an op node.
                }
            }

            for (const absl::optional<std::weak_ptr<ArrayNode>>& output_array_node : op_node->output_array_nodes()) {
                if (output_array_node.has_value()) {
                    if (std::shared_ptr<ArrayNode> out = output_array_node->lock()) {
                        if (PushNodeIfNotSeen(candidate_input_array_nodes, out.get(), seen_array_nodes)) {
                            candidate_input_array_nodes_keep_alive.emplace_back(std::move(out));
                        }
                    }
                }
            }

            forward_op_nodes.erase(it_op_node);
        }
    }

    return input_required_flags;
}

class BackwardImpl {
public:
    BackwardImpl(
            const std::vector<ConstArrayRef>& inputs,
            const std::vector<ConstArrayRef>& outputs,
            const BackpropId& backprop_id,
            DoubleBackpropOption double_backprop,
            std::unordered_map<ArrayNode*, internal::GradRef> array_node_grad_map,
            bool retain_grad,
            const absl::optional<float>& loss_scale)
        : inputs_{inputs},
          outputs_{outputs},
          backprop_id_{backprop_id},
          double_backprop_{double_backprop},
          array_node_grad_map_{std::move(array_node_grad_map)},
<<<<<<< HEAD
          retain_grad_{retain_grad} {
        if (!IsBackpropRequired(backprop_id)) {
            throw ChainerxError{"Cannot backprop with a disabled backprop ID '", backprop_id, "'."};
        }
        for (const Array& output : outputs) {
            if (!output.HasBackpropId(backprop_id)) {
                throw ChainerxError{"Cannot start backprop from an array that is irrelevant to the backprop ID '", backprop_id, "'."};
            }
        }
=======
          retain_grad_{retain_grad},
          loss_scale_{loss_scale} {
>>>>>>> 859919cd
        if (!outputs_.empty()) {
            // Collect output array nodes (can be nullptr).
            output_array_nodes_.reserve(outputs.size());
            for (const Array& output : outputs) {
                output_array_nodes_.emplace_back(internal::GetArrayBody(output)->GetArrayNode(backprop_id));
            }

            // Check if backward is possible for the given graph, in this context.
            // It is not possible if a graph from an outer scope has already been backpropped.
            backprop_id.context().CheckBackpropAllowed(backprop_id);

            // Graphs for which gradients will be stopped.
            // These include the current graph that is being backpropped depending on the double backprop option, as well as all graphs
            // belonging to inner scopes, i.e. graphs with higher backprop ordinal ids.
            backprop_ids_to_stop_gradient_ = backprop_id.context().GetInnerBackpropIds(backprop_id_);
            if (double_backprop_ == DoubleBackpropOption::kDisable) {
                backprop_ids_to_stop_gradient_.emplace_back(backprop_id_);
            }

            if (!inputs.empty()) {
                input_required_flags_ = CreateSubgraph(inputs, output_array_nodes_, backprop_id);
            }
        }
    }

    BackwardImpl(
            const std::vector<ConstArrayRef>& inputs,
            const std::vector<ConstArrayRef>& outputs,
            const BackpropId& backprop_id,
            DoubleBackpropOption double_backprop,
            const absl::optional<float>& loss_scale)
        : BackwardImpl{inputs, outputs, backprop_id, double_backprop, {}, false, loss_scale} {}

    void Run() {
        CHAINERX_ASSERT(output_array_nodes_.size() == outputs_.size());

        float initial_out_value = loss_scale_.has_value() ? loss_scale_.value() : 1.0;
        // Push initial output array nodes
        for (size_t i = 0; i < outputs_.size(); ++i) {
            const Array& output = outputs_[i];
            const std::shared_ptr<ArrayNode>& array_node = gsl::at(output_array_nodes_, i);

            if (array_node != nullptr) {
                // Add GradRef for output array nodes
                auto emplace_result = array_node_grad_map_.emplace(array_node.get(), internal::GradRef{*array_node});

                // Set unset output gradients to the default value of one
                if (!emplace_result.first->second.get().has_value()) {
                    emplace_result.first->second.get() = FullLike(output, initial_out_value, output.device());
                }

                PushCreatorOpNode(array_node);
            }
        }

        // Backpropagation
        while (!candidate_op_nodes_.empty()) {
            std::pop_heap(candidate_op_nodes_.begin(), candidate_op_nodes_.end(), OpNodeComparator{});
            std::shared_ptr<OpNode> op_node = std::move(candidate_op_nodes_.back());
            candidate_op_nodes_.pop_back();

            // Add GradRef for input array nodes
            for (const std::shared_ptr<ArrayNode>& input_array_node : op_node->input_array_nodes()) {
                if (input_array_node != nullptr) {
                    array_node_grad_map_.emplace(input_array_node.get(), internal::GradRef{*input_array_node});
                }
            }

            // Backpropagate gradients from the output array nodes into the input array nodes.
            {
                std::vector<absl::optional<Array>> gxs = ComputeInputGradients(op_node);
                AccumulateInputGradients(*op_node, std::move(gxs));
            }

            // Push the creator op nodes into the queue
            for (const auto& input_array_node : op_node->input_array_nodes()) {
                if (input_array_node != nullptr) {
                    PushCreatorOpNode(input_array_node);
                }
            }

            if (double_backprop_ == DoubleBackpropOption::kDisable) {
                op_node->Unchain();
            }

            // Erase the array node's temporarily held grad
            {
                auto range = output_array_node_keeper_.equal_range(op_node.get());
                for (auto it = range.first; it != range.second; ++it) {
                    size_t n_removed = array_node_grad_map_.erase(it->second.get());
                    CHAINERX_ASSERT(n_removed > 0);
                }
            }
        }

        if (loss_scale_.has_value()) {
            for (auto grad_ref : to_scale_back_nodes_) {
                if (grad_ref->get().has_value()) {
                    Array& grad = grad_ref->get().value();
                    grad = grad / loss_scale_.value();
                }
            }
        }

        // Register this graph as backpropped.
        backprop_id_.context().SetBackpropDone(backprop_id_);
    }

private:
    // Runs backward functions to compute gradients of input array nodes.
    std::vector<absl::optional<Array>> ComputeInputGradients(const std::shared_ptr<OpNode>& op_node) {
        // A single op node has multiple backward functions, each of which computes the gradients of a subset of the inputs.
        // They are responsible for non-overlapping subsets of inputs.
        // This function calls these backward functions, collects the gradients computed by them and returns the collected gradients.
        CHAINERX_ASSERT(op_node != nullptr);

        // Output array nodes. May be nullptr if the node is gone.
        std::vector<std::shared_ptr<ArrayNode>> output_array_nodes;

        // `temp_output_grads` is a set of temporary GradRefs of this op node's output array nodes.
        // This is used for output array nodes which are either dead at the moment or alive but have not been involved in the preceding
        // backpropagation.
        // This vector is just a keeper and not used in any other way. output_grads holds the pointer to it.
        // These GradRefs are only valid in the backward functions of this op node.
        // Be careful not to cause reallocation in this vector. Otherwise the pointers would be invalidated.
        std::vector<internal::GradRef> temp_output_grads;
        temp_output_grads.reserve(op_node->output_array_nodes().size());

        std::vector<internal::GradRef*> output_grads;
        for (const absl::optional<std::weak_ptr<ArrayNode>>& maybe_output_array_node : op_node->output_array_nodes()) {
            std::shared_ptr<ArrayNode> output_array_node = maybe_output_array_node.has_value() ? maybe_output_array_node->lock() : nullptr;

            // Get the pointer to the output gradient.
            if (output_array_node != nullptr) {
                // Output array node is alive.
                auto it = array_node_grad_map_.find(output_array_node.get());
                if (it != array_node_grad_map_.end()) {
                    // The grad mapping has the gradient for the array node.
                    // Keep a pointer to the gradient in the map.
                    output_grads.emplace_back(&it->second);
                } else {
                    // The grad mapping has no entry for the array node.
                    // Create a new entry in temporary gradients and keep a pointer to it.
                    temp_output_grads.emplace_back(*output_array_node);
                    output_grads.emplace_back(&temp_output_grads.back());
                }
            } else {
                // Output array node is dead.
                // Keep a pointer to the temporary gradient vector.
                temp_output_grads.emplace_back(absl::nullopt);
                output_grads.emplace_back(&temp_output_grads.back());
            }

            output_array_nodes.emplace_back(std::move(output_array_node));
        }

        // Call the backward functions and collects their gradients.
        std::vector<absl::optional<Array>> input_grads;
        input_grads.resize(op_node->input_count());

        const std::vector<uint8_t>& requires_grad = input_required_flags_[op_node.get()];
        for (const internal::OpNodeBackwardEntry& backward_entry : op_node->backward_entries()) {
            // Compute and set gradients at the appropriate indices.
            if (inputs_.empty() || std::any_of(
                                           backward_entry.input_array_node_indices().begin(),
                                           backward_entry.input_array_node_indices().end(),
                                           [&requires_grad](size_t i_input) { return static_cast<bool>(requires_grad[i_input]); })) {
                CallBackwardForSubsetOfInputGradients(op_node, backward_entry, output_array_nodes, input_grads, output_grads);
            }
        }

        // Make a view if the input gradient whose array body is identical to one of other output or input gradients.
        // Otherwise modifying operations such as requiring grad on one gradient would be transferred to other gradients.
        // TODO(niboshi): View is needed to make new nodes. Come up with a solution to avoid extra backward insertion.
        for (auto it = input_grads.begin(); it != input_grads.end(); ++it) {
            if (it->has_value() &&
                IsGradientIdenticalToAnyOfOtherGradients(**it, output_array_nodes, absl::MakeSpan(&*input_grads.begin(), &*it))) {
                **it = (*it)->MakeView();
            }
        }

        // If the output gradients corresponding to the output array nodes are not flagged as required, clear them.
        for (const std::shared_ptr<ArrayNode>& output_array_node : output_array_nodes) {
            if (output_array_node == nullptr) {
                continue;
            }
            if (std::find_if(
                        output_array_nodes_.begin(),
                        output_array_nodes_.end(),
                        [output_array_node](const std::shared_ptr<ArrayNode>& out_node) { return output_array_node == out_node; }) ==
                output_array_nodes_.end()) {
                if (output_array_node != nullptr) {
                    std::shared_ptr<ArrayBody> body = output_array_node->weak_body().lock();
                    if (body != nullptr && !body->IsGradRequired(backprop_id_)) {
                        if (retain_grad_) {
                            internal::ArrayBody::RequireGrad(body, backprop_id_);
                        } else {
                            body->ClearGrad(backprop_id_);
                        }
                    }
                    if (loss_scale_.has_value() && body != nullptr && (body->IsGradRequired(backprop_id_) || retain_grad_)) {
                        internal::GradRef& input_grad = array_node_grad_map_.at(output_array_node.get());
                        to_scale_back_nodes_.insert(&input_grad);
                    }
                }
            }
        }

        // Erase processed OpNode from the map
        output_array_node_keeper_.erase(op_node.get());

        return input_grads;
    }

    // Calls a single backward function that computes a subset of the gradients and returns the result.
    void CallBackwardForSubsetOfInputGradients(
            const std::shared_ptr<OpNode>& op_node,
            const internal::OpNodeBackwardEntry& backward_entry,
            std::vector<std::shared_ptr<ArrayNode>>& output_array_nodes,
            std::vector<absl::optional<Array>>& input_grads,
            std::vector<internal::GradRef*>& output_grads) {
        // `computed_input_grads` holds the storage of gradients of all the inputs of the op node.
        // The given backward entry will compute and store a subset of those gradients.
        // The backward entry may compute and store the gradients of other inputs as well, which will be ignored.
        std::vector<Array> computed_input_grads(input_grads.size());

        // Call backward.
        BackwardContext bctx{op_node,
                             backward_entry,
                             absl::MakeSpan(output_array_nodes),
                             absl::MakeSpan(output_grads),
                             computed_input_grads,
                             double_backprop_};
        {
            NoBackpropModeScope scope{backprop_ids_to_stop_gradient_};
            backward_entry.backward_func()(bctx);
        }

        for (size_t i_input_grad : backward_entry.input_array_node_indices()) {
            // Continue if input grad is not required.
            if (!op_node->HasInputArrayNode(i_input_grad)) {
                continue;
            }
            if (!inputs_.empty() && !static_cast<bool>(input_required_flags_[op_node.get()][i_input_grad])) {
                // Traversing through subgraph but input is not a part of it.
                continue;
            }

            Array& computed_input_grad = gsl::at(computed_input_grads, i_input_grad);
            if (internal::GetArrayBody(computed_input_grad) == nullptr) {
                // Input grad is not set by backward function
                continue;
            }

            // Set grads at the appropriate index in the vector containing all the input grads of the op node.
            {
                const std::shared_ptr<ArrayNode>& input_array_node = gsl::at(op_node->input_array_nodes(), i_input_grad);
                CHAINERX_ASSERT(input_array_node != nullptr);
                absl::optional<Array>& input_grad = input_grads[i_input_grad];
                if (loss_scale_.has_value() && input_array_node->creator_op_node() == nullptr) {
                    // Scale gradient back for input nodes
                    internal::GradRef& input_grad = array_node_grad_map_.at(input_array_node.get());
                    to_scale_back_nodes_.insert(&input_grad);
                }
                try {
                    internal::SetGrad(
                            input_grad,
                            computed_input_grad,
                            input_array_node->shape(),
                            input_array_node->dtype(),
                            input_array_node->device());
                } catch (const GradientError& e) {
                    // TODO(niboshi): Use std::nested_exception
                    throw GradientError{e.what(), " Op: ", op_node->name()};
                }
            }
        }
    }

    // Returns whether the specified input gradient is identical to any of the other input gradients or output gradients.
    bool IsGradientIdenticalToAnyOfOtherGradients(
            const Array& input_grad,
            const std::vector<std::shared_ptr<ArrayNode>>& output_array_nodes,
            absl::Span<absl::optional<Array>> other_input_grads) {
        // TODO(niboshi): Check node identity instead of body identity.
        return std::any_of(
                       output_array_nodes.begin(),
                       output_array_nodes.end(),
                       [&input_grad, this](const std::shared_ptr<ArrayNode>& output_array_node) {
                           if (output_array_node == nullptr) {
                               return false;
                           }
                           std::shared_ptr<ArrayBody> body = output_array_node->weak_body().lock();
                           if (body == nullptr) {
                               return false;
                           }
                           const absl::optional<Array>* output_grad = body->GetGrad(backprop_id_);
                           return output_grad != nullptr && output_grad->has_value() &&
                                  internal::GetArrayBody(input_grad) == internal::GetArrayBody(**output_grad);
                       }) ||
               std::any_of(
                       other_input_grads.begin(), other_input_grads.end(), [&input_grad](const absl::optional<Array>& other_input_grad) {
                           return other_input_grad.has_value() &&
                                  internal::GetArrayBody(*other_input_grad) == internal::GetArrayBody(input_grad);
                       });
    }

    void AccumulateInputGradients(const OpNode& op_node, std::vector<absl::optional<Array>> gxs) {
        absl::Span<const std::shared_ptr<ArrayNode>> input_array_nodes = op_node.input_array_nodes();
        CHAINERX_ASSERT(input_array_nodes.size() == gxs.size());
        for (size_t i = 0; i < input_array_nodes.size(); ++i) {
            absl::optional<Array>& gx = gxs[i];
            if (gx.has_value()) {
                CHAINERX_ASSERT(input_array_nodes[i] != nullptr);
                const ArrayNode& input_array_node = *input_array_nodes[i];
                // Retrieve the pointer to the input gradient.
                internal::GradRef& input_grad = array_node_grad_map_.at(input_array_nodes[i].get());
                try {
                    internal::AccumulateGrad(
                            input_grad.get(),
                            std::move(*gx),
                            input_array_node.shape(),
                            input_array_node.dtype(),
                            input_array_node.device());
                } catch (const GradientError& e) {
                    // TODO(niboshi): Use std::nested_exception
                    throw GradientError{e.what(), " Op: ", op_node.name()};
                }
            }
        }
    }

    void PushCreatorOpNode(const std::shared_ptr<ArrayNode>& array_node) {
        // When double backprop is disabled, array_node releases the pointer to the creator op node here. After this operation, array_node
        // will look like a leaf node of the graph. Note that this move does not invalidates the array_node object itself; it is guaranteed
        // by the standard that shared_ptr becomes null after move-assigned to another.
        std::shared_ptr<OpNode> creator_op_node =
                double_backprop_ == DoubleBackpropOption::kEnable ? array_node->creator_op_node() : array_node->move_creator_op_node();

        if (creator_op_node) {
            // If inputs are specified, only push back creator op nodes that are included in the subgraph.
            if (!inputs_.empty() && input_required_flags_.find(creator_op_node.get()) == input_required_flags_.end()) {
                return;
            }

            auto range = output_array_node_keeper_.equal_range(creator_op_node.get());
            if (std::none_of(range.first, range.second, [&array_node](const auto& pair) { return pair.second == array_node; })) {
                // First appearance of the combination of op node and input array node.
                bool is_first_visit = range.first == range.second;
                output_array_node_keeper_.emplace(creator_op_node.get(), array_node);  // Iterators are invalidated here.
                if (is_first_visit) {
                    // First appearance of this op node. Push it to the queue.
                    candidate_op_nodes_.push_back(std::move(creator_op_node));
                    std::push_heap(candidate_op_nodes_.begin(), candidate_op_nodes_.end(), OpNodeComparator{});
                }
            }
        }
    }

    // Op nodes to be visited. This is a max heap ordered by the rank of each op node (see OpNodeComparator).
    std::vector<std::shared_ptr<OpNode>> candidate_op_nodes_;

    // This mapping is used to keep output array nodes alive (referenced from op nodes as weak pointers).
    std::unordered_multimap<const OpNode*, std::shared_ptr<ArrayNode>> output_array_node_keeper_;

    // Arguments to Backward().
    // Be careful that references require the referred objects alive (it should be guaranteed by Backward()).
    const std::vector<ConstArrayRef>& inputs_;
    const std::vector<ConstArrayRef>& outputs_;
    std::vector<std::reference_wrapper<const std::shared_ptr<ArrayNode>>> output_array_nodes_;
    const BackpropId& backprop_id_;
    DoubleBackpropOption double_backprop_;

    // Mapping from array nodes to the corresponding gradients. Gradients may be genuine gradients held by array bodies or temporary
    // gradients which are only valid during backward computation at most.
    std::unordered_map<ArrayNode*, internal::GradRef> array_node_grad_map_;

    std::vector<BackpropId> backprop_ids_to_stop_gradient_;

    // Represents the subgraph required for backprop in case any inputs are specified.
    // Specifically, stores for an op nodes a vector of boolean flags whether an input at that index is included in the subgraph.
    std::unordered_map<OpNode*, std::vector<uint8_t>> input_required_flags_;

    // To mark if grads of intermediate nodes in the graph should be kept
    bool retain_grad_;

    // To apply the loss scale while going backward
    const absl::optional<float>& loss_scale_;

    std::unordered_set<internal::GradRef*> to_scale_back_nodes_;
};

}  // namespace

void Backward(
        const Array& output,
        const absl::optional<BackpropId>& backprop_id,
        DoubleBackpropOption double_backprop,
        const absl::optional<float>& loss_scale) {
    BackpropId actual_backprop_id = internal::GetArrayBackpropId(output, backprop_id);
    std::vector<ConstArrayRef> outputs{output};  // Do not inline it; we need to guarantee that the vector is alive until Run() finishes.
    BackwardImpl{{}, outputs, actual_backprop_id, double_backprop, loss_scale}.Run();
}

void Backward(
        const std::vector<ConstArrayRef>& outputs,
        const absl::optional<BackpropId>& backprop_id,
        DoubleBackpropOption double_backprop,
        const absl::optional<float>& loss_scale) {
    if (outputs.empty()) {
        return;
    }
    BackpropId actual_backprop_id = internal::GetArrayBackpropId(outputs.front().get(), backprop_id);
    BackwardImpl{{}, outputs, actual_backprop_id, double_backprop, loss_scale}.Run();
}

std::vector<absl::optional<Array>> Grad(
        const std::vector<ConstArrayRef>& outputs,
        const std::vector<ConstArrayRef>& inputs,
        const absl::optional<BackpropId>& backprop_id,
        DoubleBackpropOption double_backprop,
        bool set_grad,
        bool retain_grad,
        const std::vector<ConstArrayRef>& grad_outputs,
        const absl::optional<float>& loss_scale) {
    if (inputs.empty()) {
        return {};
    }
    if (outputs.empty()) {
        return std::vector<absl::optional<Array>>(inputs.size(), absl::nullopt);
    }

    if (!grad_outputs.empty() && outputs.size() != grad_outputs.size()) {
        throw GradientError{"Grad_outputs and outputs must have the same size"};
    }

    std::vector<absl::optional<Array>> input_grads;
    std::vector<absl::optional<Array>> output_grads;
    input_grads.reserve(inputs.size());
    output_grads.reserve(outputs.size());

    BackpropId actual_backprop_id = internal::GetArrayBackpropId(outputs.front().get(), backprop_id);

    // Initialize the grad map with newly created gradient arrays of the inputs.
    // The existing gradients of the inputs are thus not modified.
    std::unordered_map<ArrayNode*, internal::GradRef> array_node_grad_map;
    for (const Array& input : inputs) {
        const std::shared_ptr<ArrayBody>& array_body = internal::GetArrayBody(input);
        if (const std::shared_ptr<ArrayNode>& input_array_node = array_body->GetArrayNode(actual_backprop_id)) {
            input_grads.emplace_back(absl::optional<Array>{});
            array_node_grad_map.emplace(input_array_node.get(), internal::GradRef{&input_grads.back()});
        } else {
            input_grads.emplace_back(absl::nullopt);
        }
    }

    // Push initial output grads, Run() assigns to 1 in other case
    for (size_t i = 0; i < grad_outputs.size(); ++i) {
        const std::shared_ptr<ArrayBody>& array_body = internal::GetArrayBody(outputs[i]);
        if (const std::shared_ptr<ArrayNode>& array_node = array_body->GetArrayNode(actual_backprop_id)) {
            output_grads.emplace_back(grad_outputs[i]);
            array_node_grad_map.emplace(array_node.get(), internal::GradRef{&output_grads.back()});
        }
    }
    BackwardImpl{inputs, outputs, actual_backprop_id, double_backprop, std::move(array_node_grad_map), retain_grad, loss_scale}.Run();

    for (size_t i = 0; i < input_grads.size(); ++i) {
        absl::optional<Array>& grad = input_grads[i];
        if (grad.has_value()) {
            if (internal::GetArrayBody(*grad) == nullptr) {
                // If the allocated input_grad was not used during calculation due to a not connected graph
                // the body was never initialized and it remains as null
                grad = absl::nullopt;
            } else if (set_grad) {
                // Explicitly assign the grad to the input array if specified
                // Input grads are not set by default during Backward run
                inputs[i].get().SetGrad(grad.value(), backprop_id);
            }
        }
    }

    return input_grads;
}

}  // namespace chainerx<|MERGE_RESOLUTION|>--- conflicted
+++ resolved
@@ -215,8 +215,8 @@
           backprop_id_{backprop_id},
           double_backprop_{double_backprop},
           array_node_grad_map_{std::move(array_node_grad_map)},
-<<<<<<< HEAD
-          retain_grad_{retain_grad} {
+          retain_grad_{retain_grad},
+          loss_scale_{loss_scale} {
         if (!IsBackpropRequired(backprop_id)) {
             throw ChainerxError{"Cannot backprop with a disabled backprop ID '", backprop_id, "'."};
         }
@@ -225,10 +225,6 @@
                 throw ChainerxError{"Cannot start backprop from an array that is irrelevant to the backprop ID '", backprop_id, "'."};
             }
         }
-=======
-          retain_grad_{retain_grad},
-          loss_scale_{loss_scale} {
->>>>>>> 859919cd
         if (!outputs_.empty()) {
             // Collect output array nodes (can be nullptr).
             output_array_nodes_.reserve(outputs.size());

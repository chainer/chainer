--- conflicted
+++ resolved
@@ -213,23 +213,21 @@
           outputs_{outputs},
           backprop_id_{backprop_id},
           double_backprop_{double_backprop},
-<<<<<<< HEAD
-          array_node_grad_map_{std::move(array_node_grad_map)} {
+          array_node_grad_map_{std::move(array_node_grad_map)},
+          retain_grad_{retain_grad} {
         if (!IsBackpropRequired(backprop_id)) {
             throw ChainerxError{"Cannot backprop with a disabled backprop ID '", backprop_id, "'."};
         }
         for (const Array& output : outputs) {
             if (!output.HasBackpropId(backprop_id)) {
                 throw ChainerxError{"Cannot start backprop from an array that is irrelevant to the backprop ID '", backprop_id, "'."};
-=======
-          array_node_grad_map_{std::move(array_node_grad_map)},
-          retain_grad_{retain_grad} {
+            }
+        }
         if (!outputs_.empty()) {
             // Collect output array nodes (can be nullptr).
             output_array_nodes_.reserve(outputs.size());
             for (const Array& output : outputs) {
                 output_array_nodes_.emplace_back(internal::GetArrayBody(output)->GetArrayNode(backprop_id));
->>>>>>> 18b6663a
             }
 
             // Check if backward is possible for the given graph, in this context.
@@ -371,13 +369,8 @@
         }
 
         // Call the backward functions and collects their gradients.
-<<<<<<< HEAD
-        std::vector<nonstd::optional<Array>> input_grads;
+        std::vector<absl::optional<Array>> input_grads;
         input_grads.resize(op_node->input_count());
-=======
-        std::vector<absl::optional<Array>> input_grads;
-        input_grads.resize(op_node->input_array_node_count());
->>>>>>> 18b6663a
 
         const std::vector<uint8_t>& requires_grad = input_required_flags_[op_node.get()];
         for (const internal::OpNodeBackwardEntry& backward_entry : op_node->backward_entries()) {

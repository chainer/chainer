--- conflicted
+++ resolved
@@ -26,16 +26,7 @@
 namespace {
 
 template <typename T, int8_t kKernelNdim>
-<<<<<<< HEAD
-void Col2ImImpl(
-        const Array& col,
-        const Array& out,
-        const StackVector<int64_t, kMaxNdim>& stride,
-        const StackVector<int64_t, kMaxNdim>& dilate,
-        const Indexer<2>& batch_channel_indexer) {
-=======
-void Col2ImImpl(const Array& col, const Array& out, const Dims& stride, const Indexer<2>& batch_channel_indexer) {
->>>>>>> f6887381
+void Col2ImImpl(const Array& col, const Array& out, const Dims& stride, const Dims& dilate, const Indexer<2>& batch_channel_indexer) {
     static constexpr int8_t kColNdim = 2 + 2 * kKernelNdim;
     static constexpr int8_t kOutNdim = 2 + kKernelNdim;
 
@@ -82,16 +73,7 @@
 
 }  // namespace
 
-<<<<<<< HEAD
-Array Col2Im(
-        const Array& col,
-        const StackVector<int64_t, kMaxNdim>& stride,
-        const StackVector<int64_t, kMaxNdim>& pad,
-        const StackVector<int64_t, kMaxNdim>& dilate,
-        const StackVector<int64_t, kMaxNdim>& out_size) {
-=======
-Array Col2Im(const Array& col, const Dims& stride, const Dims& pad, const Dims& out_size) {
->>>>>>> f6887381
+Array Col2Im(const Array& col, const Dims& stride, const Dims& pad, const Dims& dilate, const Dims& out_size) {
     int64_t batch_size = col.shape()[0];
     int64_t channels = col.shape()[1];
     auto ndim = static_cast<int8_t>(stride.size());

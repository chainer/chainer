--- conflicted
+++ resolved
@@ -10,16 +10,7 @@
 namespace native {
 namespace native_internal {
 
-<<<<<<< HEAD
-Array Col2Im(
-        const Array& col,
-        const StackVector<int64_t, kMaxNdim>& stride,
-        const StackVector<int64_t, kMaxNdim>& pad,
-        const StackVector<int64_t, kMaxNdim>& dilate,
-        const StackVector<int64_t, kMaxNdim>& out_size);
-=======
-Array Col2Im(const Array& col, const Dims& stride, const Dims& pad, const Dims& out_size);
->>>>>>> f6887381
+Array Col2Im(const Array& col, const Dims& stride, const Dims& pad, const Dims& dilate, const Dims& out_size);
 
 }  // namespace native_internal
 }  // namespace native

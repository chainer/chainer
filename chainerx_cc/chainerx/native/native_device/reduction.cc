#include "chainerx/native/native_device.h"

#include <cstdint>

#include "chainerx/array.h"
#include "chainerx/axes.h"
#include "chainerx/device.h"
#include "chainerx/dtype.h"
#include "chainerx/kernels/math.h"
#include "chainerx/kernels/sorting.h"
#include "chainerx/macro.h"
#include "chainerx/native/kernel_regist.h"
#include "chainerx/native/reduce.h"
#include "chainerx/numeric.h"
#include "chainerx/numeric_limits.h"
#include "chainerx/routines/math.h"
#include "chainerx/shape.h"

namespace chainerx {
namespace native {
namespace {

class NativeArgMaxKernel : public ArgMaxKernel {
public:
    void Call(const Array& a, const Axes& axis, const Array& out) override {
        CHAINERX_ASSERT(std::all_of(axis.begin(), axis.end(), [&a](int8_t i) { return a.shape()[i] > 0; }));
        CHAINERX_ASSERT(internal::IsValidReductionShape(a.shape(), axis, out.shape(), false));
        a.device().CheckDevicesCompatible(a, out);

        VisitDtype(a.dtype(), [&a, &axis, &out](auto pt) {
            using T = typename decltype(pt)::type;
            struct Impl {
                struct MaxAndArgMax {
                    T max;
                    int64_t argmax;
                };

                MaxAndArgMax Identity() { return {T{}, -1}; }
                MaxAndArgMax MapIn(T in, int64_t index) { return {in, index}; }
                void Reduce(MaxAndArgMax next, MaxAndArgMax& accum) {
                    if (accum.argmax < 0 || accum.max < next.max) {
                        accum = next;
                    }
                }
                int64_t MapOut(MaxAndArgMax accum) { return accum.argmax; }
            };
            Reduce<T, int64_t>(a, axis, out, Impl{});
        });
    }
};

CHAINERX_NATIVE_REGISTER_KERNEL(ArgMaxKernel, NativeArgMaxKernel);

<<<<<<< HEAD
}  // namespace

namespace {

class NativeArgMinOp : public ArgMinOp {
protected:
    void Impl(const Array& a, const Axes& axis, const Array& out) override {
        CHAINERX_ASSERT(std::all_of(axis.begin(), axis.end(), [&a](int8_t i) { return a.shape()[i] > 0; }));
        CHAINERX_ASSERT(internal::IsValidReductionShape(a.shape(), axis, out.shape(), false));
        a.device().CheckDevicesCompatible(a, out);

        VisitDtype(a.dtype(), [&a, &axis, &out](auto pt) {
            using T = typename decltype(pt)::type;
            struct Impl {
                struct MinAndArgMin {
                    T min;
                    int64_t argmin;
                };

                MinAndArgMin Identity() { return {T{}, -1}; }
                MinAndArgMin MapIn(T in, int64_t index) { return {in, index}; }
                void Reduce(MinAndArgMin next, MinAndArgMin& accum) {
                    if (accum.argmin < 0 || accum.min > next.min) {
                        accum = next;
                    }
                }
                int64_t MapOut(MinAndArgMin accum) { return accum.argmin; }
            };
            Reduce<T, int64_t>(a, axis, out, Impl{});
        });
    }
};

CHAINERX_REGISTER_OP_NATIVE(ArgMinOp, NativeArgMinOp);

}  // namespace

namespace {

class NativeSumOp : public SumOp {
=======
class NativeSumKernel : public SumKernel {
>>>>>>> d6142b1a
public:
    void Call(const Array& a, const Axes& axis, const Array& out) override {
        CHAINERX_ASSERT(internal::IsValidReductionShape(a.shape(), axis, out.shape(), true));
        a.device().CheckDevicesCompatible(a, out);

        auto do_sum = [&a, &axis, &out](auto in_pt, auto out_pt) {
            using In = typename decltype(in_pt)::type;
            using Out = typename decltype(out_pt)::type;
            using Accum = std::conditional_t<std::is_same<Out, Float16>{}, float, Out>;
            struct Impl {
                Accum Identity() { return Accum{0}; }
                Accum MapIn(In in, int64_t /*index*/) { return static_cast<Accum>(in); }
                void Reduce(Accum next, Accum& accum) { accum += next; }
                Out MapOut(Accum accum) { return static_cast<Out>(accum); }
            };
            Reduce<In, Out>(a, axis, out, Impl{});
        };

        VisitDtype(out.dtype(), [a_dtype = a.dtype(), &do_sum](auto out_pt) { VisitDtype(a_dtype, do_sum, out_pt); });
    }
};

CHAINERX_NATIVE_REGISTER_KERNEL(SumKernel, NativeSumKernel);

<<<<<<< HEAD
}  // namespace

namespace {

class NativeAMaxOp : public AMaxOp {
=======
class NativeAMaxKernel : public AMaxKernel {
>>>>>>> d6142b1a
public:
    void Call(const Array& a, const Axes& axis, const Array& out) override {
        CHAINERX_ASSERT(internal::IsValidReductionShape(a.shape(), axis, out.shape(), true));
        a.device().CheckDevicesCompatible(a, out);

        VisitDtype(a.dtype(), [&a, &axis, &out](auto pt) {
            using T = typename decltype(pt)::type;
            struct Impl {
                T Identity() { return NumericLimits<T>::LowestOrInf(); }
                T MapIn(T in, int64_t /*index*/) { return in; }
                void Reduce(T next, T& accum) {
                    if (chainerx::IsNan(next) || accum < next) {
                        accum = next;
                    }
                }
                T MapOut(T accum) { return accum; }
            };
            Reduce<T, T>(a, axis, out, Impl{});
        });
    }
};

CHAINERX_NATIVE_REGISTER_KERNEL(AMaxKernel, NativeAMaxKernel);

class NativeAMinKernel : public AMinKernel {
public:
    void Call(const Array& a, const Axes& axis, const Array& out) override {
        CHAINERX_ASSERT(internal::IsValidReductionShape(a.shape(), axis, out.shape(), true));
        a.device().CheckDevicesCompatible(a, out);

        VisitDtype(a.dtype(), [&a, &axis, &out](auto pt) {
            using T = typename decltype(pt)::type;
            struct Impl {
                T Identity() { return NumericLimits<T>::MaxOrInf(); }
                T MapIn(T in, int64_t /*index*/) { return in; }
                void Reduce(T next, T& accum) {
                    if (chainerx::IsNan(next) || accum > next) {
                        accum = next;
                    }
                }
                T MapOut(T accum) { return accum; }
            };
            Reduce<T, T>(a, axis, out, Impl{});
        });
    }
};

CHAINERX_NATIVE_REGISTER_KERNEL(AMinKernel, NativeAMinKernel);

}  // namespace
}  // namespace native
}  // namespace chainerx<|MERGE_RESOLUTION|>--- conflicted
+++ resolved
@@ -51,12 +51,8 @@
 
 CHAINERX_NATIVE_REGISTER_KERNEL(ArgMaxKernel, NativeArgMaxKernel);
 
-<<<<<<< HEAD
-}  // namespace
 
-namespace {
-
-class NativeArgMinOp : public ArgMinOp {
+class NativeArgMinKernel : public ArgMinKernel {
 protected:
     void Impl(const Array& a, const Axes& axis, const Array& out) override {
         CHAINERX_ASSERT(std::all_of(axis.begin(), axis.end(), [&a](int8_t i) { return a.shape()[i] > 0; }));
@@ -85,16 +81,10 @@
     }
 };
 
-CHAINERX_REGISTER_OP_NATIVE(ArgMinOp, NativeArgMinOp);
+CHAINERX_REGISTER_OP_NATIVE(ArgMinKernel, NativeArgMinKernel);
 
-}  // namespace
 
-namespace {
-
-class NativeSumOp : public SumOp {
-=======
 class NativeSumKernel : public SumKernel {
->>>>>>> d6142b1a
 public:
     void Call(const Array& a, const Axes& axis, const Array& out) override {
         CHAINERX_ASSERT(internal::IsValidReductionShape(a.shape(), axis, out.shape(), true));
@@ -119,15 +109,8 @@
 
 CHAINERX_NATIVE_REGISTER_KERNEL(SumKernel, NativeSumKernel);
 
-<<<<<<< HEAD
-}  // namespace
 
-namespace {
-
-class NativeAMaxOp : public AMaxOp {
-=======
 class NativeAMaxKernel : public AMaxKernel {
->>>>>>> d6142b1a
 public:
     void Call(const Array& a, const Axes& axis, const Array& out) override {
         CHAINERX_ASSERT(internal::IsValidReductionShape(a.shape(), axis, out.shape(), true));

--- conflicted
+++ resolved
@@ -13,10 +13,6 @@
 #include "chainerx/native/reduce.h"
 #include "chainerx/numeric.h"
 #include "chainerx/numeric_limits.h"
-<<<<<<< HEAD
-#include "chainerx/routines/sorting.h"
-=======
->>>>>>> 86a02f7b
 #include "chainerx/routines/math.h"
 #include "chainerx/shape.h"
 
@@ -73,15 +69,6 @@
             };
             Reduce<In, Out>(a, axis, out, Impl{});
         };
-<<<<<<< HEAD
-        Reduce<In, Out>(a, axis, out, Impl{});
-    };
-
-    VisitDtype(out.dtype(), [a_dtype = a.dtype(), &do_sum](auto out_pt) { VisitDtype(a_dtype, do_sum, out_pt); });
-}
-
-class NativeProdOp: public ProdOp {
-=======
 
         VisitDtype(out.dtype(), [a_dtype = a.dtype(), &do_sum](auto out_pt) { VisitDtype(a_dtype, do_sum, out_pt); });
     }
@@ -89,14 +76,12 @@
 
 CHAINERX_NATIVE_REGISTER_KERNEL(SumKernel, NativeSumKernel);
 
-class NativeAMaxKernel : public AMaxKernel {
->>>>>>> 86a02f7b
+class NativeProdKernel : public ProdKernel {
 public:
     void Call(const Array& a, const Axes& axis, const Array& out) override {
         CHAINERX_ASSERT(internal::IsValidReductionShape(a.shape(), axis, out.shape(), true));
         a.device().CheckDevicesCompatible(a, out);
 
-<<<<<<< HEAD
         auto do_prod = [&a, &axis, &out](auto in_pt, auto out_pt) {
             using In = typename decltype(in_pt)::type;
             using Out = typename decltype(out_pt)::type;
@@ -114,21 +99,14 @@
     }
 };
 
-CHAINERX_REGISTER_OP_NATIVE(ProdOp, NativeProdOp);
+CHAINERX_NATIVE_REGISTER_KERNEL(ProdKernel, NativeProdKernel);
 
-void NativeDevice::AMax(const Array& a, const Axes& axis, const Array& out) {
-    CHAINERX_ASSERT(internal::IsValidReductionShape(a.shape(), axis, out.shape(), true));
-    CheckDevicesCompatible(a, out);
+class NativeAMaxKernel : public AMaxKernel {
+public:
+    void Call(const Array& a, const Axes& axis, const Array& out) override {
+        CHAINERX_ASSERT(internal::IsValidReductionShape(a.shape(), axis, out.shape(), true));
+        a.device().CheckDevicesCompatible(a, out);
 
-    VisitDtype(a.dtype(), [&a, &axis, &out](auto pt) {
-        using T = typename decltype(pt)::type;
-        struct Impl {
-            T Identity() { return NumericLimits<T>::LowestOrInf(); }
-            T MapIn(T in, int64_t /*index*/) { return in; }
-            void Reduce(T next, T& accum) {
-                if (chainerx::IsNan(next) || accum < next) {
-                    accum = next;
-=======
         VisitDtype(a.dtype(), [&a, &axis, &out](auto pt) {
             using T = typename decltype(pt)::type;
             struct Impl {
@@ -138,7 +116,6 @@
                     if (chainerx::IsNan(next) || accum < next) {
                         accum = next;
                     }
->>>>>>> 86a02f7b
                 }
                 T MapOut(T accum) { return accum; }
             };

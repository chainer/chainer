--- conflicted
+++ resolved
@@ -111,7 +111,46 @@
 
 CHAINERX_REGISTER_OP_NATIVE(LogicalNotOp, NativeLogicalNotOp);
 
-<<<<<<< HEAD
+class NativeLogicalAndOp : public LogicalAndOp {
+public:
+    void Call(const Array& x1, const Array& x2, const Array& out) override {
+        Device& device = x1.device();
+        device.CheckDevicesCompatible(x1, x2, out);
+        Dtype dtype = PromoteTypes(x1.dtype(), x2.dtype());
+        const Array& x1_cast = x1.dtype() == dtype ? x1 : x1.AsType(dtype);
+        const Array& x2_cast = x2.dtype() == dtype ? x2 : x2.AsType(dtype);
+        VisitDtype(dtype, [&](auto pt) {
+            using T = typename decltype(pt)::type;
+            struct Impl {
+                void operator()(int64_t /*i*/, T x1, T x2, bool& out) { out = x1 && x2; }
+            };
+            Elementwise<const T, const T, bool>(Impl{}, x1_cast, x2_cast, out);
+        });
+    }
+};
+
+CHAINERX_REGISTER_OP_NATIVE(LogicalAndOp, NativeLogicalAndOp);
+
+class NativeLogicalOrOp : public LogicalOrOp {
+public:
+    void Call(const Array& x1, const Array& x2, const Array& out) override {
+        Device& device = x1.device();
+        device.CheckDevicesCompatible(x1, x2, out);
+        Dtype dtype = PromoteTypes(x1.dtype(), x2.dtype());
+        const Array& x1_cast = x1.dtype() == dtype ? x1 : x1.AsType(dtype);
+        const Array& x2_cast = x2.dtype() == dtype ? x2 : x2.AsType(dtype);
+        VisitDtype(dtype, [&](auto pt) {
+            using T = typename decltype(pt)::type;
+            struct Impl {
+                void operator()(int64_t /*i*/, T x1, T x2, bool& out) { out = x1 || x2; }
+            };
+            Elementwise<const T, const T, bool>(Impl{}, x1_cast, x2_cast, out);
+        });
+    }
+};
+
+CHAINERX_REGISTER_OP_NATIVE(LogicalOrOp, NativeLogicalOrOp);
+
 class NativeAllOp : public AllOp {
 public:
     void Call(const Array& a, const Axes& axis, const Array& out) override {
@@ -156,47 +195,6 @@
 };
 
 CHAINERX_REGISTER_OP_NATIVE(AnyOp, NativeAnyOp);
-=======
-class NativeLogicalAndOp : public LogicalAndOp {
-public:
-    void Call(const Array& x1, const Array& x2, const Array& out) override {
-        Device& device = x1.device();
-        device.CheckDevicesCompatible(x1, x2, out);
-        Dtype dtype = PromoteTypes(x1.dtype(), x2.dtype());
-        const Array& x1_cast = x1.dtype() == dtype ? x1 : x1.AsType(dtype);
-        const Array& x2_cast = x2.dtype() == dtype ? x2 : x2.AsType(dtype);
-        VisitDtype(dtype, [&](auto pt) {
-            using T = typename decltype(pt)::type;
-            struct Impl {
-                void operator()(int64_t /*i*/, T x1, T x2, bool& out) { out = x1 && x2; }
-            };
-            Elementwise<const T, const T, bool>(Impl{}, x1_cast, x2_cast, out);
-        });
-    }
-};
-
-CHAINERX_REGISTER_OP_NATIVE(LogicalAndOp, NativeLogicalAndOp);
-
-class NativeLogicalOrOp : public LogicalOrOp {
-public:
-    void Call(const Array& x1, const Array& x2, const Array& out) override {
-        Device& device = x1.device();
-        device.CheckDevicesCompatible(x1, x2, out);
-        Dtype dtype = PromoteTypes(x1.dtype(), x2.dtype());
-        const Array& x1_cast = x1.dtype() == dtype ? x1 : x1.AsType(dtype);
-        const Array& x2_cast = x2.dtype() == dtype ? x2 : x2.AsType(dtype);
-        VisitDtype(dtype, [&](auto pt) {
-            using T = typename decltype(pt)::type;
-            struct Impl {
-                void operator()(int64_t /*i*/, T x1, T x2, bool& out) { out = x1 || x2; }
-            };
-            Elementwise<const T, const T, bool>(Impl{}, x1_cast, x2_cast, out);
-        });
-    }
-};
-
-CHAINERX_REGISTER_OP_NATIVE(LogicalOrOp, NativeLogicalOrOp);
->>>>>>> 12b01a43
 
 }  // namespace
 }  // namespace native

--- conflicted
+++ resolved
@@ -22,19 +22,17 @@
     virtual void Call(const Array& a, const Array& indices, int8_t axis, const Array& out) = 0;
 };
 
-<<<<<<< HEAD
 class DiagonalKernel : public Kernel {
 public:
     static const char* name() { return "Diagonal"; }
 
     virtual void Call(const Array& x, int64_t offset, int64_t axis1, int64_t axis2, Array& out) = 0;
-=======
+
 class WhereKernel : public Kernel {
 public:
     static const char* name() { return "Where"; }
 
     virtual void Call(const Array& condition, const Array& x, const Array& y, const Array& out) = 0;
->>>>>>> a54685a9
 };
 
 }  // namespace chainerx
--- conflicted
+++ resolved
@@ -74,16 +74,11 @@
         y = self._forward(self.link, h, x)
 
         self.assertEqual(y.data.dtype, numpy.float32)
-<<<<<<< HEAD
         if isinstance(self.link, links.FastGRU):
             y_expect = _gru(self.link.to_classic_GRU(), h_data, x_data)
         else:
             y_expect = _gru(self.link, h_data, x_data)
-        gradient_check.assert_allclose(y_expect, y.data)
-=======
-        y_expect = _gru(self.link, h_data, x_data)
         testing.assert_allclose(y_expect, y.data)
->>>>>>> 6a8df086
         if isinstance(self.link, links.StatefulGRU):
             testing.assert_allclose(self.link.h.data, y.data)
 

--- conflicted
+++ resolved
@@ -13,18 +13,15 @@
 from chainer.testing import attr
 from chainer.testing import condition
 from chainer.utils import type_check
+import chainerx
 
 
 _parameterize = testing.parameterize(*(testing.product_dict(
     testing.product({
         'test': [True, False],
-<<<<<<< HEAD
-        'dtype': [numpy.float16, numpy.float32, numpy.float64],
         'size': ['skip', 'explicit'],
-=======
         'dtype': [numpy.float16, numpy.float32, numpy.float64,
                   chainer.mixed16],
->>>>>>> cb2c4475
     }),
     testing.product({
         'ndim': [0, 1, 2, 3],
@@ -72,21 +69,12 @@
     param_names = ('gamma', 'beta')
 
     def setUp(self):
-<<<<<<< HEAD
-        if hasattr(self, 'axis') and hasattr(self, 'input_shape'):
-=======
         if self.dtype == chainer.mixed16:
             self.highprec_dtype = numpy.float32
         else:
             self.highprec_dtype = self.dtype
 
-        if not hasattr(self, 'axis'):
-            aggr_axes = (0,) + tuple(six.moves.range(2, self.ndim + 2))
-            shape = (5, 3) + (2,) * self.ndim
-            param_shape = shape[1]
-            self.expander = (None, Ellipsis) + (None,) * self.ndim
-        else:
->>>>>>> cb2c4475
+        if hasattr(self, 'axis') and hasattr(self, 'input_shape'):
             aggr_axes = self.axis
             if isinstance(aggr_axes, int):
                 aggr_axes = aggr_axes,
@@ -113,25 +101,30 @@
 
         if self.test:
             self.mean = numpy.random.uniform(
-<<<<<<< HEAD
-                -1, 1, self.param_shape).astype(self.dtype)
+                -1, 1, param_shape).astype(self.highprec_dtype)
             self.var = numpy.random.uniform(
-                0.5, 1, self.param_shape).astype(self.dtype)
+                0.5, 1, param_shape).astype(self.highprec_dtype)
         else:
             self.mean = None
             self.var = None
 
         self.check_forward_options = {'atol': 1e-4, 'rtol': 1e-3}
         self.check_backward_options = {'atol': 1e-4, 'rtol': 1e-3}
-        if self.dtype == numpy.float16:
+        if self.dtype in (numpy.float16, chainer.mixed16):
             self.check_forward_options = {'atol': 1e-2, 'rtol': 1e-1}
             self.check_backward_options = {'atol': 5e-1, 'rtol': 1e-1}
 
+    def before_test(self, test_name):
+        if (self.dtype == chainer.mixed16
+                and self.backend_config.xp is chainerx):
+            raise unittest.SkipTest(
+                'ChainerX does not yet support mixed-FP16 mode.')
+
     def generate_params(self):
         initial_gamma = numpy.random.uniform(
-            -1, 1, self.param_shape).astype(self.dtype)
+            -1, 1, self.param_shape).astype(self.highprec_dtype)
         initial_beta = numpy.random.uniform(
-            -1, 1, self.param_shape).astype(self.dtype)
+            -1, 1, self.param_shape).astype(self.highprec_dtype)
         return initial_gamma, initial_beta
 
     def create_link(self, initializers):
@@ -163,34 +156,16 @@
         # initialized with. In that case, persistent values must be manually
         # cast. This is needed when forward is called in order to compute
         # numerical gradients.
-        if link.avg_mean is not None and x.dtype != link.avg_mean.dtype:
+        if ((self.dtype == chainer.mixed16 and x.dtype != numpy.float16)
+            or (self.dtype != chainer.mixed16 and link.avg_mean is not None
+                and x.dtype != link.avg_mean.dtype)):
             link.avg_mean = link.avg_mean.astype(x.dtype)
             link.avg_var = link.avg_var.astype(x.dtype)
-=======
-                -1, 1, param_shape).astype(self.highprec_dtype)
-            self.var = numpy.random.uniform(
-                0.5, 1, param_shape).astype(self.highprec_dtype)
-            self.link.avg_mean[...] = self.mean
-            self.link.avg_var[...] = self.var
-        else:
-            self.mean = self.x.mean(axis=aggr_axes)
-            self.var = self.x.var(axis=aggr_axes)
-        self.check_forward_optionss = {'atol': 1e-4, 'rtol': 1e-3}
-        self.check_backward_optionss = {'atol': 1e-4, 'rtol': 1e-3}
-        if self.dtype in (numpy.float16, chainer.mixed16):
-            self.check_forward_optionss = {'atol': 1e-3, 'rtol': 1e-2}
-            self.check_backward_optionss = {'atol': 5e-1, 'rtol': 1e-1}
->>>>>>> cb2c4475
 
         with chainer.using_config('train', not self.test):
-<<<<<<< HEAD
             y = link(x, finetune=self.finetune)
+
         return y,
-=======
-            x = chainer.Variable(x_data)
-            y = self.link(x)
-            self.assertEqual(y.data.dtype, chainer.get_dtype(self.dtype))
->>>>>>> cb2c4475
 
     def forward_expected(self, inputs, link):
         x, = inputs
@@ -202,11 +177,24 @@
             var = self.var[self.expander]
             std = numpy.sqrt(var)
         else:
-            mean = x.mean(axis=self.aggr_axes, keepdims=True)
-            var = x.var(axis=self.aggr_axes, keepdims=True)
+            mean = x.mean(
+                axis=self.aggr_axes, dtype=self.highprec_dtype, keepdims=True)
+            var = x.var(
+                axis=self.aggr_axes, dtype=self.highprec_dtype, keepdims=True)
             std = numpy.sqrt(var + self.eps)
         y = gamma[self.expander] * (x - mean) / std + beta[self.expander]
+
+        if self.dtype == chainer.mixed16:
+            y = y.astype(x.dtype)
+
         return y,
+
+    def check_forward_outputs(self, outputs, expected_outputs):
+        super(BatchNormalizationTestBase, self).check_forward_outputs(
+            outputs, expected_outputs)
+        y, = outputs
+        assert False
+        self.assertEqual(y.dtype, chainer.get_dtype(self.dtype))
 
 
 @_inject_backend_tests
@@ -446,8 +434,6 @@
 
 
 @testing.parameterize(*testing.product({
-<<<<<<< HEAD
-=======
     'size': [3, (2, 3)],
 }))
 class TestInitialize(unittest.TestCase):
@@ -520,7 +506,6 @@
 
 
 @testing.parameterize(*testing.product({
->>>>>>> cb2c4475
     'shape': [(2, 4), (2, 5, 3, 4)],
 }))
 class TestInvalidInput(unittest.TestCase):

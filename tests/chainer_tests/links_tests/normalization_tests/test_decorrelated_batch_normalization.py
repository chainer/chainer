--- conflicted
+++ resolved
@@ -105,65 +105,26 @@
     param_names = ()
 
     def setUp(self):
-<<<<<<< HEAD
-        groups, C = _parse_group_kwargs(self.n_channels, **self.group_kwargs)
-
-        self.link = links.DecorrelatedBatchNormalization(
-            self.n_channels, dtype=self.dtype, **self.group_kwargs)
-        self.link.cleargrads()
-
-        shape = (5, self.n_channels) + (2,) * self.ndim
-        self.x = numpy.random.uniform(-1, 1, shape).astype(self.dtype)
-        self.gy = numpy.random.uniform(-1, 1, shape).astype(self.dtype)
-
-        if self.test:
-            self.mean = numpy.random.uniform(
-                -1, 1, (groups, C)).astype(self.dtype)
-            self.projection = numpy.random.uniform(
-                0.5, 1, (groups, C, C)).astype(
-                self.dtype)
-            self.link.avg_mean[...] = self.mean
-            self.link.avg_projection[...] = self.projection
-        else:
-            self.mean = _calc_mean(self.x, groups)
-            self.projection = _calc_projection(self.x, self.mean,
-                                               self.link.eps, groups)
-=======
->>>>>>> c04a62e6
         self.check_forward_options = {'atol': 1e-4, 'rtol': 1e-3}
         self.check_backward_options = {'atol': 5e-3, 'rtol': 1e-3}
         if self.dtype == numpy.float32:
             self.check_backward_options = {'atol': 5e-2, 'rtol': 5e-2}
 
-<<<<<<< HEAD
-    def check_forward(self, x_data):
-        with chainer.using_config('train', not self.test):
-            x = chainer.Variable(x_data)
-            y = self.link(x)
-            self.assertEqual(y.dtype, self.dtype)
-
-        groups, _ = _parse_group_kwargs(self.n_channels, **self.group_kwargs)
-        y_expect = _decorrelated_batch_normalization(
-            self.x, self.mean, self.projection, groups)
-
-        testing.assert_allclose(
-            y_expect, y.array, **self.check_forward_options)
-=======
     def generate_params(self):
-        C = self.n_channels // self.groups
+        groups, C = _parse_group_kwargs(self.n_channels, **self.group_kwargs)
         # TODO(ecastill) mean and projection are not
         # parameters inside the link, just plain arrays
         mean = numpy.random.uniform(
-            -1, 1, (self.groups, C)).astype(self.dtype)
+            -1, 1, (groups, C)).astype(self.dtype)
         projection = numpy.random.uniform(
-            0.5, 1, (self.groups, C, C)).astype(
+            0.5, 1, (groups, C, C)).astype(
             self.dtype)
         return mean, projection
 
     def create_link(self, initializers):
         mean, projection = initializers
         link = links.DecorrelatedBatchNormalization(
-            self.n_channels, groups=self.groups, dtype=self.dtype)
+            self.n_channels, dtype=self.dtype, **self.group_kwargs)
         link.cleargrads()
         if self.test:
             link.avg_mean[...] = mean
@@ -187,8 +148,8 @@
         # "stochastic axis swapping". Requiring a gap between singular values
         # just hides mistakes in implementations.
         min_singular_value_gap = 0.001
-        g = self.groups
-        zca_shape = g, self.n_channels // g, m
+        groups, C = _parse_group_kwargs(self.n_channels, **self.group_kwargs)
+        zca_shape = groups, C, m
         x = numpy.random.uniform(-1, 1, zca_shape)
         mean = x.mean(axis=2, keepdims=True)
         a = x - mean
@@ -207,18 +168,18 @@
         return x,
 
     def forward_expected(self, link, inputs):
+        groups, _ = _parse_group_kwargs(self.n_channels, **self.group_kwargs)
         x, = inputs
         if self.test:
             mean = link.avg_mean
             projection = link.avg_projection
         else:
-            mean = _calc_mean(x, self.groups)
+            mean = _calc_mean(x, groups)
             projection = _calc_projection(x, mean,
-                                          link.eps, self.groups)
+                                          link.eps, groups)
         y_expect = _decorrelated_batch_normalization(
-            x, mean, projection, self.groups)
+            x, mean, projection, groups)
         return y_expect,
->>>>>>> c04a62e6
 
     def forward(self, link, inputs, backend_config):
         x, = inputs

--- conflicted
+++ resolved
@@ -78,7 +78,6 @@
 class TestDeconvolutionND(testing.FunctionTestCase):
 
     def setUp(self):
-<<<<<<< HEAD
         self.N = 2
         self.in_channels = 4
         self.out_channels = 2
@@ -92,21 +91,6 @@
             1. / functools.reduce(mul, self.ksize, self.in_channels))
         self.W_shape = (self.in_channels,
                         self.out_channels // self.groups) + self.ksize
-=======
-        N = 2
-        in_channels = 4
-        out_channels = 2
-        ndim = len(self.dims)
-        ksize = (3,) * ndim
-        self.stride = (2,) * ndim
-        self.pad = (1,) * ndim
-        self.dilate = (self.dilate,) * ndim
-
-        W_scale = numpy.sqrt(1. / functools.reduce(mul, ksize, in_channels))
-        W_shape = (in_channels, out_channels // self.groups) + ksize
-        self.W = numpy.random.normal(0, W_scale, W_shape).astype(self.W_dtype)
-        self.b = numpy.random.uniform(-1, 1, out_channels).astype(self.b_dtype)
->>>>>>> c8c9ee0d
         self.check_double_backward_options = {
             'atol': 5e-3, 'rtol': 5e-2}
 
@@ -115,7 +99,6 @@
             for (d, k, s, p, di)
             in zip(self.dims, self.ksize, self.stride, self.pad, self.dilate))
         self.outsize = outs if self.test_outsize else None
-<<<<<<< HEAD
         self.x_shape = (self.N, self.in_channels) + self.dims
 
         self.check_forward_options = {}
@@ -170,33 +153,6 @@
         x_cpu = chainer.Variable(x)
         W_cpu = chainer.Variable(W)
         b_cpu = None if b is None else chainer.Variable(b)
-=======
-        x_shape = (N, in_channels) + self.dims
-        self.x = numpy.random.uniform(-1, 1, x_shape).astype(self.x_dtype)
-        gy_shape = (N, out_channels) + outs
-        self.gy = numpy.random.uniform(-1, 1, gy_shape).astype(self.x_dtype)
-
-        self.ggx = numpy.random.uniform(
-            -1, 1, self.x.shape).astype(self.x.dtype)
-        self.ggW = numpy.random.uniform(
-            -1, 1, self.W.shape).astype(self.W.dtype)
-        self.ggb = numpy.random.uniform(
-            -1, 1, self.b.shape).astype(self.b.dtype)
-
-        self.test_forward_options = {}
-        self.check_backward_options = {
-            'dtype': numpy.float64, 'atol': 3e-5, 'rtol': 3e-4}
-        if (self.x_dtype == numpy.float16 or self.W_dtype == numpy.float16
-                or self.b_dtype == numpy.float16):
-            self.test_forward_options = {'atol': 5e-4, 'rtol': 5e-3}
-            self.check_backward_options = {
-                'dtype': numpy.float64, 'atol': 2 ** -4, 'rtol': 2 ** -4}
-
-    def check_forward_consistency(self, use_cudnn='always'):
-        x_cpu = chainer.Variable(self.x)
-        W_cpu = chainer.Variable(self.W)
-        b_cpu = None if self.nobias else chainer.Variable(self.b)
->>>>>>> c8c9ee0d
         y_cpu = F.deconvolution_nd(
             x_cpu, W_cpu, b_cpu, stride=self.stride, pad=self.pad,
             outsize=self.outsize, dilate=self.dilate,
@@ -214,7 +170,6 @@
         self.assertEqual(y_cpu.data.dtype, self.x_dtype)
         self.assertEqual(y_gpu.data.dtype, self.x_dtype)
         testing.assert_allclose(
-<<<<<<< HEAD
             y_cpu.array, y_gpu.array.get(), **self.check_forward_options)
 
     def test_consistency_forward(self, backend_config):
@@ -233,28 +188,6 @@
         if b is not None:
             b = chainer.Variable(backend_config.get_array(b))
         with backend_config:
-=======
-            y_cpu.data, y_gpu.data.get(), **self.test_forward_options)
-
-    @attr.cudnn
-    def test_forward_consistency_cudnn(self):
-        self.check_forward_consistency(use_cudnn='always')
-
-    @attr.gpu
-    def test_forward_consistency_im2col(self):
-        self.check_forward_consistency(use_cudnn='never')
-
-    def check_forward_consistency_regression(self, x_data, W_data, b_data,
-                                             use_cudnn='always'):
-        if x_data.dtype != b_data.dtype:
-            raise unittest.SkipTest(
-                'F.deconvolution_2d does not support x.dtype != b.dtype')
-        x = chainer.Variable(x_data)
-        W = chainer.Variable(W_data)
-        b = None if self.nobias else chainer.Variable(b_data)
-
-        with chainer.using_config('use_cudnn', use_cudnn):
->>>>>>> c8c9ee0d
             y_nd = F.deconvolution_nd(x, W, b, stride=self.stride,
                                       pad=self.pad, outsize=self.outsize,
                                       dilate=self.dilate)

--- conflicted
+++ resolved
@@ -139,22 +139,14 @@
     def check_backward(self, x_data, t_data, g_data, class_weight,
                        use_cudnn='always'):
         with chainer.using_config('use_cudnn', use_cudnn):
-<<<<<<< HEAD
-            func = functions.SoftmaxCrossEntropy(
-                cache_score=self.cache_score, class_weight=class_weight,
-                reduce=self.reduce)
-            gradient_check.check_backward(
-                func, (x_data, t_data), g_data, dtype=numpy.float64,
-                **self.check_backward_options)
-=======
             def f(x, t):
                 return functions.softmax_cross_entropy(
                     x, t, cache_score=self.cache_score,
-                    class_weight=class_weight)
+                    class_weight=class_weight, reduce=self.reduce)
 
             gradient_check.check_backward(
-                f, (x_data, t_data), None, **self.check_backward_options)
->>>>>>> 000181f7
+                f, (x_data, t_data), g_data, dtype=numpy.float64,
+                **self.check_backward_options)
 
     def test_backward_cpu(self):
         g_data = None
@@ -379,161 +371,6 @@
                 enable_double_backprop=self.enable_double_backprop)
 
 
-<<<<<<< HEAD
-=======
-@testing.parameterize(*(testing.product({
-    'shape': [None, (2, 3), (2, 3, 2), (2, 3, 2, 2)],
-    'cache_score': [True, False],
-    'normalize': [True, False],
-    'ignore_index': [None, (slice(None),), (0,), (0, 1), (0, 1, 0)],
-    'dtype': [numpy.float32],
-    'weight_apply': [False, True],
-    'use_cudnn': ['always', 'auto', 'never'],
-    'enable_double_backprop': [False, True],
-}) + testing.product({
-    'shape': [None, (2, 3), (2, 3, 2), (2, 3, 2, 2)],
-    'cache_score': [False],
-    'normalize': [True, False],
-    'ignore_index': [(0, 1)],
-    'dtype': [numpy.float16, numpy.float32, numpy.float64],
-    'weight_apply': [False, True],
-    'use_cudnn': ['always', 'auto', 'never'],
-    'enable_double_backprop': [False, True],
-})))
-class TestElementwiseSoftmaxCrossEntropy(unittest.TestCase):
-
-    def setUp(self):
-        if self.shape is None:
-            if self.dtype == numpy.float16:
-                self.x = numpy.array([[-5, 1]], dtype=self.dtype)
-            else:
-                self.x = numpy.array([[-1000, 1]], dtype=self.dtype)
-            self.t = numpy.array([0], dtype=numpy.int32)
-        else:
-            self.x = numpy.random.uniform(-1, 1, self.shape).astype(self.dtype)
-            out_shape = (self.shape[0],) + self.shape[2:]
-            self.t = numpy.random.randint(
-                0, self.shape[1], out_shape).astype(numpy.int32)
-            if (self.ignore_index is not None and
-                    len(self.ignore_index) <= self.t.ndim):
-                self.t[self.ignore_index] = -1
-        self.g = numpy.random.uniform(-1, 1, self.t.shape).astype(self.dtype)
-        self.ggx = numpy.random.uniform(-1, 1, self.x.shape).astype(self.dtype)
-        if self.dtype == numpy.float16:
-            self.check_forward_options = {'atol': 1e-2, 'rtol': 1e-2}
-            self.check_backward_options = {
-                'dtype': numpy.float64, 'atol': 1e-2, 'rtol': 1e-2}
-        else:
-            self.check_forward_options = {'atol': 1e-3, 'rtol': 1e-3}
-            self.check_backward_options = {
-                'dtype': numpy.float64, 'atol': 5e-4, 'rtol': 5e-3}
-        if self.weight_apply:
-            self.class_weight = numpy.random.uniform(
-                0, 10, (self.x.shape[1],)).astype(self.dtype)
-        else:
-            self.class_weight = None
-
-    def check_forward(self, x_data, t_data, class_weight):
-        x = chainer.Variable(x_data)
-        t = chainer.Variable(t_data)
-        loss = functions.softmax_cross_entropy(
-            x, t, cache_score=self.cache_score, normalize=self.normalize,
-            class_weight=class_weight, reduce='no',
-            enable_double_backprop=self.enable_double_backprop)
-        self.assertEqual(loss.shape, t_data.shape)
-        self.assertEqual(loss.data.dtype, self.dtype)
-        if not self.enable_double_backprop:
-            assert (loss.creator.y is not None) == self.cache_score
-        loss_value = cuda.to_cpu(loss.data)
-
-        x = numpy.rollaxis(self.x, 1, self.x.ndim).reshape(
-            (self.t.size, self.x.shape[1]))
-        t = self.t.ravel()
-        l = loss_value.ravel()
-        for xi, ti, li in six.moves.zip(x, t, l):
-            if ti == -1:
-                continue
-            log_z = numpy.ufunc.reduce(numpy.logaddexp, xi)
-            if class_weight is None:
-                loss_expect = -(xi - log_z)[ti]
-            else:
-                loss_expect = -(xi - log_z)[ti] * class_weight[ti]
-
-            testing.assert_allclose(
-                loss_expect, li, **self.check_forward_options)
-
-    def test_forward_cpu(self):
-        with chainer.using_config('use_cudnn', self.use_cudnn):
-            self.check_forward(self.x, self.t, self.class_weight)
-
-    @attr.gpu
-    def test_forward_gpu(self):
-        if not self.weight_apply:
-            weight = None
-        else:
-            weight = cuda.to_gpu(self.class_weight)
-        with chainer.using_config('use_cudnn', self.use_cudnn):
-            self.check_forward(
-                cuda.to_gpu(self.x), cuda.to_gpu(self.t), weight)
-
-    def check_backward(self, x_data, t_data, g_data, class_weight):
-        def f(x, t):
-            return functions.softmax_cross_entropy(
-                x, t, cache_score=self.cache_score,
-                class_weight=class_weight, reduce='no')
-
-        gradient_check.check_backward(
-            f, (x_data, t_data), g_data,
-            **self.check_backward_options)
-
-    def test_backward_cpu(self):
-        with chainer.using_config('use_cudnn', self.use_cudnn):
-            self.check_backward(self.x, self.t, self.g, self.class_weight)
-
-    @attr.gpu
-    def test_backward_gpu(self):
-        if not self.weight_apply:
-            weight = None
-        else:
-            weight = cuda.to_gpu(self.class_weight)
-        with chainer.using_config('use_cudnn', self.use_cudnn):
-            self.check_backward(
-                cuda.to_gpu(self.x), cuda.to_gpu(self.t), cuda.to_gpu(self.g),
-                weight)
-
-    def check_double_backward(
-            self, x_data, t_data, g_data, ggx_data, class_weight):
-
-        def f(x):
-            return functions.softmax_cross_entropy(
-                x, t_data, self.normalize, self.cache_score, class_weight,
-                reduce='no', enable_double_backprop=True)
-
-        if not self.enable_double_backprop:
-            return
-
-        gradient_check.check_double_backward(
-            f, x_data, g_data, ggx_data,
-            **self.check_backward_options)
-
-    def test_double_backward_cpu(self):
-        with chainer.using_config('use_cudnn', self.use_cudnn):
-            self.check_double_backward(
-                self.x, self.t, self.g, self.ggx, self.class_weight)
-
-    @attr.gpu
-    def test_double_backward_gpu(self):
-        if not self.weight_apply:
-            weight = None
-        else:
-            weight = cuda.to_gpu(self.class_weight)
-        with chainer.using_config('use_cudnn', self.use_cudnn):
-            self.check_double_backward(
-                cuda.to_gpu(self.x), cuda.to_gpu(self.t), cuda.to_gpu(self.g),
-                cuda.to_gpu(self.ggx), weight)
-
-
->>>>>>> 000181f7
 @testing.parameterize(*testing.product({
     'enable_double_backprop': [True, False],
 }))

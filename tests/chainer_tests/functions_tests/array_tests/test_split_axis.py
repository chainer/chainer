import unittest

import numpy

import chainer
from chainer.backends import cuda
from chainer import functions
from chainer import gradient_check
from chainer import testing
from chainer.testing import backend


def inject_backend_tests(method_names):
    decorator = backend.inject_backend_tests(
        method_names,
        # CPU tests
        testing.product({
            'use_cuda': [False],
            'use_ideep': ['never', 'always'],
        })
        # GPU tests
        + [{'use_cuda': True}]
        # ChainerX tests
        + [
            {'use_chainerx': True, 'chainerx_device': 'native:0'},
            {'use_chainerx': True, 'chainerx_device': 'cuda:0'},
        ])
    return decorator


@testing.parameterize(*testing.product_dict(
    [
        {'shape': (2, 7, 3), 'axis': 1, 'ys_section': [2, 5],
         'slices': [
             (slice(None), slice(None, 2)),
             (slice(None), slice(2, 5)),
             (slice(None), slice(5, None))]},
        {'shape': (7, 3), 'axis': 0, 'ys_section': [2, 5],
         'slices': [slice(None, 2), slice(2, 5), slice(5, None)]},
        {'shape': (7, 0), 'axis': 0, 'ys_section': [2, 5],
         'slices': [slice(None, 2), slice(2, 5), slice(5, None)]},
        {'shape': (2, 9, 3), 'axis': 1, 'ys_section': 3,
         'slices': [
             (slice(None), slice(None, 3)),
             (slice(None), slice(3, 6)),
             (slice(None), slice(6, None))]},
        {'shape': (2, 6, 3), 'axis': 1, 'ys_section': 3,
         'slices': [
             (slice(None), slice(None, 2)),
             (slice(None), slice(2, 4)),
             (slice(None), slice(4, None))]},
        {'shape': (2,), 'axis': 0, 'ys_section': [1],
         'slices': [slice(None, 1), slice(1, None)]},
        {'shape': (2,), 'axis': 0, 'ys_section': [],
         'slices': [slice(None, None)]},
        {'shape': (2, 7, 3), 'axis': 1, 'ys_section': [2, 5],
         'slices': [
             (slice(None), slice(None, 2)),
             (slice(None), slice(2, 5)),
             (slice(None), slice(5, None))]},
        {'shape': (2, 7, 3), 'axis': 1, 'ys_section': [0],
         'slices': [
             (slice(None), slice(None, 0)),
             (slice(None), slice(0, 7))]
         },
        {'shape': (2, 7, 3), 'axis': 1, 'ys_section': [7],
         'slices': [
             (slice(None), slice(None, 7)),
             (slice(None), slice(7, 7))]
         },
        {'shape': (2, 7, 3, 2), 'axis': 1, 'ys_section': [2, 5],
         'slices': [
             (slice(None), slice(None, 2)),
             (slice(None), slice(2, 5)),
             (slice(None), slice(5, None))]},
        {'shape': (2, 7, 3, 2), 'axis': 1, 'ys_section': [0],
         'slices': [
             (slice(None), slice(None, 0)),
             (slice(None), slice(0, 7))]
         },
        {'shape': (10, 4, 3, 2), 'axis': 0, 'ys_section': 1,
         'slices': [slice(None, None)]
         },
        {'shape': (10, 4, 3, 2), 'axis': 0, 'ys_section': 2,
         'slices': [slice(None, 5), slice(5, None)]
         },
        {'shape': (10, 4, 3, 2), 'axis': 0, 'ys_section': [],
         'slices': [slice(None, None)]
         },
        {'shape': (10, 4, 3, 2), 'axis': 0, 'ys_section': [0, 5],
         'slices': [slice(0, 0), slice(0, 5), slice(5, None)]
         },
        {'shape': (10, 4, 3, 2), 'axis': 0, 'ys_section': [0, 0, 5],
         'slices': [slice(0, 0), slice(0, 0), slice(None, 5), slice(5, None)]
         },
        {'shape': (10, 4, 3, 2), 'axis': 0, 'ys_section': [2, 3, 5],
         'slices': [slice(None, 2), slice(2, 3), slice(3, 5), slice(5, None)]
         },
        {'shape': (10, 4, 3, 2), 'axis': 0,
         'ys_section': numpy.asarray([2, 3, 5]),
         'slices': [slice(None, 2), slice(2, 3), slice(3, 5), slice(5, None)]
         },
        {'shape': (10, 4, 3, 2), 'axis': 0, 'ys_section': [2, 3, 3, 5],
         'slices': [slice(None, 2), slice(2, 3), slice(3, 3), slice(3, 5),
                    slice(5, None)]
         },
        {'shape': (5, 5, 3, 8), 'axis': 3, 'ys_section': 2,
         'slices': [
             (slice(None, None), slice(None, None), slice(None, None),
              slice(None, 4)),
             (slice(None, None), slice(None, None), slice(None, None),
              slice(4, None))]
         },
        {'shape': (5, 8, 3, 2), 'axis': -3, 'ys_section': 2,
         'slices': [(slice(None, None), slice(None, 4)),
                    (slice(None, None), slice(4, None))]
         },
        {'shape': (5, 8, 3, 2), 'axis': 1, 'ys_section': 2,
         'slices': [(slice(None, None), slice(None, 4)),
                    (slice(None, None), slice(4, None))]
         },
        {'shape': (5, 4, 3, 4), 'axis': -1, 'ys_section': 2,
         'slices': [
             (slice(None, None), slice(None, None), slice(None, None),
              slice(None, 2)),
             (slice(None, None), slice(None, None), slice(None, None),
              slice(2, None))]
         },
        {'shape': (10, 4, 3, 2), 'axis': 0, 'ys_section': numpy.array([]),
         'slices': [slice(None, None)]
         },
    ],
    [
        {'dtype': numpy.float16},
        {'dtype': numpy.float32},
        {'dtype': numpy.float64},
    ],
))
@inject_backend_tests(
    ['test_forward', 'test_backward', 'test_double_backward'])
class TestSplitAxis(unittest.TestCase):

    def setUp(self):
        shape = self.shape
        dtype = self.dtype

        x = numpy.arange(numpy.prod(shape), dtype=dtype).reshape(shape)
        self.ys_expected = [x[s] for s in self.slices]
        self.gys = [
            numpy.random.uniform(-1, 1, y.shape).astype(self.dtype)
            for y in self.ys_expected]
        self.ggx = numpy.random.uniform(-1, 1, self.shape).astype(self.dtype)
        self.inputs = [x]
<<<<<<< HEAD
=======
        self.grad_outputs = [
            numpy.random.uniform(-1, 1, y.shape).astype(self.dtype)
            for y in self.ys_expected
        ]
>>>>>>> 5242466d
        self.check_backward_options = {
            'dtype': numpy.float64,
            'atol': 1e-4, 'rtol': 1e-4,
        }

    def _forward(self, x):
        return functions.split_axis(
            x, self.ys_section, self.axis, force_tuple=True)

    def check_forward(self, inputs, backend_config):
        inputs = backend_config.get_array(inputs)

        x, = inputs
        x = chainer.Variable(x)

        with backend_config:
            ys = self._forward(x)

        for yd, y in zip(self.ys_expected, ys):
            assert y.data.dtype == self.dtype
            assert isinstance(y.data.shape, tuple)
            testing.assert_allclose(yd, y.data, atol=0, rtol=0)

    def test_forward(self, backend_config):
        # TODO(hvy): Support it
        if self.dtype == numpy.float16 and backend_config.use_chainerx:
            raise unittest.SkipTest('ChainerX does not support float16')
        self.check_forward(self.inputs, backend_config)

    def check_backward(self, inputs, grad_outputs, backend_config):
<<<<<<< HEAD
        if backend_config.use_cuda:
            inputs = cuda.to_gpu(inputs)
            grad_outputs = cuda.to_gpu(grad_outputs)
=======
        inputs = backend_config.get_array(inputs)
        grad_outputs = backend_config.get_array(grad_outputs)
>>>>>>> 5242466d

        with backend_config:
            gradient_check.check_backward(
                self._forward, inputs, grad_outputs,
                **self.check_backward_options)
<<<<<<< HEAD

    def test_backward(self, backend_config):
        grad_outputs = [
            numpy.random.uniform(-1, 1, y.shape).astype(self.dtype)
            for y in self.ys_expected
        ]
        self.check_backward(self.inputs, grad_outputs, backend_config)
=======

    def test_backward(self, backend_config):
        # TODO(hvy): Support it
        if self.dtype == numpy.float16 and backend_config.use_chainerx:
            raise unittest.SkipTest('ChainerX does not support float16')
        self.check_backward(self.inputs, self.grad_outputs, backend_config)

    def check_double_backward(self, inputs, backend_config):
        def f(x):
            return functions.split_axis(
                x, self.ys_section, self.axis, force_tuple=True)

        inputs, = backend_config.get_array(self.inputs)
        gys = backend_config.get_array(self.gys)
        ggx = backend_config.get_array(self.ggx)

        with backend_config:
            gradient_check.check_double_backward(
                f, inputs, gys, ggx, dtype=numpy.float64)

    def test_double_backward(self, backend_config):
        # TODO(hvy): Support it
        if self.dtype == numpy.float16 and backend_config.use_chainerx:
            raise unittest.SkipTest('ChainerX does not support float16')
        self.check_double_backward(self.inputs, backend_config)
>>>>>>> 5242466d


@inject_backend_tests(['test_backward'])
class TestSplitAxisNone(unittest.TestCase):

    def setUp(self):
        self.ys_section = [1]
        self.axis = 0

        self.inputs = [numpy.array([1, 2], dtype=numpy.float32)]
        self.grad_outputs = [numpy.array([1], dtype=numpy.float32), None]
        self.check_backward_options = {
            'dtype': numpy.float64,
            'atol': 1e-4, 'rtol': 1e-4,
        }
<<<<<<< HEAD

    def _forward(self, x):
        return functions.split_axis(
            x, self.ys_section, self.axis)

=======

    def _forward(self, x):
        return functions.split_axis(
            x, self.ys_section, self.axis)

>>>>>>> 5242466d
    def check_backward(self, inputs, grad_outputs, backend_config):
        if backend_config.use_cuda:
            inputs = cuda.to_gpu(inputs)
            grad_outputs = cuda.to_gpu(grad_outputs)

        with backend_config:
            gradient_check.check_backward(
                self._forward, inputs, grad_outputs,
                **self.check_backward_options)

    def test_backward(self, backend_config):
        self.check_backward(self.inputs, self.grad_outputs, backend_config)


@inject_backend_tests(['test_forward_force_tuple', 'test_forward_single'])
class TestSplitAxisForceArray(unittest.TestCase):

    def setUp(self):
        self.axis = 1
        self.inputs = [numpy.arange(42, dtype=numpy.float32).reshape(2, 7, 3)]

    def check_forward_force_tuple(self, inputs, backend_config):
        if backend_config.use_cuda:
            inputs = cuda.to_gpu(inputs)

        x, = self.inputs
        x = chainer.Variable(x)

        with backend_config:
            ys = functions.split_axis(x, 1, self.axis, force_tuple=True)

        assert isinstance(ys, tuple)
        assert len(ys) == 1

    def test_forward_force_tuple(self, backend_config):
        self.check_forward_force_tuple(self.inputs, backend_config)

    def check_forward_single(self, inputs, backend_config):
        if backend_config.use_cuda:
            inputs = cuda.to_gpu(inputs)

        x, = self.inputs
        x = chainer.Variable(x)

        with backend_config:
            ys = functions.split_axis(x, 1, self.axis, force_tuple=False)

        assert isinstance(ys, chainer.Variable)

    def test_forward_single(self, backend_config):
        self.check_forward_single(self.inputs, backend_config)


class TestSplitAxisInvalidSections(unittest.TestCase):

    def setUp(self):
        self.default_debug = chainer.is_debug()
        chainer.set_debug(True)

    def tearDown(self):
        chainer.set_debug(self.default_debug)

    def test_invalid_sections(self):
        x = numpy.zeros((2, 3, 4), dtype='f')
        with self.assertRaises(ValueError):
            functions.split_axis(x, [2, 1], 1)


testing.run_module(__name__, __file__)<|MERGE_RESOLUTION|>--- conflicted
+++ resolved
@@ -151,13 +151,10 @@
             for y in self.ys_expected]
         self.ggx = numpy.random.uniform(-1, 1, self.shape).astype(self.dtype)
         self.inputs = [x]
-<<<<<<< HEAD
-=======
         self.grad_outputs = [
             numpy.random.uniform(-1, 1, y.shape).astype(self.dtype)
             for y in self.ys_expected
         ]
->>>>>>> 5242466d
         self.check_backward_options = {
             'dtype': numpy.float64,
             'atol': 1e-4, 'rtol': 1e-4,
@@ -188,28 +185,13 @@
         self.check_forward(self.inputs, backend_config)
 
     def check_backward(self, inputs, grad_outputs, backend_config):
-<<<<<<< HEAD
-        if backend_config.use_cuda:
-            inputs = cuda.to_gpu(inputs)
-            grad_outputs = cuda.to_gpu(grad_outputs)
-=======
         inputs = backend_config.get_array(inputs)
         grad_outputs = backend_config.get_array(grad_outputs)
->>>>>>> 5242466d
 
         with backend_config:
             gradient_check.check_backward(
                 self._forward, inputs, grad_outputs,
                 **self.check_backward_options)
-<<<<<<< HEAD
-
-    def test_backward(self, backend_config):
-        grad_outputs = [
-            numpy.random.uniform(-1, 1, y.shape).astype(self.dtype)
-            for y in self.ys_expected
-        ]
-        self.check_backward(self.inputs, grad_outputs, backend_config)
-=======
 
     def test_backward(self, backend_config):
         # TODO(hvy): Support it
@@ -235,7 +217,6 @@
         if self.dtype == numpy.float16 and backend_config.use_chainerx:
             raise unittest.SkipTest('ChainerX does not support float16')
         self.check_double_backward(self.inputs, backend_config)
->>>>>>> 5242466d
 
 
 @inject_backend_tests(['test_backward'])
@@ -251,19 +232,11 @@
             'dtype': numpy.float64,
             'atol': 1e-4, 'rtol': 1e-4,
         }
-<<<<<<< HEAD
 
     def _forward(self, x):
         return functions.split_axis(
             x, self.ys_section, self.axis)
 
-=======
-
-    def _forward(self, x):
-        return functions.split_axis(
-            x, self.ys_section, self.axis)
-
->>>>>>> 5242466d
     def check_backward(self, inputs, grad_outputs, backend_config):
         if backend_config.use_cuda:
             inputs = cuda.to_gpu(inputs)

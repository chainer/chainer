--- conflicted
+++ resolved
@@ -4,11 +4,8 @@
 import re
 import sys
 import unittest
-<<<<<<< HEAD
+import warnings
 import weakref
-=======
-import warnings
->>>>>>> 9f14c2bd
 
 import mock
 import numpy as np

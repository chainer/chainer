--- conflicted
+++ resolved
@@ -294,7 +294,10 @@
     def test_len_gpu(self):
         self.check_len(cuda.to_gpu(self.x))
 
-<<<<<<< HEAD
+    @attr.chainerx
+    def test_len_chainerx(self):
+        self.check_len(chainerx.array(self.x))
+
     def check_iter(self, gpu):
         x = self.x
         if gpu:
@@ -316,19 +319,8 @@
     def test_iter_gpu(self):
         self.check_len(True)
 
-    def check_get_item(self, gpu):
-        x_data = self.x
-        if gpu:
-            x_data = cuda.to_gpu(x_data)
-        x = chainer.Variable(x_data)
-=======
-    @attr.chainerx
-    def test_len_chainerx(self):
-        self.check_len(chainerx.array(self.x))
-
     def check_get_item(self, a):
         x = chainer.Variable(a)
->>>>>>> 1cbbba84
         if len(self.x_shape) > 0:
             slices = slice(2, 5)
             np.testing.assert_equal(backend.CpuDevice().send(x[slices].data),

import copy
import inspect
import platform
import re
import sys
import unittest

import mock
import numpy as np
import six

import chainer
from chainer import cuda
from chainer import initializers
from chainer import testing
from chainer.testing import attr


class Constant(chainer.Function):

    def __init__(self, outputs):
        self.outputs = outputs

    def forward_cpu(self, inputs):
        return self.outputs

    def forward_gpu(self, inputs):
        return tuple(map(cuda.to_gpu, self.outputs))

    def backward_cpu(self, inputs, grad_outputs):
        return tuple(map(np.zeros_like, inputs))

    def backward_gpu(self, inputs, grad_outputs):
        return tuple(map(cuda.cupy.zeros_like, inputs))


def constant(xs, value):
    return Constant(value)(*xs)


@testing.parameterize(
    {'x_shape': (10,), 'c_shape': (2, 5), 'label': '(2, 5), float32'},
    {'x_shape': (), 'c_shape': (1,), 'label': '(1), float32'},
)
class TestVariable(unittest.TestCase):

    def setUp(self):
        self.x = np.random.uniform(-1, 1, self.x_shape).astype(np.float32)
        self.a = np.random.uniform(0.1, 10, self.x_shape).astype(np.float32)
        self.size = int(np.prod(self.x_shape))
        self.c = np.arange(self.size).reshape(self.c_shape).astype(np.float32)

    def check_attributes(self, gpu):
        x = self.x
        if gpu:
            x = cuda.to_gpu(x)
        x = chainer.Variable(x)
        self.assertEqual(x.shape, self.x.shape)
        self.assertEqual(x.ndim, self.x.ndim)
        self.assertEqual(x.size, self.x.size)
        self.assertEqual(x.dtype, self.x.dtype)
        self.assertTrue(x.requires_grad)
        self.assertTrue(x.node.requires_grad)

    def test_attributes_cpu(self):
        self.check_attributes(False)

    @attr.gpu
    def test_attributes_gpu(self):
        self.check_attributes(True)

    def check_len(self, gpu):
        x = self.x
        if gpu:
            x = cuda.to_gpu(x)
        x = chainer.Variable(x)
        if x.ndim == 0:
            self.assertRaises(TypeError, x.__len__)
        else:
            self.assertEqual(len(x), self.x_shape[0])

    def test_len_cpu(self):
        self.check_len(False)

    @attr.gpu
    def test_len_gpu(self):
        self.check_len(True)

    def check_get_item(self, gpu):
        x_data = self.x
        if gpu:
            x_data = cuda.to_gpu(x_data)
        x = chainer.Variable(x_data)
        if len(self.x_shape) > 0:
            slices = slice(2, 5)
            np.testing.assert_equal(cuda.to_cpu(x[slices].data),
                                    cuda.to_cpu(x_data[slices]))
            slices = slice(2, 5),
            np.testing.assert_equal(cuda.to_cpu(x[slices].data),
                                    cuda.to_cpu(x_data[slices]))

    def test_get_item_cpu(self):
        self.check_get_item(False)

    @attr.gpu
    def test_get_item_gpu(self):
        self.check_get_item(True)

    def check_label(self, expected, gpu):
        c = self.c
        if gpu:
            c = cuda.to_gpu(c)
        c = chainer.Variable(c)
        self.assertEqual(c.label, expected)

    def test_label_cpu(self):
        self.check_label(self.label, False)

    @attr.gpu
    def test_label_gpu(self):
        self.check_label(self.label, True)

    def check_backward(self, inputs, intermediates, outputs, retain_grad):
        for o in outputs:
            o.backward(retain_grad)

        self.assertTrue(all([x.grad is not None for x in inputs]))
        if retain_grad:
            self.assertTrue(all([x.grad is not None for x in intermediates]))
        else:
            self.assertTrue(all([x.grad is None for x in intermediates]))
        self.assertTrue(any([x.grad is not None for x in outputs]))

    # length is number of edges. So, # of Variables created is length+1
    def create_linear_chain(self, length, gpu):
        if gpu:
            x = chainer.Variable(cuda.to_gpu(self.x))
        else:
            x = chainer.Variable(self.x)
        ret = [x]
        for i in six.moves.range(length):
            ret.append(constant((ret[i], ), (self.a, )))
        if gpu:
            ret[-1].grad = cuda.cupy.zeros_like(ret[-1].data)
        else:
            ret[-1].grad = np.zeros_like(ret[-1].data)
        return ret

    def test_backward_cpu(self):
        ret = self.create_linear_chain(2, False)
        self.check_backward((ret[0], ), (ret[1], ), (ret[2], ), False)

    @attr.gpu
    def test_backward_gpu(self):
        ret = self.create_linear_chain(2, False)
        self.check_backward((ret[0], ), (ret[1], ), (ret[2], ), False)

    def check_backward_accumulate(self, gpu):
        if gpu:
            x = chainer.Variable(cuda.to_gpu(self.x))
            xp = cuda.cupy
        else:
            x = chainer.Variable(self.x)
            xp = np
        y = constant((x, x, x), (self.a, ))
        y.grad = xp.zeros_like(y.data)
        y.backward()
        self.assertEqual(x.grad.shape, self.x_shape)

    def test_backward_accumulate_cpu(self):
        self.check_backward_accumulate(False)

    @attr.gpu
    def test_backward_accumulate_gpu(self):
        self.check_backward_accumulate(True)

    def test_backward_cpu_retain_grad(self):
        ret = self.create_linear_chain(2, False)
        self.check_backward((ret[0], ), (ret[1], ), (ret[2], ), True)

    @attr.gpu
    def test_backward_gpu_retain_grad(self):
        ret = self.create_linear_chain(2, True)
        self.check_backward((ret[0], ), (ret[1], ), (ret[2], ), True)

    def test_unchain(self):
        ret = self.create_linear_chain(3, False)
        old_rank = ret[1].rank
        ret[1].unchain()
        self.assertIsNone(ret[1].creator)
        self.assertEqual(ret[1].rank, old_rank)
        self.check_backward((ret[1],), (ret[2],), (ret[3],), False)

    def test_set_none_to_creator(self):
        ret = self.create_linear_chain(3, False)
        old_rank = ret[1].rank
        ret[1].creator = None
        self.assertIsNone(ret[1].creator)
        self.assertEqual(ret[1].rank, old_rank)
        self.check_backward((ret[1],), (ret[2],), (ret[3],), False)

    def test_set_none_and_original_to_creator(self):
        ret = self.create_linear_chain(2, False)
        old_rank = ret[1].rank
        creator = ret[1].creator
        ret[1].creator = None
        self.assertIsNone(ret[1].creator)
        self.assertEqual(ret[1].rank, old_rank)

        ret[1].node._rank = -1
        ret[1].creator = creator
        self.assertIs(ret[1].creator, creator)
        self.assertEqual(ret[1].rank, creator.rank + 1)
        self.check_backward((ret[0],), (ret[1],), (ret[2],), False)

    def test_set_fresh_creator(self):
        v = chainer.Variable()
        f = chainer.Function()
        v.creator = f
        self.assertIs(v.creator, f)
        self.assertEqual(v.rank, 1)

    def test_unchain_backward_cpu(self):
        ret = self.create_linear_chain(3, False)
        ret[1].unchain_backward()
        self.check_backward((ret[1], ), (ret[2], ), (ret[3], ), False)

    @attr.gpu
    def test_unchain_backward_gpu(self):
        ret = self.create_linear_chain(3, True)
        ret[1].unchain_backward()
        self.check_backward((ret[1], ), (ret[2], ), (ret[3], ), False)

    def test_unchain_backward_cpu_retain_grad(self):
        ret = self.create_linear_chain(3, False)
        ret[1].unchain_backward()
        self.check_backward((ret[1], ), (ret[2], ), (ret[3], ), False)

    @attr.gpu
    def test_unchain_backward_gpu_retain_grad(self):
        ret = self.create_linear_chain(3, False)
        ret[1].unchain_backward()
        self.check_backward((ret[1], ), (ret[2], ), (ret[3], ), False)

    def test_invalid_value_type(self):
        with six.assertRaisesRegex(self, TypeError, 'int'):
            chainer.Variable(1)

    def test_grad_type_check_pass(self):
        a = chainer.Variable(np.empty((3,), dtype=np.float32))
        a.grad = np.ndarray((3,), dtype=np.float32)

    def test_grad_type_check_type(self):
        a = chainer.Variable(np.empty((), dtype=np.float32))
        with self.assertRaises(TypeError):
            a.grad = np.float32()

    @attr.gpu
    def test_grad_type_check_type_cpu_gpu_mixture(self):
        a = chainer.Variable(np.empty((3,), dtype=np.float32))
        with self.assertRaises(TypeError):
            a.grad = cuda.cupy.empty((3,), dtype=np.float32)

    def test_grad_type_check_dtype(self):
        a = chainer.Variable(np.empty((3,), dtype=np.float32))
        with self.assertRaises(TypeError):
            a.grad = np.empty((3,), dtype=np.float64)

    def test_grad_type_check_shape(self):
        a = chainer.Variable(np.empty((3,), dtype=np.float32))
        with self.assertRaises(ValueError):
            a.grad = np.empty((2,), dtype=np.float32)

    def test_to_cpu_from_cpu(self):
        a = chainer.Variable(np.zeros(3, dtype=np.float32))
        a.grad = np.ones_like(a.data)
        b = a.data
        gb = a.grad
        c = b.copy()
        gc = gb.copy()
        a.to_cpu()
        self.assertIs(a.data, b)
        self.assertIs(a.grad, gb)
        np.testing.assert_array_equal(a.data, c)
        np.testing.assert_array_equal(a.grad, gc)

    @attr.gpu
    def test_to_cpu(self):
        a = chainer.Variable(cuda.cupy.zeros(3, dtype=np.float32))
        a.grad = cuda.cupy.ones_like(a.data)
        a.to_cpu()
        np.testing.assert_array_equal(a.data, np.zeros(3, dtype=np.float32))
        np.testing.assert_array_equal(a.grad, np.ones(3, dtype=np.float32))

    @attr.gpu
    def test_to_gpu_from_gpu(self):
        cp = cuda.cupy
        a = chainer.Variable(cp.zeros(3, dtype=np.float32))
        a.grad = cuda.cupy.ones_like(a.data)
        b = a.data
        gb = a.grad
        c = b.copy()
        gc = gb.copy()
        a.to_gpu()
        self.assertIs(a.data, b)
        self.assertIs(a.grad, gb)
        cp.testing.assert_array_equal(a.data, c)
        cp.testing.assert_array_equal(a.grad, gc)

    @attr.gpu
    def test_to_gpu(self):
        cp = cuda.cupy
        a = chainer.Variable(np.zeros(3, dtype=np.float32))
        a.grad = np.ones(3, dtype=np.float32)
        a.to_gpu()
        cp.testing.assert_array_equal(a.data, cp.zeros(3, dtype=np.float32))
        cp.testing.assert_array_equal(a.grad, cp.ones(3, dtype=np.float32))

    @attr.multi_gpu(2)
    def test_to_gpu_from_another_gpu(self):
        cp = cuda.cupy
        a = chainer.Variable(cp.zeros(3, dtype=np.float32))
        a.grad = cuda.cupy.ones_like(a.data)
        b = a.data.copy()
        gb = a.grad.copy()
        a.to_gpu(1)

        self.assertEqual(int(cuda.get_device_from_array(a.data)), 1)
        self.assertEqual(int(cuda.get_device_from_array(a.grad)), 1)
        cp.testing.assert_array_equal(a.data, b)
        cp.testing.assert_array_equal(a.grad, gb)

    def check_cleargrad(self, a_data, fill=False):
        xp = cuda.get_array_module(a_data)
        a = chainer.Variable(a_data)
        if fill:
            a.grad = xp.full_like(a_data, np.nan)

        a.cleargrad()
        self.assertIsNone(a.grad)

    def test_cleargrad_cpu(self):
        self.check_cleargrad(np.empty(3, dtype=np.float32))

    def test_cleargrad_fill_cpu(self):
        self.check_cleargrad(np.empty(3, dtype=np.float32), fill=True)

    @attr.gpu
    def test_cleargrad_gpu(self):
        self.check_cleargrad(cuda.cupy.empty(3, dtype=np.float32))

    @attr.gpu
    def test_cleargrad_fill_gpu(self):
        self.check_cleargrad(cuda.cupy.empty(3, dtype=np.float32), fill=True)

    def check_zerograd(self, a_data, fill=False):
        xp = cuda.get_array_module(a_data)
        a = chainer.Variable(a_data)
        if fill:
            a.grad = xp.full_like(a_data, np.nan)

        a.zerograd()
        self.assertIsNot(a.grad, None)
        g_expect = xp.zeros_like(a.data)
        xp.testing.assert_array_equal(a.grad, g_expect)

    def test_zerograd_cpu(self):
        self.check_zerograd(np.empty(3, dtype=np.float32))

    def test_zerograd_fill_cpu(self):
        self.check_zerograd(np.empty(3, dtype=np.float32), fill=True)

    @attr.multi_gpu(2)
    def test_zerograds_multi_gpu(self):
        cupy = cuda.cupy
        with cuda.get_device_from_id(1):
            a = chainer.Variable(cupy.empty(3, dtype=np.float32))
        a.zerograd()
        self.assertIsNot(a.grad, None)
        self.assertEqual(int(a.grad.device), 1)
        with cuda.get_device_from_id(1):
            g_expect = cupy.zeros_like(a.data)
            cupy.testing.assert_array_equal(a.grad, g_expect)

    @attr.multi_gpu(2)
    def test_zerograds_fill_multi_gpu(self):
        cupy = cuda.cupy
        with cuda.get_device_from_id(1):
            a = chainer.Variable(cupy.empty(3, dtype=np.float32))
            a.grad = cupy.empty_like(a.data)
        a.zerograd()
        self.assertEqual(int(a.grad.device), 1)
        with cuda.get_device_from_id(1):
            g_expect = cupy.zeros_like(a.data)
            cupy.testing.assert_array_equal(a.grad, g_expect)

    @attr.gpu
    def test_zerograd_gpu(self):
        self.check_zerograd(cuda.cupy.empty(3, dtype=np.float32))

    @attr.gpu
    def test_zerograd_fill_gpu(self):
        self.check_zerograd(cuda.cupy.empty(3, dtype=np.float32), fill=True)

    def check_copydata(self, data1, data2, expect):
        xp = cuda.get_array_module(data1)
        v = chainer.Variable(data1)
        w = chainer.Variable(data2)
        v.copydata(w)
        xp.testing.assert_array_equal(v.data, expect)

    def test_copydata_cpu_to_cpu(self):
        self.check_copydata(np.zeros(3, dtype=np.float32),
                            np.ones(3, dtype=np.float32),
                            np.ones(3, dtype=np.float32))

    @attr.gpu
    def test_copydata_cpu_to_gpu(self):
        cp = cuda.cupy
        self.check_copydata(cp.zeros(3, dtype=np.float32),
                            np.ones(3, dtype=np.float32),
                            cp.ones(3, dtype=np.float32))

    @attr.gpu
    def test_copydata_gpu_to_gpu(self):
        cp = cuda.cupy
        self.check_copydata(cp.zeros(3, dtype=np.float32),
                            cp.ones(3, dtype=np.float32),
                            cp.ones(3, dtype=np.float32))

    @attr.gpu
    def test_copydata_gpu_to_cpu(self):
        cp = cuda.cupy
        self.check_copydata(np.zeros(3, dtype=np.float32),
                            cp.ones(3, dtype=np.float32),
                            np.ones(3, dtype=np.float32))

    @attr.multi_gpu(2)
    def test_copydata_gpu_to_another_gpu(self):
        cp = cuda.cupy
        with cuda.get_device_from_id(0):
            data1 = cp.zeros(3, dtype=np.float32)
            expect = cp.ones(3, dtype=np.float32)
        with cuda.get_device_from_id(1):
            data2 = cp.ones(3, dtype=np.float32)
        self.check_copydata(data1, data2, expect)

    def check_addgrad(self, src, dst, expect,
                      clear_src_grad=False, clear_dst_grad=False):
        xp = cuda.get_array_module(dst)
        a = chainer.Variable(src)
        a.grad = src
        b = chainer.Variable(dst)
        b.grad = dst
        if clear_src_grad:
            a.cleargrad()
        if clear_dst_grad:
            b.cleargrad()
        b.addgrad(a)
        xp.testing.assert_array_equal(b.grad, expect)
        self.assertEqual(cuda.get_device_from_array(b.data),
                         cuda.get_device_from_array(b.grad))

    def test_addgrad_cpu_to_cpu(self):
        self.check_addgrad(np.full(3, 10, dtype=np.float32),
                           np.full(3, 20, dtype=np.float32),
                           np.full(3, 30, dtype=np.float32))

    @attr.gpu
    def test_addgrad_cpu_to_gpu(self):
        cp = cuda.cupy
        self.check_addgrad(np.full(3, 10, dtype=np.float32),
                           cp.full(3, 20, dtype=np.float32),
                           cp.full(3, 30, dtype=np.float32))

    @attr.gpu
    def test_addgrad_gpu_to_gpu(self):
        cp = cuda.cupy
        self.check_addgrad(cp.full(3, 10, dtype=np.float32),
                           cp.full(3, 20, dtype=np.float32),
                           cp.full(3, 30, dtype=np.float32))

    @attr.gpu
    def test_addgrad_gpu_to_cpu(self):
        cp = cuda.cupy
        self.check_addgrad(cp.full(3, 10, dtype=np.float32),
                           np.full(3, 20, dtype=np.float32),
                           np.full(3, 30, dtype=np.float32))

    @attr.multi_gpu(2)
    def test_addgrad_gpu_to_gpu_multi(self):
        cp = cuda.cupy
        with cuda.get_device_from_id(1):
            a = cp.full(3, 10, dtype=np.float32)
            b = cp.full(3, 20, dtype=np.float32)
            c = cp.full(3, 30, dtype=np.float32)
        with cuda.get_device_from_id(0):
            self.check_addgrad(a, b, c)

    @attr.multi_gpu(2)
    def test_addgrad_gpu_to_another_gpu(self):
        cp = cuda.cupy
        with cuda.get_device_from_id(1):
            a = cp.full(3, 10, dtype=np.float32)
        with cuda.get_device_from_id(0):
            b = cp.full(3, 20, dtype=np.float32)
            c = cp.full(3, 30, dtype=np.float32)
        self.check_addgrad(a, b, c)

    def test_addgrad_cpu_to_cpu_none_src(self):
        self.check_addgrad(np.full(3, 10, dtype=np.float32),
                           np.full(3, 20, dtype=np.float32),
                           np.full(3, 20, dtype=np.float32),
                           clear_src_grad=True)

    @attr.gpu
    def test_addgrad_gpu_to_gpu_none_src(self):
        cp = cuda.cupy
        self.check_addgrad(cp.full(3, 10, dtype=np.float32),
                           cp.full(3, 20, dtype=np.float32),
                           cp.full(3, 20, dtype=np.float32),
                           clear_src_grad=True)

    @attr.multi_gpu(2)
    def test_addgrad_gpu_to_another_gpu_none_src_dev0(self):
        cp = cuda.cupy
        with cuda.get_device_from_id(1):
            a = cp.full(3, 10, dtype=np.float32)
        with cuda.get_device_from_id(0):
            b = cp.full(3, 20, dtype=np.float32)
            c = cp.full(3, 20, dtype=np.float32)
        with cuda.get_device_from_id(0):
            self.check_addgrad(a, b, c, clear_src_grad=True)

    @attr.multi_gpu(2)
    def test_addgrad_gpu_to_another_gpu_none_src_dev1(self):
        cp = cuda.cupy
        with cuda.get_device_from_id(1):
            a = cp.full(3, 10, dtype=np.float32)
        with cuda.get_device_from_id(0):
            b = cp.full(3, 20, dtype=np.float32)
            c = cp.full(3, 20, dtype=np.float32)
        with cuda.get_device_from_id(1):
            self.check_addgrad(a, b, c, clear_src_grad=True)

    def test_addgrad_cpu_to_cpu_none_dst(self):
        self.check_addgrad(np.full(3, 20, dtype=np.float32),
                           np.full(3, 10, dtype=np.float32),
                           np.full(3, 20, dtype=np.float32),
                           clear_dst_grad=True)

    @attr.gpu
    def test_addgrad_gpu_to_gpu_none_dst(self):
        cp = cuda.cupy
        self.check_addgrad(cp.full(3, 20, dtype=np.float32),
                           cp.full(3, 10, dtype=np.float32),
                           cp.full(3, 20, dtype=np.float32),
                           clear_dst_grad=True)

    @attr.multi_gpu(2)
    def test_addgrad_gpu_to_another_gpu_none_dst_dev0(self):
        cp = cuda.cupy
        with cuda.get_device_from_id(1):
            a = cp.full(3, 20, dtype=np.float32)
        with cuda.get_device_from_id(0):
            b = cp.full(3, 10, dtype=np.float32)
            c = cp.full(3, 20, dtype=np.float32)
        with cuda.get_device_from_id(0):
            self.check_addgrad(a, b, c, clear_dst_grad=True)

    @attr.multi_gpu(2)
    def test_addgrad_gpu_to_another_gpu_none_dst_dev1(self):
        cp = cuda.cupy
        with cuda.get_device_from_id(1):
            a = cp.full(3, 20, dtype=np.float32)
        with cuda.get_device_from_id(0):
            b = cp.full(3, 10, dtype=np.float32)
            c = cp.full(3, 20, dtype=np.float32)
        with cuda.get_device_from_id(1):
            self.check_addgrad(a, b, c, clear_dst_grad=True)

    def test_addgrad_none_src_dst(self):
        x = chainer.Variable(self.x)
        y = chainer.Variable(self.x)
        y.addgrad(x)
        self.assertIsNone(y.grad)

    def test_pickle_cpu(self):
        x = chainer.Variable(self.x)
        x.grad = np.ones_like(x.data)
        binary = six.moves.cPickle.dumps(x)
        d = six.moves.cPickle.loads(binary)
        np.testing.assert_array_equal(x.data, d.data)
        np.testing.assert_array_equal(x.grad, d.grad)

    @attr.gpu
    def test_pickle_gpu(self):
        cp = cuda.cupy
        x = chainer.Variable(self.x)
        x.grad = np.ones_like(x.data)
        x.to_gpu()
        binary = six.moves.cPickle.dumps(x)
        d = six.moves.cPickle.loads(binary)
        cp.testing.assert_array_equal(x.data, d.data)
        cp.testing.assert_array_equal(x.grad, d.grad)


<<<<<<< HEAD
class TestVariableBasic(unittest.TestCase):
    def test_unhashable(self):
        a = chainer.Variable(np.ones((2,)))
        with six.assertRaisesRegex(self, TypeError, '^unhashable type: '):
            hash(a)

    def test_unequatable(self):
        a = chainer.Variable(np.ones((2,)))
        b = chainer.Variable(np.ones((2,)))
        with self.assertRaises(NotImplementedError):
            a == b
        with self.assertRaises(NotImplementedError):
            a == a
        with self.assertRaises(NotImplementedError):
            a != b
        with self.assertRaises(NotImplementedError):
            a != a

    def test_uncomparable(self):
        a = chainer.Variable(np.ones((2,)))
        b = chainer.Variable(np.ones((2,)))
        with self.assertRaises(NotImplementedError):
            a < b
        with self.assertRaises(NotImplementedError):
            a <= b
        with self.assertRaises(NotImplementedError):
            a > b
        with self.assertRaises(NotImplementedError):
            a >= b

    def test_bool_inconvertible(self):
        a = chainer.Variable(np.ones((2,)))
        with self.assertRaises(NotImplementedError):
            if a:
                pass
        with self.assertRaises(NotImplementedError):
            if not a:
                pass
=======
class TestParameter(unittest.TestCase):

    def setUp(self):
        self.a = np.random.rand(3, 2).astype(np.float32)

    def test_initializer(self):
        x = chainer.Parameter(shape=(1,))
        self.assertIsNone(x.initializer)

    def test_initialize_by_scalar(self):
        x = chainer.Parameter(2., (3,))
        np.testing.assert_array_equal(x.data, np.array([2., 2., 2.]))

    def test_initialize_by_initializer(self):
        x = chainer.Parameter(initializers.One(), (3,))
        np.testing.assert_array_equal(
            x.data, np.array([1., 1., 1.], dtype='f'))

    def test_initialize_by_none(self):
        x = chainer.Parameter(None, (3,))
        np.testing.assert_array_equal(
            x.data, np.full((3,), np.nan, dtype='f'))

    def test_initialize_by_array(self):
        data = np.array([1., 2., 3.], dtype='f')
        x = chainer.Parameter(data)
        self.assertIs(x.data, data)

    @attr.gpu
    def test_initialize_by_cupy_array(self):
        data = cuda.cupy.array([1., 2., 3.], dtype='f')
        x = chainer.Parameter(data, (3,))
        self.assertIsInstance(x.data, cuda.cupy.ndarray)
        cuda.cupy.testing.assert_array_equal(x.data, data)

    def test_update_rule(self):
        update_rule = mock.MagicMock()
        g = self.a.copy()
        x = chainer.Parameter(self.a)
        x.grad = g
        x.update_rule = update_rule
        x.update()
        self.assertEqual(update_rule.update.call_count, 1)
        self.assertEqual(update_rule.update.call_args_list[0], [(x,), {}])

    def test_update_rule_without_grad(self):
        update_rule = mock.MagicMock()
        x = chainer.Parameter(self.a)
        x.update_rule = update_rule
        x.update()
        self.assertEqual(update_rule.update.call_count, 1)


class TestUninitializedParameter(unittest.TestCase):

    def setUp(self):
        self.a = np.random.rand(3, 2).astype(np.float32)
        self.b = np.random.rand(*self.a.shape).astype(self.a.dtype)

    def test_init_without_data(self):
        x = chainer.Parameter()
        self.assertIsNone(x.data)
        self.assertIsNone(x.grad)

    def test_initialize(self):
        x = chainer.Parameter()
        x.initialize((3, 2))
        self.assertEqual(x.shape, (3, 2))
        self.assertEqual(x.dtype, np.float32)
        np.testing.assert_array_equal(x.data, np.float32('nan'))
        np.testing.assert_array_equal(x.grad, np.float32('nan'))

    def check_constant_initialization(self, x, a, xp):
        x.initialize(a.shape)
        self.assertIsInstance(x.data, xp.ndarray)
        xp.testing.assert_array_equal(x.data, xp.asarray(a))
        xp.testing.assert_array_equal(x.grad, np.float32('nan'))

    def test_initialize_with_initializer(self):
        x = chainer.Parameter(initializers.Constant(self.a))
        self.check_constant_initialization(x, self.a, np)

    def test_initialize_dtype(self):
        initializer = initializers.Zero(np.float64)
        x = chainer.Parameter(initializer=initializer)
        x.initialize((2, 3))
        self.assertEqual(x.data.dtype, np.float64)
        self.assertEqual(x.grad.dtype, np.float64)

    @attr.gpu
    def test_initialize_to_gpu(self):
        x = chainer.Parameter(initializer=initializers.Constant(self.a))
        x.to_gpu()
        self.check_constant_initialization(x, self.a, cuda.cupy)

    @attr.gpu
    def test_initialize_to_cpu(self):
        x = chainer.Parameter(initializer=initializers.Constant(self.a))
        x.to_gpu()
        x.to_cpu()
        self.check_constant_initialization(x, self.a, np)

    def test_copy_to_initialize(self):
        # This test intends the use case of link.copy() method.
        x = chainer.Parameter()
        y = copy.copy(x)
        x.initialize((3, 2))
        self.assertIs(x.data, y.data)

    def test_cleargrad(self):
        x = chainer.Parameter()
        x.cleargrad()
        x.initialize((3, 2))
        self.assertIsNone(x.grad)

    def check_zerograd(self, x, xp):
        self.assertIsInstance(x.grad, xp.ndarray)
        self.assertEqual(x.grad.shape, x.data.shape)
        self.assertEqual(x.grad.dtype, x.data.dtype)
        xp.testing.assert_array_equal(x.grad, 0)

    def test_zerograd(self):
        x = chainer.Parameter()
        x.zerograd()
        x.initialize((3, 2))
        self.check_zerograd(x, np)

    @attr.gpu
    def test_zerograd_to_gpu(self):
        x = chainer.Parameter()
        x.zerograd()
        x.to_gpu()
        x.initialize((3, 2))
        self.check_zerograd(x, cuda.cupy)

    @attr.gpu
    def test_to_gpu_zerograd(self):
        x = chainer.Parameter()
        x.to_gpu()
        x.zerograd()
        x.initialize((3, 2))
        self.check_zerograd(x, cuda.cupy)

    def test_zerograd_dtype(self):
        x = chainer.Parameter(initializers.Zero(dtype=np.float16))
        x.zerograd()
        x.initialize((3, 2))
        self.assertEqual(x.grad.dtype, x.data.dtype)

    def test_copydata_to_uninitialized_parameter(self):
        x = chainer.Parameter()
        y = chainer.Parameter(self.a)
        x.copydata(y)
        np.testing.assert_array_equal(x.data, self.a)

    @attr.gpu
    def test_copydata_to_uninitialized_parameter_gpu(self):
        x = chainer.Parameter()
        y = chainer.Parameter(self.a)
        x.to_gpu()
        x.copydata(y)
        cp = cuda.cupy
        self.assertIsInstance(x.data, cp.ndarray)
        cp.testing.assert_array_equal(x.data, self.a)

    def test_copydata_from_uninitialized_parameter(self):
        initializer = initializers.Zero()
        x = chainer.Parameter(self.a)
        y = chainer.Parameter(initializer)
        x.copydata(y)
        self.assertIsInstance(x.data, np.ndarray)
        self.assertIsInstance(y.data, np.ndarray)
        np.testing.assert_array_equal(x.data, y.data)

    @attr.gpu
    def test_copydata_from_uninitialized_parameter_gpu(self):
        initializer = initializers.Zero()
        x = chainer.Parameter(self.a)
        y = chainer.Parameter(initializer)
        y.to_gpu()
        x.copydata(y)
        cp = cuda.cupy
        self.assertIsInstance(x.data, np.ndarray)
        self.assertIsInstance(y.data, cp.ndarray)
        cp.testing.assert_array_equal(x.data, y.data)

    def test_copydata_from_to_uninitialized_parameters(self):
        x = chainer.Parameter()
        y = chainer.Parameter()
        x.copydata(y)
        self.assertIsNone(x.data)
        self.assertIsNone(y.data)

    def test_addgrad_to_uninitialized_parameter(self):
        x = chainer.Parameter()
        y = chainer.Parameter(self.a)
        y.grad = self.b
        x.cleargrad()
        x.addgrad(y)
        self.assertIsInstance(x.data, np.ndarray)
        self.assertIsInstance(x.grad, np.ndarray)
        np.testing.assert_array_equal(x.grad, self.b)

    @attr.gpu
    def test_addgrad_to_uninitialized_parameter_cpu_to_gpu(self):
        x = chainer.Parameter()
        y = chainer.Parameter(self.a)
        y.grad = self.b
        x.to_gpu()
        x.cleargrad()
        x.addgrad(y)
        cp = cuda.cupy
        self.assertIsInstance(x.data, cp.ndarray)
        self.assertIsInstance(x.grad, cp.ndarray)
        cp.testing.assert_array_equal(x.grad, self.b)

    @attr.gpu
    def test_addgrad_to_uninitialized_parameter_gpu_to_cpu(self):
        x = chainer.Parameter()
        y = chainer.Parameter(self.a)
        y.grad = self.b
        y.to_gpu()
        x.cleargrad()
        x.addgrad(y)
        self.assertIsInstance(x.data, np.ndarray)
        self.assertIsInstance(x.grad, np.ndarray)
        np.testing.assert_array_equal(x.grad, self.b)

    @attr.gpu
    def test_addgrad_to_uninitialized_parameter_gpu_to_gpu(self):
        x = chainer.Parameter()
        y = chainer.Parameter(self.a)
        y.grad = self.b
        x.to_gpu()
        y.to_gpu()
        x.cleargrad()
        x.addgrad(y)
        cp = cuda.cupy
        self.assertIsInstance(x.data, cp.ndarray)
        self.assertIsInstance(x.grad, cp.ndarray)
        cp.testing.assert_array_equal(x.grad, self.b)

    @attr.multi_gpu(2)
    def test_addgrad_to_uninitialized_parameter_gpu_to_another_gpu(self):
        x = chainer.Parameter()
        y = chainer.Parameter(self.a)
        y.grad = self.b
        x.to_gpu(1)
        y.to_gpu(0)
        x.cleargrad()
        x.addgrad(y)
        cp = cuda.cupy
        self.assertIsInstance(x.data, cp.ndarray)
        self.assertIsInstance(x.grad, cp.ndarray)
        self.assertEqual(int(x.data.device), 1)
        self.assertEqual(int(x.grad.device), 1)
        cp.testing.assert_array_equal(x.grad, self.b)
>>>>>>> c6adfeb9


class TestDebugPrint(unittest.TestCase):

    def setUp(self):
        self.arr = np.random.randn(5, 3, 5, 5).astype(np.float32)

    def check_debug_print(self, v, mean, std):
        result = v.debug_print()
        self.assertIn(v.summary(), result)
        self.assertIn('dtype: float32', result)
        # py2.7 on win64 returns shape as long
        self.assertTrue(re.match(r'- shape: \(5L?, 3L?, 5L?, 5L?\)',
                                 result.splitlines()[3]))

        # no grad
        msg = 'statistics: mean={mean:.8f}, std={std:.8f}'
        msg = msg.format(mean=mean, std=std)
        self.assertIn(msg, result)
        self.assertIn('grad: None', result)

        # zero grad
        v.zerograd()
        result = v.debug_print()
        self.assertIn('grad: 0', result)

        # add grad
        v.grad = v.data
        result = v.debug_print()

        msg = 'grad: mean={mean:.8f}, std={std:.8f}'.format(mean=mean, std=std)
        self.assertIn(msg, result)

    def test_debug_print_cpu(self):
        v = chainer.Variable(self.arr)
        result = v.debug_print()
        self.assertIn('device: CPU', result)
        self.assertIn('numpy.ndarray', result)

        self.check_debug_print(v, mean=float(np.mean(v.data)),
                               std=float(np.std(v.data)))

    @attr.gpu
    def test_debug_print_gpu(self):
        v = chainer.Variable(self.arr)
        v.to_gpu(0)

        result = v.debug_print()
        self.assertIn('device: <CUDA Device 0>', result)
        self.assertIn('cupy.core.core.ndarray', result)

        self.check_debug_print(v, mean=float(cuda.cupy.mean(v.data)),
                               std=float(cuda.cupy.std(v.data)))


class TestVariableSetCreator(unittest.TestCase):

    class MockFunction(object):
        pass

    def setUp(self):
        self.x = np.random.uniform(-1, 1, (2, 5)).astype(np.float32)
        self.f = self.MockFunction()
        self.f.rank = 10

    def check_set_creator(self, x):
        x = chainer.Variable(x)
        x.set_creator(self.f)
        self.assertEqual(x.creator, self.f)
        self.assertEqual(x.rank, 11)

    def test_set_creator_cpu(self):
        self.check_set_creator(self.x)

    @attr.gpu
    def test_set_creator_gpu(self):
        self.check_set_creator(cuda.to_gpu(self.x))


class TestVariableBackwardError(unittest.TestCase):

    def setUp(self):
        self.x = np.array([1], np.float32)

    def check_type_mismatch(self, x_data):
        xp = cuda.get_array_module(x_data)

        class DummyFunction(chainer.Function):
            label = 'dummy_function'

            def forward(self, inputs):
                return xp.array(1, np.float32),

            def backward(self, inputs, grads):
                return [1]

        x = chainer.Variable(x_data)
        y = DummyFunction()(x)
        with six.assertRaisesRegex(self, TypeError, 'dummy_function'):
            y.backward()

    def test_type_mismatch_cpu(self):
        self.check_type_mismatch(self.x)

    @attr.gpu
    def test_type_mismatch_gpu(self):
        self.check_type_mismatch(cuda.to_gpu(self.x))

    def check_dtype_mismatch(self, x_data):
        xp = cuda.get_array_module(x_data)

        class DummyFunction(chainer.Function):
            label = 'dummy_function'

            def forward(self, inputs):
                return xp.array(1, np.float32),

            def backward(self, inputs, grads):
                return xp.array([1], np.int32),

        x = chainer.Variable(x_data)
        y = DummyFunction()(x)
        with six.assertRaisesRegex(self, TypeError, 'dummy_function'):
            y.backward()

    def test_dtype_mismatch_cpu(self):
        self.check_dtype_mismatch(self.x)

    @attr.gpu
    def test_dtype_mismatch_gpu(self):
        self.check_dtype_mismatch(cuda.to_gpu(self.x))

    def check_shape_mismatch(self, x_data):
        xp = cuda.get_array_module(x_data)

        class DummyFunction(chainer.Function):
            label = 'dummy_function'

            def forward(self, inputs):
                return xp.array(1, np.float32),

            def backward(self, inputs, grads):
                return xp.array([1, 2], np.float32),

        x = chainer.Variable(x_data)
        y = DummyFunction()(x)
        with six.assertRaisesRegex(self, ValueError, 'dummy_function'):
            y.backward()

    def test_shape_mismatch_cpu(self):
        self.check_shape_mismatch(self.x)

    @attr.gpu
    def test_shape_mismatch_gpu(self):
        self.check_shape_mismatch(cuda.to_gpu(self.x))


class TestVariableBackwardErrorTraceback(unittest.TestCase):

    def setUp(self):
        self.x = np.array([1], np.float32)
        chainer.set_debug(True)

    def tearDown(self):
        chainer.set_debug(False)

    def check_traceback(self, x_data):
        xp = cuda.get_array_module(x_data)

        class DummyFunction(chainer.Function):
            label = 'dummy_function'

            def forward(self, inputs):
                return xp.array(1, np.float32),

            def backward(self, inputs, grads):
                return xp.array([1, 2], np.float32),

        x = chainer.Variable(x_data)
        line = inspect.currentframe().f_lineno + 1
        y = DummyFunction()(x)  # `line` is THIS line
        try:
            y.backward()
            self.fail()
        except ValueError as e:
            self.assertIn('Stacktrace', str(e))
            self.assertIn('line %d' % line, str(e))

    def test_traceback_cpu(self):
        self.check_traceback(self.x)

    @attr.gpu
    def test_traceback_gpu(self):
        self.check_traceback(cuda.to_gpu(self.x))


@testing.parameterize(*testing.product({
    'in_shape': [(4, 3, 2)],
    'out_shape': [(2, 2, 6), (2, -1, 6), 24, (-1,), [2, 12]],
    'dtype': [np.float16, np.float32, np.float64],
}))
class TestReshape(unittest.TestCase):

    def setUp(self):
        self.x = np.random.uniform(-1, 1, self.in_shape).astype(self.dtype)

    def check_forward(self, x_data):
        shape = self.out_shape
        x = chainer.Variable(x_data)
        y = x.reshape(shape)
        self.assertEqual(y.data.dtype, self.dtype)
        self.assertTrue((self.x.reshape(shape) == cuda.to_cpu(y.data)).all())

    def test_forward_cpu(self):
        self.check_forward(self.x)

    @attr.gpu
    def test_forward_gpu(self):
        self.check_forward(cuda.to_gpu(self.x))

    def check_backward(self, x_data):
        x = chainer.Variable(x_data)
        y = x.reshape(self.out_shape)
        y.grad = y.data
        y.backward()
        testing.assert_allclose(x.data, x.grad, atol=0, rtol=0)

    def test_backward_cpu(self):
        self.check_backward(self.x)

    @attr.gpu
    def test_backward_gpu(self):
        self.check_backward(cuda.to_gpu(self.x))


@testing.parameterize(*testing.product({
    'in_shape': [(4, 3, 2)],
    'axes': [[], [(-1, 0, 1)], [[-1, 0, 1]], [None], [-1, 0, 1]],
    'dtype': [np.float16, np.float32, np.float32],
}))
class TestTranspose(unittest.TestCase):

    def setUp(self):
        self.x = np.random.uniform(-1, 1, self.in_shape).astype(self.dtype)

    def check_forward(self, x_data):
        axes = self.axes
        x = chainer.Variable(x_data)
        y = x.transpose(*axes)
        self.assertEqual(y.data.dtype, self.dtype)
        self.assertTrue((self.x.transpose(*axes) == cuda.to_cpu(y.data)).all())

    def test_forward_cpu(self):
        self.check_forward(self.x)

    @attr.gpu
    def test_forward_gpu(self):
        self.check_forward(cuda.to_gpu(self.x))

    def check_backward(self, x_data):
        x = chainer.Variable(x_data)
        y = x.transpose(*self.axes)
        y.grad = y.data
        y.backward()
        testing.assert_allclose(x.data, x.grad, atol=0, rtol=0)

    def test_backward_cpu(self):
        self.check_backward(self.x)

    @attr.gpu
    def test_backward_gpu(self):
        self.check_backward(cuda.to_gpu(self.x))


@testing.parameterize(
    {'x_shape': (2, 2,), 'dtype': np.float16,
     'repr': 'variable([[ 0.,  1.],\n          [ 2.,  3.]])',
     'str': 'variable([[ 0.  1.]\n          [ 2.  3.]])'},
    {'x_shape': (2, 2,), 'dtype': np.float32,
     'repr': 'variable([[ 0.,  1.],\n          [ 2.,  3.]])',
     'str': 'variable([[ 0.  1.]\n          [ 2.  3.]])'},
    {'x_shape': (2, 2,), 'dtype': np.float64,
     'repr': 'variable([[ 0.,  1.],\n          [ 2.,  3.]])',
     'str': 'variable([[ 0.  1.]\n          [ 2.  3.]])'},
    {'x_shape': (3,),  'dtype': np.float32,
     'repr': 'variable([ 0.,  1.,  2.])', 'str': 'variable([ 0.  1.  2.])'},
)
class TestUnnamedVariableToString(unittest.TestCase):

    def setUp(self):
        x = np.empty(self.x_shape)
        x = np.arange(x.size).reshape(self.x_shape)
        x = x.astype(self.dtype)
        self.x = chainer.Variable(x)

    def test_repr_cpu(self):
        self.assertEqual(repr(self.x), self.repr)

    def test_str_cpu(self):
        self.assertEqual(str(self.x), self.str)

    @attr.gpu
    def test_repr_gpu(self):
        self.x.to_gpu()
        self.assertEqual(repr(self.x), self.repr)

    @attr.gpu
    def test_str_gpu(self):
        self.x.to_gpu()
        self.assertEqual(str(self.x), self.str)


class TestUnnamedVariableDim2Size0ToString(unittest.TestCase):

    def setUp(self):
        x = np.empty((0, 0))
        x = x.astype(np.float32)
        self.x = chainer.Variable(x)
        if (sys.version_info < (3,) and sys.maxsize > 2**32 and
                platform.system() == 'Windows'):
            self.repr = 'variable([], shape=(0L, 0L))'
        else:
            self.repr = 'variable([], shape=(0, 0))'
        self.str = 'variable([])'

    def test_repr_cpu(self):
        self.assertEqual(repr(self.x), self.repr)

    def test_str_cpu(self):
        self.assertEqual(str(self.x), self.str)

    @attr.gpu
    def test_repr_gpu(self):
        self.x.to_gpu()
        self.assertEqual(repr(self.x), self.repr)

    @attr.gpu
    def test_str_gpu(self):
        self.x.to_gpu()
        self.assertEqual(str(self.x), self.str)


@testing.parameterize(
    {'x_shape': (2, 2,), 'dtype': np.float32,
     'repr': 'variable x([[ 0.,  1.],\n            [ 2.,  3.]])',
     'str': 'variable x([[ 0.  1.]\n            [ 2.  3.]])'},
    {'x_shape': (), 'dtype': np.float32,
     'repr': 'variable x(0.0)', 'str': 'variable x(0.0)'},
)
class TestNamedVariableToString(unittest.TestCase):

    def setUp(self):
        x = np.empty(self.x_shape)
        x = np.arange(x.size).reshape(self.x_shape)
        x = x.astype(self.dtype)
        self.x = chainer.Variable(x, name='x')

    def test_named_repr(self):
        self.assertEqual(repr(self.x), self.repr)

    def test_named_str(self):
        self.assertEqual(str(self.x), self.str)

    @attr.gpu
    def test_repr_gpu(self):
        self.x.to_gpu()
        self.assertEqual(repr(self.x), self.repr)

    @attr.gpu
    def test_str_gpu(self):
        self.x.to_gpu()
        self.assertEqual(str(self.x), self.str)


class TestNamedVariableDim2Size0ToString(unittest.TestCase):

    def setUp(self):
        x = np.empty((0, 0))
        x = x.astype(np.float32)
        self.x = chainer.Variable(x, name='x')
        if (sys.version_info < (3,) and sys.maxsize > 2**32 and
                platform.system() == 'Windows'):
            self.repr = 'variable x([], shape=(0L, 0L))'
        else:
            self.repr = 'variable x([], shape=(0, 0))'
        self.str = 'variable x([])'

    def test_named_repr(self):
        self.assertEqual(repr(self.x), self.repr)

    def test_named_str(self):
        self.assertEqual(str(self.x), self.str)

    @attr.gpu
    def test_repr_gpu(self):
        self.x.to_gpu()
        self.assertEqual(repr(self.x), self.repr)

    @attr.gpu
    def test_str_gpu(self):
        self.x.to_gpu()
        self.assertEqual(str(self.x), self.str)


testing.run_module(__name__, __file__)<|MERGE_RESOLUTION|>--- conflicted
+++ resolved
@@ -605,7 +605,6 @@
         cp.testing.assert_array_equal(x.grad, d.grad)
 
 
-<<<<<<< HEAD
 class TestVariableBasic(unittest.TestCase):
     def test_unhashable(self):
         a = chainer.Variable(np.ones((2,)))
@@ -644,7 +643,8 @@
         with self.assertRaises(NotImplementedError):
             if not a:
                 pass
-=======
+
+
 class TestParameter(unittest.TestCase):
 
     def setUp(self):
@@ -902,7 +902,6 @@
         self.assertEqual(int(x.data.device), 1)
         self.assertEqual(int(x.grad.device), 1)
         cp.testing.assert_array_equal(x.grad, self.b)
->>>>>>> c6adfeb9
 
 
 class TestDebugPrint(unittest.TestCase):

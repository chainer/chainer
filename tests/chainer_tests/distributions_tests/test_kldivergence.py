import unittest

import chainer
from chainer.backends import cuda
from chainer import distributions
from chainer import testing
from chainer.testing import attr
import numpy


@testing.parameterize(*testing.product({
    'shape': [(3, 2), (1,)],
    'is_variable': [True, False],
}))
@testing.fix_random()
class TestKLDivergence(unittest.TestCase):

    def check_kl(self, dist1, dist2):
        kl = chainer.kl_divergence(dist1, dist2).data
        if isinstance(kl, cuda.ndarray):
            kl = kl.get()

        sample = dist1.sample(300000)
        mc_kl = dist1.log_prob(sample).data - dist2.log_prob(sample).data
        if isinstance(mc_kl, cuda.ndarray):
            mc_kl = mc_kl.get()
        mc_kl = numpy.nanmean(mc_kl, axis=0)

        print(kl, mc_kl)
        testing.assert_allclose(kl, mc_kl, atol=1e-2, rtol=1e-2)

    def encode_params(self, params, is_gpu=False):
        if is_gpu:
            params = {k: cuda.to_gpu(v) for k, v in params.items()}

        if self.is_variable:
            params = {k: chainer.Variable(v) for k, v in params.items()}

        return params

    def make_bernoulli_dist(self, is_gpu=False):
        p = numpy.random.uniform(0, 1, self.shape).astype(numpy.float32)
        params = self.encode_params({"p": p}, is_gpu)
        return distributions.Bernoulli(**params)

<<<<<<< HEAD
    def make_binomial_dist(self, is_gpu=False, n=None, p=None):
        if n is None:
            n = numpy.random.randint(5, 10, self.shape).astype(numpy.int32)
        if p is None:
            p = numpy.random.uniform(0, 1, self.shape).astype(numpy.float32)
        params = self.encode_params({"n": n, "p": p}, is_gpu)
        return distributions.Binomial(**params)
=======
    def make_beta_dist(self, is_gpu=False):
        a = numpy.random.uniform(0.5, 10, self.shape).astype(numpy.float32)
        b = numpy.random.uniform(0.5, 10, self.shape).astype(numpy.float32)
        params = self.encode_params({"a": a, "b": b}, is_gpu)
        return distributions.Beta(**params)

    def make_categorical_dist(self, is_gpu=False):
        p = numpy.random.normal(size=self.shape+(3,)).astype(numpy.float32)
        p = numpy.exp(p)
        p /= numpy.expand_dims(p.sum(axis=-1), axis=-1)
        params = self.encode_params({"p": p}, is_gpu)
        return distributions.Categorical(**params)
>>>>>>> 79c22ab5

    def make_laplace_dist(self, is_gpu=False):
        loc = numpy.random.uniform(-1, 1, self.shape).astype(numpy.float32)
        scale = numpy.exp(
            numpy.random.uniform(-1, 1, self.shape)).astype(numpy.float32)
        params = self.encode_params({"loc": loc, "scale": scale}, is_gpu)
        return distributions.Laplace(**params)

    def make_log_normal_dist(self, is_gpu=False):
        mu = numpy.random.uniform(-1, 1, self.shape).astype(numpy.float32)
        sigma = numpy.exp(
            numpy.random.uniform(-1, 1, self.shape)).astype(numpy.float32)
        params = self.encode_params({"mu": mu, "sigma": sigma}, is_gpu)
        return distributions.LogNormal(**params)

    def make_normal_dist(self, is_gpu=False, use_log_scale=False):
        loc = numpy.random.uniform(-1, 1, self.shape).astype(numpy.float32)
        if use_log_scale:
            log_scale = numpy.random.uniform(
                -1, 1, self.shape).astype(numpy.float32)
            params = self.encode_params(
                {"loc": loc, "log_scale": log_scale}, is_gpu)
        else:
            scale = numpy.exp(
                numpy.random.uniform(-1, 1, self.shape)).astype(numpy.float32)
            params = self.encode_params({"loc": loc, "scale": scale}, is_gpu)
        return distributions.Normal(**params)

    def make_multivariatenormal_dist(self, is_gpu=False):
        loc = numpy.random.uniform(
            -1, 1, self.shape + (3,)).astype(numpy.float32)
        cov = numpy.random.normal(size=(numpy.prod(self.shape),) + (3, 3))
        cov = [cov_.dot(cov_.T) for cov_ in cov]
        cov = numpy.vstack(cov).reshape(self.shape + (3, 3))
        scale_tril = numpy.linalg.cholesky(cov).astype(numpy.float32)
        params = self.encode_params(
            {"loc": loc, "scale_tril": scale_tril}, is_gpu)
        return distributions.MultivariateNormal(**params)

    def make_uniform_dist(self, is_gpu=False, low=None, high=None,
                          loc=None, scale=None, use_loc_scale=False):
        if use_loc_scale:
            if loc is None:
                loc = numpy.random.uniform(
                    -3, 0, self.shape).astype(numpy.float32)
            if scale is None:
                scale = numpy.random.uniform(
                    1, 5, self.shape).astype(numpy.float32)
            params = self.encode_params({"loc": loc, "scale": scale}, is_gpu)
        else:
            if low is None:
                low = numpy.random.uniform(
                    -3, 0, self.shape).astype(numpy.float32)
            if high is None:
                high = numpy.random.uniform(
                    low + 1, low + 6, self.shape).astype(numpy.float32)
            params = self.encode_params({"low": low, "high": high}, is_gpu)
        return distributions.Uniform(**params)

    def test_bernoulli_bernoulli_cpu(self):
        dist1 = self.make_bernoulli_dist()
        dist2 = self.make_bernoulli_dist()
        self.check_kl(dist1, dist2)

    @attr.gpu
    def test_bernoulli_bernoulli_gpu(self):
        dist1 = self.make_bernoulli_dist(True)
        dist2 = self.make_bernoulli_dist(True)
        self.check_kl(dist1, dist2)

    @testing.with_requires('scipy')
<<<<<<< HEAD
    def test_binomial_binomial_cpu(self):
        n1 = numpy.random.randint(5, 10, self.shape).astype(numpy.int32)
        n2 = n1 - numpy.random.randint(0, 2, self.shape).astype(numpy.int32)
        dist1 = self.make_binomial_dist(n=n1)
        dist2 = self.make_binomial_dist(n=n2)
        self.check_kl(dist1, dist2)

    @attr.gpu
    def test_binomial_binomial_gpu(self):
        n1 = numpy.random.randint(5, 10, self.shape).astype(numpy.int32)
        n2 = n1 - numpy.random.randint(0, 2, self.shape).astype(numpy.int32)
        dist1 = self.make_binomial_dist(True, n=n1)
        dist2 = self.make_binomial_dist(True, n=n2)
        self.check_kl(dist1, dist2)

    @testing.with_requires('scipy')
    def test_binomial_binomial_error_cpu(self):
        n1 = numpy.random.randint(5, 10, self.shape).astype(numpy.int32)
        n2 = n1 + numpy.random.randint(1, 3, self.shape).astype(numpy.int32)
        dist1 = self.make_binomial_dist(n=n1)
        dist2 = self.make_binomial_dist(n=n2)
        with self.assertRaises(NotImplementedError):
            self.check_kl(dist1, dist2)
=======
    def test_beta_beta_cpu(self):
        dist1 = self.make_beta_dist()
        dist2 = self.make_beta_dist()
        self.check_kl(dist1, dist2)

    @testing.with_requires('scipy')
    @attr.gpu
    def test_beta_beta_gpu(self):
        dist1 = self.make_beta_dist(True)
        dist2 = self.make_beta_dist(True)
        self.check_kl(dist1, dist2)

    @testing.with_requires('numpy>=1.11')
    def test_categorical_categorical_cpu(self):
        dist1 = self.make_categorical_dist()
        dist2 = self.make_categorical_dist()
        self.check_kl(dist1, dist2)

    @attr.gpu
    def test_categorical_categorical_gpu(self):
        dist1 = self.make_categorical_dist(True)
        dist2 = self.make_categorical_dist(True)
        self.check_kl(dist1, dist2)
>>>>>>> 79c22ab5

    def test_laplace_laplace_cpu(self):
        dist1 = self.make_laplace_dist()
        dist2 = self.make_laplace_dist()
        self.check_kl(dist1, dist2)

    @attr.gpu
    def test_laplace_laplace_gpu(self):
        dist1 = self.make_laplace_dist(True)
        dist2 = self.make_laplace_dist(True)
        self.check_kl(dist1, dist2)

    def test_log_normal_log_normal_cpu(self):
        dist1 = self.make_log_normal_dist()
        dist2 = self.make_log_normal_dist()
        self.check_kl(dist1, dist2)

    @attr.gpu
    def test_log_normal_log_normal_gpu(self):
        dist1 = self.make_log_normal_dist(True)
        dist2 = self.make_log_normal_dist(True)
        self.check_kl(dist1, dist2)

    def test_normal_normal_cpu(self):
        for use_log_scale1 in [True, False]:
            for use_log_scale2 in [True, False]:
                dist1 = self.make_normal_dist(use_log_scale=use_log_scale1)
                dist2 = self.make_normal_dist(use_log_scale=use_log_scale2)
                self.check_kl(dist1, dist2)

    @attr.gpu
    def test_normal_normal_gpu(self):
        for use_log_scale1 in [True, False]:
            for use_log_scale2 in [True, False]:
                dist1 = self.make_normal_dist(
                    True, use_log_scale=use_log_scale1)
                dist2 = self.make_normal_dist(
                    True, use_log_scale=use_log_scale2)
                self.check_kl(dist1, dist2)

    @testing.with_requires('scipy')
    def test_multivariatenormal_multivariatenormal_cpu(self):
        dist1 = self.make_multivariatenormal_dist()
        dist2 = self.make_multivariatenormal_dist()
        self.check_kl(dist1, dist2)

    @attr.gpu
    def test_multivariatenormal_multivariatenormal_gpu(self):
        dist1 = self.make_multivariatenormal_dist(True)
        dist2 = self.make_multivariatenormal_dist(True)
        self.check_kl(dist1, dist2)

    def test_uniform_uniform_cpu(self):
        for use_loc_scale1 in [True, False]:
            for use_loc_scale2 in [True, False]:
                dist1 = self.make_uniform_dist(use_loc_scale=use_loc_scale1)
                dist2 = self.make_uniform_dist(use_loc_scale=use_loc_scale2)
                self.check_kl(dist1, dist2)

    @attr.gpu
    def test_uniform_uniform_gpu(self):
        for use_loc_scale1 in [True, False]:
            for use_loc_scale2 in [True, False]:
                dist1 = self.make_uniform_dist(
                    True, use_loc_scale=use_loc_scale1)
                dist2 = self.make_uniform_dist(
                    True, use_loc_scale=use_loc_scale2)
                self.check_kl(dist1, dist2)


testing.run_module(__name__, __file__)<|MERGE_RESOLUTION|>--- conflicted
+++ resolved
@@ -43,7 +43,12 @@
         params = self.encode_params({"p": p}, is_gpu)
         return distributions.Bernoulli(**params)
 
-<<<<<<< HEAD
+    def make_beta_dist(self, is_gpu=False):
+        a = numpy.random.uniform(0.5, 10, self.shape).astype(numpy.float32)
+        b = numpy.random.uniform(0.5, 10, self.shape).astype(numpy.float32)
+        params = self.encode_params({"a": a, "b": b}, is_gpu)
+        return distributions.Beta(**params)
+
     def make_binomial_dist(self, is_gpu=False, n=None, p=None):
         if n is None:
             n = numpy.random.randint(5, 10, self.shape).astype(numpy.int32)
@@ -51,12 +56,6 @@
             p = numpy.random.uniform(0, 1, self.shape).astype(numpy.float32)
         params = self.encode_params({"n": n, "p": p}, is_gpu)
         return distributions.Binomial(**params)
-=======
-    def make_beta_dist(self, is_gpu=False):
-        a = numpy.random.uniform(0.5, 10, self.shape).astype(numpy.float32)
-        b = numpy.random.uniform(0.5, 10, self.shape).astype(numpy.float32)
-        params = self.encode_params({"a": a, "b": b}, is_gpu)
-        return distributions.Beta(**params)
 
     def make_categorical_dist(self, is_gpu=False):
         p = numpy.random.normal(size=self.shape+(3,)).astype(numpy.float32)
@@ -64,7 +63,6 @@
         p /= numpy.expand_dims(p.sum(axis=-1), axis=-1)
         params = self.encode_params({"p": p}, is_gpu)
         return distributions.Categorical(**params)
->>>>>>> 79c22ab5
 
     def make_laplace_dist(self, is_gpu=False):
         loc = numpy.random.uniform(-1, 1, self.shape).astype(numpy.float32)
@@ -136,7 +134,19 @@
         self.check_kl(dist1, dist2)
 
     @testing.with_requires('scipy')
-<<<<<<< HEAD
+    def test_beta_beta_cpu(self):
+        dist1 = self.make_beta_dist()
+        dist2 = self.make_beta_dist()
+        self.check_kl(dist1, dist2)
+
+    @testing.with_requires('scipy')
+    @attr.gpu
+    def test_beta_beta_gpu(self):
+        dist1 = self.make_beta_dist(True)
+        dist2 = self.make_beta_dist(True)
+        self.check_kl(dist1, dist2)
+
+    @testing.with_requires('scipy')
     def test_binomial_binomial_cpu(self):
         n1 = numpy.random.randint(5, 10, self.shape).astype(numpy.int32)
         n2 = n1 - numpy.random.randint(0, 2, self.shape).astype(numpy.int32)
@@ -160,18 +170,6 @@
         dist2 = self.make_binomial_dist(n=n2)
         with self.assertRaises(NotImplementedError):
             self.check_kl(dist1, dist2)
-=======
-    def test_beta_beta_cpu(self):
-        dist1 = self.make_beta_dist()
-        dist2 = self.make_beta_dist()
-        self.check_kl(dist1, dist2)
-
-    @testing.with_requires('scipy')
-    @attr.gpu
-    def test_beta_beta_gpu(self):
-        dist1 = self.make_beta_dist(True)
-        dist2 = self.make_beta_dist(True)
-        self.check_kl(dist1, dist2)
 
     @testing.with_requires('numpy>=1.11')
     def test_categorical_categorical_cpu(self):
@@ -184,7 +182,6 @@
         dist1 = self.make_categorical_dist(True)
         dist2 = self.make_categorical_dist(True)
         self.check_kl(dist1, dist2)
->>>>>>> 79c22ab5
 
     def test_laplace_laplace_cpu(self):
         dist1 = self.make_laplace_dist()

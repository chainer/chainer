--- conflicted
+++ resolved
@@ -55,19 +55,17 @@
         params = self.encode_params({"p": p}, is_gpu)
         return distributions.Categorical(**params)
 
-<<<<<<< HEAD
+    def make_dirichlet_dist(self, is_gpu=False):
+        alpha = numpy.random.uniform(
+            0.5, 10, self.shape + (3,)).astype(numpy.float32)
+        params = self.encode_params({"alpha": alpha}, is_gpu)
+        return distributions.Dirichlet(**params)
+
     def make_gamma_dist(self, is_gpu=False):
         k = numpy.random.uniform(1, 5, self.shape).astype(numpy.float32)
         theta = numpy.random.uniform(0, 2, self.shape).astype(numpy.float32)
         params = self.encode_params({"k": k, "theta": theta}, is_gpu)
         return distributions.Gamma(**params)
-=======
-    def make_dirichlet_dist(self, is_gpu=False):
-        alpha = numpy.random.uniform(
-            0.5, 10, self.shape + (3,)).astype(numpy.float32)
-        params = self.encode_params({"alpha": alpha}, is_gpu)
-        return distributions.Dirichlet(**params)
->>>>>>> 8cde1f48
 
     def make_laplace_dist(self, is_gpu=False):
         loc = numpy.random.uniform(-1, 1, self.shape).astype(numpy.float32)
@@ -170,17 +168,6 @@
         dist2 = self.make_categorical_dist(True)
         self.check_kl(dist1, dist2)
 
-<<<<<<< HEAD
-    def test_gamma_gamma_cpu(self):
-        dist1 = self.make_gamma_dist()
-        dist2 = self.make_gamma_dist()
-        self.check_kl(dist1, dist2)
-
-    @attr.gpu
-    def test_gamma_gamma_gpu(self):
-        dist1 = self.make_gamma_dist(True)
-        dist2 = self.make_gamma_dist(True)
-=======
     @testing.with_requires('scipy')
     def test_dirichlet_dirichlet_cpu(self):
         dist1 = self.make_dirichlet_dist()
@@ -191,7 +178,17 @@
     def test_dirichlet_dirichlet_gpu(self):
         dist1 = self.make_dirichlet_dist(True)
         dist2 = self.make_dirichlet_dist(True)
->>>>>>> 8cde1f48
+        self.check_kl(dist1, dist2)
+
+    def test_gamma_gamma_cpu(self):
+        dist1 = self.make_gamma_dist()
+        dist2 = self.make_gamma_dist()
+        self.check_kl(dist1, dist2)
+
+    @attr.gpu
+    def test_gamma_gamma_gpu(self):
+        dist1 = self.make_gamma_dist(True)
+        dist2 = self.make_gamma_dist(True)
         self.check_kl(dist1, dist2)
 
     def test_laplace_laplace_cpu(self):

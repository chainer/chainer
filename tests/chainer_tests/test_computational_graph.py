import unittest

import numpy as np
import six

from chainer import computational_graph as c
from chainer import function
from chainer import testing
from chainer import variable


class MockFunction(function.Function):

    def __init__(self, n_in, n_out):
        self.n_in = n_in
        self.n_out = n_out

    def forward_cpu(self, xs):
        assert len(xs) == self.n_in
        return tuple(np.zeros((1, 2)).astype(np.float32)
                     for _ in six.moves.range(self.n_out))

    def backward_cpu(self, xs, gys):
        assert len(xs) == self.n_in
        assert len(gys) == self.n_out
        return tuple(np.zeros_like(xs).astype(np.float32)
                     for _ in six.moves.range(self.n_in))


def mock_function(xs, n_out):
    return MockFunction(len(xs), n_out)(*xs)


def _check(self, outputs, node_num, edge_num):
    g = c.build_computational_graph(outputs)
    self.assertEqual(len(g.nodes), node_num)
    self.assertEqual(len(g.edges), edge_num)


def _assert_edges_equal(self, edges_actual, edges_expected):
    self.assertEqual(len(edges_actual), len(edges_expected))

    # The order of edges is arbitrary, so we make a set of edges in order to
    # compare.
    # Variables are converted to ids, because they are not hashable.
    id_edges_actual = {tuple(id(_2) for _2 in _) for _ in edges_actual}
    id_edges_expected = {tuple(id(_2) for _2 in _) for _ in edges_expected}
    self.assertSetEqual(id_edges_actual, id_edges_expected)


def _assert_nodes_equal(self, nodes_actual, nodes_expected):
    self.assertEqual(len(nodes_actual), len(nodes_expected))

    # The order of nodes is arbitrary, so we make a set of nodes in order to
    # compare.
    # Variables are converted to ids, because they are not hashable.
    id_nodes_actual = {id(_) for _ in nodes_actual}
    id_nodes_expected = {id(_) for _ in nodes_expected}
    self.assertSetEqual(id_nodes_actual, id_nodes_expected)


class TestGraphBuilder(unittest.TestCase):

    # x-f-y-g-z
    def setUp(self):
        self.x = variable.Variable(np.zeros((1, 2)).astype(np.float32))
        self.y = mock_function((self.x,), 1)
        self.z = mock_function((self.y,), 1)

    # x
    def test_head_variable(self):
        _check(self, (self.x, ), 1, 0)

    def test_intermediate_variable(self):
        # x-f-y
        _check(self, (self.y, ), 3, 2)

    def test_tail_variable(self):
        # x-f-y-g-z
        _check(self, (self.z, ), 5, 4)

    def test_multiple_outputs(self):
        _check(self, (self.x, self.y), 3, 2)

    def test_multiple_outputs2(self):
        _check(self, (self.x, self.z), 5, 4)

    def test_multiple_outputs3(self):
        _check(self, (self.y, self.z), 5, 4)

    def test_multiple_outputs4(self):
        _check(self, (self.x, self.y, self.z), 5, 4)


class TestGraphBuilder2(unittest.TestCase):

    # x-f-y1
    #  \
    #   g-y2
    def setUp(self):
        self.x = variable.Variable(np.zeros((1, 2)).astype(np.float32))
        self.y1 = mock_function((self.x,), 1)
        self.y2 = mock_function((self.x,), 1)

    def test_head_node(self):
        _check(self, (self.x, ), 1, 0)

    def test_tail_node(self):
        _check(self, (self.y1, ), 3, 2)

    def test_tail_node2(self):
        _check(self, (self.y2, ), 3, 2)

    def test_multiple_tails(self):
        _check(self, (self.y1, self.y2), 5, 4)


class TestGraphBuilder3(unittest.TestCase):

    # x-f-y1
    #    \
    #     y2
    def setUp(self):
        self.x = variable.Variable(np.zeros((1, 2)).astype(np.float32))
        self.y1, self.y2 = mock_function((self.x,), 2)

    def test_head_node(self):
        _check(self, (self.x, ), 1, 0)

    def test_tail_node(self):
        _check(self, (self.y1, ), 3, 2)

    def test_tail_node2(self):
        _check(self, (self.y2, ), 3, 2)

    def test_multiple_tails(self):
        _check(self, (self.y1, self.y2), 4, 3)


class TestGraphBuilder4(unittest.TestCase):

    # x1-f-y
    #   /
    # x2
    def setUp(self):
        self.x1 = variable.Variable(np.zeros((1, 2)).astype(np.float32))
        self.x2 = variable.Variable(np.zeros((1, 2)).astype(np.float32))
        self.y = mock_function((self.x1, self.x2), 1)

    def test_head_node1(self):
        _check(self, (self.x1, ), 1, 0)

    def test_head_node2(self):
        _check(self, (self.x2, ), 1, 0)

    def test_multiple_heads(self):
        _check(self, (self.x1, self.x2), 2, 0)

    def test_tail_node(self):
        _check(self, (self.y, ), 4, 3)


class TestGraphBuilder5(unittest.TestCase):

    def setUp(self):
        self.x = variable.Variable(np.zeros((1, 2)).astype(np.float32))
        self.y = 2 * self.x
        self.f = self.y.creator
        self.g = c.build_computational_graph((self.y,))

    def test_edges(self):
<<<<<<< HEAD
        _assert_edges_equal(self,
                            self.g.edges,
                            [(self.x, self.f),
                             (self.f, self.y)])

    def test_nodes(self):
        _assert_nodes_equal(self,
                            self.g.nodes,
                            [self.x, self.f, self.y])
=======
        self.assertEqual(len(self.g.edges), 2)
        self.assertSetEqual(set(self.g.edges),
                            {(self.x.node, self.f), (self.f, self.y.node)})

    def test_nodes(self):
        self.assertEqual(len(self.g.nodes), 3)
        self.assertSetEqual(set(self.g.nodes),
                            {self.x.node, self.f, self.y.node})
>>>>>>> c6adfeb9


class TestGraphBuilder6(unittest.TestCase):

    def setUp(self):
        self.x1 = variable.Variable(np.zeros((1, 2)).astype(np.float32))
        self.x2 = variable.Variable(np.zeros((1, 2)).astype(np.float32))
        self.y = self.x1 + self.x2
        self.f = self.y.creator
        self.g = c.build_computational_graph((self.y,))

    def test_edges(self):
<<<<<<< HEAD
        _assert_edges_equal(self,
                            self.g.edges,
                            [(self.x1, self.f),
                             (self.x2, self.f),
                             (self.f, self.y)])

    def test_nodes(self):
        _assert_nodes_equal(self,
                            self.g.nodes,
                            [self.x1, self.x2, self.f, self.y])
=======
        self.assertEqual(len(self.g.edges), 3)
        self.assertSetEqual(set(self.g.edges),
                            {(self.x1.node, self.f),
                             (self.x2.node, self.f),
                             (self.f, self.y.node)})

    def test_nodes(self):
        self.assertEqual(len(self.g.nodes), 4)
        self.assertSetEqual(set(self.g.nodes),
                            {self.x1.node, self.x2.node, self.f, self.y.node})
>>>>>>> c6adfeb9


class TestGraphBuilder7(unittest.TestCase):

    def setUp(self):
        self.x1 = variable.Variable(np.zeros((1, 2)).astype(np.float32))
        self.x2 = variable.Variable(np.zeros((1, 2)).astype(np.float32))
        self.x3 = variable.Variable(np.zeros((1, 2)).astype(np.float32))
        self.y = 0.3 * (self.x1 + self.x2) + self.x3

    def test_tail_node(self):
        _check(self, (self.y, ), 9, 8)


class TestGraphBuilderStylization(unittest.TestCase):

    def setUp(self):
        self.x1 = variable.Variable(np.zeros((1, 2)).astype(np.float32))
        self.x2 = variable.Variable(np.zeros((1, 2)).astype(np.float32))
        self.y = self.x1 + self.x2
        self.f = self.y.creator
        self.variable_style = {'label': 'variable_0', 'shape': 'octagon',
                               'style': 'filled', 'fillcolor': '#E0E0E0'}
        self.function_style = {'label': 'function_0', 'shape': 'record',
                               'style': 'filled', 'fillcolor': '#6495ED'}
        self.g = c.build_computational_graph(
            (self.y,), variable_style=self.variable_style,
            function_style=self.function_style)

    def test_dotfile_content(self):
        dotfile_content = self.g.dump()
        for style in [self.variable_style, self.function_style]:
            for key, value in style.items():
                self.assertIn('{0}="{1}"'.format(key, value), dotfile_content)


class TestGraphBuilderShowName(unittest.TestCase):

    def setUp(self):
        self.x1 = variable.Variable(
            np.zeros((1, 2)).astype(np.float32), name='x1')
        self.x2 = variable.Variable(
            np.zeros((1, 2)).astype(np.float32), name='x2')
        self.y = self.x1 + self.x2
        self.y.name = 'y'

    def test_show_name(self):
        g = c.build_computational_graph((self.x1, self.x2, self.y))
        dotfile_content = g.dump()
        for var in [self.x1, self.x2, self.y]:
            self.assertIn('label="%s:' % var.name, dotfile_content)

    def test_dont_show_name(self):
        g = c.build_computational_graph(
            (self.x1, self.x2, self.y), show_name=False)
        dotfile_content = g.dump()
        for var in [self.x1, self.x2, self.y]:
            self.assertNotIn('label="%s:' % var.name, dotfile_content)


class TestGraphBuilderRankdir(unittest.TestCase):

    def setUp(self):
        self.x1 = variable.Variable(np.zeros((1, 2)).astype(np.float32))
        self.x2 = variable.Variable(np.zeros((1, 2)).astype(np.float32))
        self.y = self.x1 + self.x2

    def test_randir(self):
        for rankdir in ['TB', 'BT', 'LR', 'RL']:
            g = c.build_computational_graph((self.y,), rankdir=rankdir)
            self.assertIn('rankdir=%s' % rankdir, g.dump())

    def test_randir_invalid(self):
        self.assertRaises(ValueError,
                          c.build_computational_graph, (self.y,), rankdir='TL')


class TestGraphBuilderRemoveVariable(unittest.TestCase):

    def setUp(self):
        self.x1 = variable.Variable(np.zeros((1, 2)).astype('f'))
        self.x2 = variable.Variable(np.zeros((1, 2)).astype('f'))
        self.y = self.x1 + self.x2
        self.f = self.y.creator
        self.g = c.build_computational_graph((self.y,), remove_variable=True)

    def test_remove_variable(self):
        self.assertIn(self.f.label, self.g.dump())
        self.assertNotIn(str(id(self.x1)), self.g.dump())
        self.assertNotIn(str(id(self.x2)), self.g.dump())


testing.run_module(__name__, __file__)<|MERGE_RESOLUTION|>--- conflicted
+++ resolved
@@ -169,26 +169,15 @@
         self.g = c.build_computational_graph((self.y,))
 
     def test_edges(self):
-<<<<<<< HEAD
         _assert_edges_equal(self,
                             self.g.edges,
-                            [(self.x, self.f),
-                             (self.f, self.y)])
+                            [(self.x.node, self.f),
+                             (self.f, self.y.node)])
 
     def test_nodes(self):
         _assert_nodes_equal(self,
                             self.g.nodes,
-                            [self.x, self.f, self.y])
-=======
-        self.assertEqual(len(self.g.edges), 2)
-        self.assertSetEqual(set(self.g.edges),
-                            {(self.x.node, self.f), (self.f, self.y.node)})
-
-    def test_nodes(self):
-        self.assertEqual(len(self.g.nodes), 3)
-        self.assertSetEqual(set(self.g.nodes),
-                            {self.x.node, self.f, self.y.node})
->>>>>>> c6adfeb9
+                            [self.x.node, self.f, self.y.node])
 
 
 class TestGraphBuilder6(unittest.TestCase):
@@ -201,29 +190,16 @@
         self.g = c.build_computational_graph((self.y,))
 
     def test_edges(self):
-<<<<<<< HEAD
         _assert_edges_equal(self,
                             self.g.edges,
-                            [(self.x1, self.f),
-                             (self.x2, self.f),
-                             (self.f, self.y)])
+                            [(self.x1.node, self.f),
+                             (self.x2.node, self.f),
+                             (self.f, self.y.node)])
 
     def test_nodes(self):
         _assert_nodes_equal(self,
                             self.g.nodes,
-                            [self.x1, self.x2, self.f, self.y])
-=======
-        self.assertEqual(len(self.g.edges), 3)
-        self.assertSetEqual(set(self.g.edges),
-                            {(self.x1.node, self.f),
-                             (self.x2.node, self.f),
-                             (self.f, self.y.node)})
-
-    def test_nodes(self):
-        self.assertEqual(len(self.g.nodes), 4)
-        self.assertSetEqual(set(self.g.nodes),
-                            {self.x1.node, self.x2.node, self.f, self.y.node})
->>>>>>> c6adfeb9
+                            [self.x1.node, self.x2.node, self.f, self.y.node])
 
 
 class TestGraphBuilder7(unittest.TestCase):

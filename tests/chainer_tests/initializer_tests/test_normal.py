import math
import unittest

import numpy

import chainer
from chainer import backend
from chainer.backends import cuda
from chainer import initializers
from chainer import testing
from chainer.testing import condition


default_scale = {
    initializers.Normal: 0.05,
}

default_coeff = {
    initializers.HeNormal: math.sqrt(2),
}

default_fan = {
    initializers.LeCunNormal: 'fan_in',
    initializers.GlorotNormal: 'fan_avg',
    initializers.HeNormal: 'fan_in',
}


@testing.parameterize(*testing.product_dict(
    [
        {'target': initializers.Normal, 'fan_option': None},
        {'target': initializers.LeCunNormal, 'fan_option': None},
        {'target': initializers.GlorotNormal, 'fan_option': None},
        {'target': initializers.HeNormal, 'fan_option': 'fan_in'},
        {'target': initializers.HeNormal, 'fan_option': 'fan_out'}
    ],
    [
        {'shape': (2, 3), 'fans': (3, 2)},
        {'shape': (2, 3, 4), 'fans': (12, 8)},
    ],
    testing.product({
        'scale': [None, 7.3],
        'dtype': [numpy.float16, numpy.float32, numpy.float64],
    })
))
@testing.parameterize(*testing.product({
    'dtype': [numpy.float16, numpy.float32, numpy.float64],
}))
@testing.backend.inject_backend_tests(
    None,
    [
        {},
        {'use_ideep': 'always'},
        {'use_cuda': True, 'cuda_device': 0},
        {'use_cuda': True, 'cuda_device': 1},
<<<<<<< HEAD
=======
        {'use_chainerx': True, 'chainerx_device': 'native:0'},
        {'use_chainerx': True, 'chainerx_device': 'cuda:0'},
        {'use_chainerx': True, 'chainerx_device': 'cuda:1'},
>>>>>>> 70c8939a
    ]
)
class NormalBase(unittest.TestCase):

    def setUp(self):
        kwargs = {}
        if self.scale is not None:
            kwargs['scale'] = self.scale
        if self.fan_option is not None:
            kwargs['fan_option'] = self.fan_option
        self.target_kwargs = kwargs

    def check_initializer(self, w):
        initializer = self.target(**self.target_kwargs)
        initializer(w)
        self.assertTupleEqual(w.shape, self.shape)
        self.assertEqual(w.dtype, self.dtype)

    def test_initializer(self, backend_config):
        w = numpy.empty(self.shape, dtype=self.dtype)
        w = backend_config.get_array(w)
        with chainer.using_device(backend_config.device):
            self.check_initializer(w)

    def check_shaped_initializer(self, backend_config):
        initializer = self.target(dtype=self.dtype, **self.target_kwargs)
        xp = backend_config.xp
<<<<<<< HEAD
        w = initializers.generate_array(initializer, self.shape, xp)
=======
        with chainer.using_device(backend_config.device):
            w = initializers.generate_array(initializer, self.shape, xp)
>>>>>>> 70c8939a
        self.assertIs(backend.get_array_module(w), xp)
        self.assertTupleEqual(w.shape, self.shape)
        self.assertEqual(w.dtype, self.dtype)

    def test_shaped_initializer(self, backend_config):
<<<<<<< HEAD
        with chainer.using_device(backend_config.device):
            self.check_shaped_initializer(backend_config)
=======
        self.check_shaped_initializer(backend_config)
>>>>>>> 70c8939a

    def check_initializer_statistics(self, backend_config, n):
        from scipy import stats

        xp = backend_config.xp
        ws = numpy.empty((n,) + self.shape, dtype=self.dtype)
        ws = backend_config.get_array(ws)
<<<<<<< HEAD
        for i in range(n):
            initializer = self.target(**self.target_kwargs)
            initializer(xp.squeeze(ws[i:i+1], axis=0))

        fan = self.fan_option or default_fan.get(self.target)
        expected_std = self.scale or default_scale.get(self.target) or 1.
        expected_std *= default_coeff.get(self.target) or 1.
        if fan is not None:
            if fan == 'fan_in':
                expected_std *= math.sqrt(1. / self.fans[0])
            elif fan == 'fan_out':
                expected_std *= math.sqrt(1. / self.fans[1])
            elif fan == 'fan_avg':
                expected_std *= math.sqrt(2. / sum(self.fans))
            else:
                assert False

        sampless = cuda.to_cpu(ws.reshape(n, -1).T)
        alpha = 0.01 / len(sampless)
        for samples in sampless:
            _, p = stats.kstest(samples, stats.norm(0, expected_std).cdf)
            assert p >= alpha
=======
        with chainer.using_device(backend_config.device):
            for i in range(n):
                initializer = self.target(**self.target_kwargs)
                initializer(xp.squeeze(ws[i:i+1], axis=0))

            fan = self.fan_option or default_fan.get(self.target)
            expected_std = self.scale or default_scale.get(self.target) or 1.
            expected_std *= default_coeff.get(self.target) or 1.
            if fan is not None:
                if fan == 'fan_in':
                    expected_std *= math.sqrt(1. / self.fans[0])
                elif fan == 'fan_out':
                    expected_std *= math.sqrt(1. / self.fans[1])
                elif fan == 'fan_avg':
                    expected_std *= math.sqrt(2. / sum(self.fans))
                else:
                    assert False

            sampless = cuda.to_cpu(ws.reshape(n, -1).T)
            alpha = 0.01 / len(sampless)
            for samples in sampless:
                _, p = stats.kstest(samples, stats.norm(0, expected_std).cdf)
                assert p >= alpha
>>>>>>> 70c8939a

    @testing.with_requires('scipy')
    @condition.retry(3)
    def test_initializer_statistics(self, backend_config):
<<<<<<< HEAD
        with chainer.using_device(backend_config.device):
            self.check_initializer_statistics(backend_config, 100)

    @attr.slow
    @testing.with_requires('scipy')
    @condition.repeat_with_success_at_least(5, 3)
    def test_initializer_statistics_slow(self, backend_config):
        with chainer.using_device(backend_config.device):
            self.check_initializer_statistics(backend_config, 10000)
=======
        self.check_initializer_statistics(backend_config, 100)

    @testing.with_requires('scipy')
    @condition.repeat_with_success_at_least(5, 3)
    def test_initializer_statistics_slow(self, backend_config):
        self.check_initializer_statistics(backend_config, 10000)
>>>>>>> 70c8939a


testing.run_module(__name__, __file__)<|MERGE_RESOLUTION|>--- conflicted
+++ resolved
@@ -8,6 +8,7 @@
 from chainer.backends import cuda
 from chainer import initializers
 from chainer import testing
+from chainer.testing import attr
 from chainer.testing import condition
 
 
@@ -53,12 +54,9 @@
         {'use_ideep': 'always'},
         {'use_cuda': True, 'cuda_device': 0},
         {'use_cuda': True, 'cuda_device': 1},
-<<<<<<< HEAD
-=======
         {'use_chainerx': True, 'chainerx_device': 'native:0'},
         {'use_chainerx': True, 'chainerx_device': 'cuda:0'},
         {'use_chainerx': True, 'chainerx_device': 'cuda:1'},
->>>>>>> 70c8939a
     ]
 )
 class NormalBase(unittest.TestCase):
@@ -86,23 +84,14 @@
     def check_shaped_initializer(self, backend_config):
         initializer = self.target(dtype=self.dtype, **self.target_kwargs)
         xp = backend_config.xp
-<<<<<<< HEAD
         w = initializers.generate_array(initializer, self.shape, xp)
-=======
-        with chainer.using_device(backend_config.device):
-            w = initializers.generate_array(initializer, self.shape, xp)
->>>>>>> 70c8939a
         self.assertIs(backend.get_array_module(w), xp)
         self.assertTupleEqual(w.shape, self.shape)
         self.assertEqual(w.dtype, self.dtype)
 
     def test_shaped_initializer(self, backend_config):
-<<<<<<< HEAD
         with chainer.using_device(backend_config.device):
             self.check_shaped_initializer(backend_config)
-=======
-        self.check_shaped_initializer(backend_config)
->>>>>>> 70c8939a
 
     def check_initializer_statistics(self, backend_config, n):
         from scipy import stats
@@ -110,7 +99,6 @@
         xp = backend_config.xp
         ws = numpy.empty((n,) + self.shape, dtype=self.dtype)
         ws = backend_config.get_array(ws)
-<<<<<<< HEAD
         for i in range(n):
             initializer = self.target(**self.target_kwargs)
             initializer(xp.squeeze(ws[i:i+1], axis=0))
@@ -133,36 +121,10 @@
         for samples in sampless:
             _, p = stats.kstest(samples, stats.norm(0, expected_std).cdf)
             assert p >= alpha
-=======
-        with chainer.using_device(backend_config.device):
-            for i in range(n):
-                initializer = self.target(**self.target_kwargs)
-                initializer(xp.squeeze(ws[i:i+1], axis=0))
-
-            fan = self.fan_option or default_fan.get(self.target)
-            expected_std = self.scale or default_scale.get(self.target) or 1.
-            expected_std *= default_coeff.get(self.target) or 1.
-            if fan is not None:
-                if fan == 'fan_in':
-                    expected_std *= math.sqrt(1. / self.fans[0])
-                elif fan == 'fan_out':
-                    expected_std *= math.sqrt(1. / self.fans[1])
-                elif fan == 'fan_avg':
-                    expected_std *= math.sqrt(2. / sum(self.fans))
-                else:
-                    assert False
-
-            sampless = cuda.to_cpu(ws.reshape(n, -1).T)
-            alpha = 0.01 / len(sampless)
-            for samples in sampless:
-                _, p = stats.kstest(samples, stats.norm(0, expected_std).cdf)
-                assert p >= alpha
->>>>>>> 70c8939a
 
     @testing.with_requires('scipy')
     @condition.retry(3)
     def test_initializer_statistics(self, backend_config):
-<<<<<<< HEAD
         with chainer.using_device(backend_config.device):
             self.check_initializer_statistics(backend_config, 100)
 
@@ -172,14 +134,6 @@
     def test_initializer_statistics_slow(self, backend_config):
         with chainer.using_device(backend_config.device):
             self.check_initializer_statistics(backend_config, 10000)
-=======
-        self.check_initializer_statistics(backend_config, 100)
-
-    @testing.with_requires('scipy')
-    @condition.repeat_with_success_at_least(5, 3)
-    def test_initializer_statistics_slow(self, backend_config):
-        self.check_initializer_statistics(backend_config, 10000)
->>>>>>> 70c8939a
 
 
 testing.run_module(__name__, __file__)
--- conflicted
+++ resolved
@@ -34,12 +34,9 @@
         {'use_ideep': 'always'},
         {'use_cuda': True, 'cuda_device': 0},
         {'use_cuda': True, 'cuda_device': 1},
-<<<<<<< HEAD
-=======
         {'use_chainerx': True, 'chainerx_device': 'native:0'},
         {'use_chainerx': True, 'chainerx_device': 'cuda:0'},
         {'use_chainerx': True, 'chainerx_device': 'cuda:1'},
->>>>>>> 70c8939a
     ]
 )
 class OrthogonalBase(unittest.TestCase):
@@ -71,23 +68,14 @@
     def check_shaped_initializer(self, backend_config):
         initializer = self.target(dtype=self.dtype, **self.target_kwargs)
         xp = backend_config.xp
-<<<<<<< HEAD
         w = initializers.generate_array(initializer, self.shape, xp)
-=======
-        with chainer.using_device(backend_config.device):
-            w = initializers.generate_array(initializer, self.shape, xp)
->>>>>>> 70c8939a
         self.assertIs(backend.get_array_module(w), xp)
         self.assertTupleEqual(w.shape, self.shape)
         self.assertEqual(w.dtype, self.dtype)
 
     def test_shaped_initializer(self, backend_config):
-<<<<<<< HEAD
         with chainer.using_device(backend_config.device):
             self.check_shaped_initializer(backend_config)
-=======
-        self.check_shaped_initializer(backend_config)
->>>>>>> 70c8939a
 
     def check_orthogonality(self, w):
         initializer = self.target(**self.target_kwargs)
@@ -106,21 +94,14 @@
             **self.check_options)
 
     def test_orthogonality(self, backend_config):
-<<<<<<< HEAD
         w = numpy.empty(self.shape, dtype=self.dtype)
         w = backend_config.get_array(w)
         with chainer.using_device(backend_config.device):
-=======
-        with chainer.using_device(backend_config.device):
-            w = numpy.empty(self.shape, dtype=self.dtype)
-            w = backend_config.get_array(w)
->>>>>>> 70c8939a
             self.check_orthogonality(w)
 
     def check_initializer_statistics(self, backend_config, n):
         from scipy import stats
         xp = backend_config.xp
-<<<<<<< HEAD
         ws = numpy.empty((n,) + self.shape, dtype=self.dtype)
         ws = backend_config.get_array(ws)
         for i in range(n):
@@ -149,42 +130,10 @@
                     ).cdf
                 )
             assert p >= alpha
-=======
-        with chainer.using_device(backend_config.device):
-            ws = numpy.empty((n,) + self.shape, dtype=self.dtype)
-            ws = backend_config.get_array(ws)
-            for i in range(n):
-                initializer = self.target(**self.target_kwargs)
-                initializer(xp.squeeze(ws[i:i+1], axis=0))
-
-            expected_scale = self.scale or 1.1
-            sampless = cuda.to_cpu(ws.reshape(n, -1).T)
-            alpha = 0.01 / len(sampless)
-
-            larger_dim = max(self.dim_out, self.dim_in)
-
-            ab = 0.5 * (larger_dim - 1)
-
-            for samples in sampless:
-                if larger_dim == 1:
-                    numpy.testing.assert_allclose(abs(samples), expected_scale)
-                    _, p = stats.chisquare((numpy.sign(samples) + 1) // 2)
-                else:
-                    _, p = stats.kstest(
-                        samples,
-                        stats.beta(
-                            ab, ab,
-                            loc=-expected_scale,
-                            scale=2*expected_scale
-                        ).cdf
-                    )
-                assert p >= alpha
->>>>>>> 70c8939a
 
     @testing.with_requires('scipy')
     @condition.retry(3)
     def test_initializer_statistics(self, backend_config):
-<<<<<<< HEAD
         with chainer.using_device(backend_config.device):
             self.check_initializer_statistics(backend_config, 100)
 
@@ -194,14 +143,6 @@
     def test_initializer_statistics_slow(self, backend_config):
         with chainer.using_device(backend_config.device):
             self.check_initializer_statistics(backend_config, 10000)
-=======
-        self.check_initializer_statistics(backend_config, 100)
-
-    @testing.with_requires('scipy')
-    @condition.repeat_with_success_at_least(5, 3)
-    def test_initializer_statistics_slow(self, backend_config):
-        self.check_initializer_statistics(backend_config.xp, 10000)
->>>>>>> 70c8939a
 
 
 class TestEmpty(unittest.TestCase):

import unittest

import mock
import numpy

import chainer
from chainer import cuda
from chainer import initializers
from chainer import testing
from chainer.testing import attr


class TestLink(unittest.TestCase):

    def setUp(self):
        x_shape_0 = 2
        x_shape_1 = numpy.int64(3)
        self.link = chainer.Link(x=((x_shape_0, x_shape_1), 'd'), y=2,
                                 u=(None, 'd'), v=None)
        self.p = numpy.array([1, 2, 3], dtype='f')
        self.link.add_persistent('p', self.p)
        self.link.name = 'a'
<<<<<<< HEAD
        self.link.x.update_rule = chainer.UpdateRule()
        self.link.x.update_rule.enabled = False
        self.link.u.update_rule = chainer.UpdateRule()
=======
        if cuda.available:
            self.current_device_id = cuda.cupy.cuda.get_device_id()

    def tearDown(self):
        if cuda.available \
                and cuda.cupy.cuda.get_device_id() != self.current_device_id:
            cuda.Device(self.current_device_id).use()
>>>>>>> 7ce9222d

    def check_param_init(self, name, shape, dtype, data_value=numpy.nan):
        self.assertTrue(hasattr(self.link, name))
        var = getattr(self.link, name)
        self.assertEqual(var.name, name)
        self.assertIsInstance(var, chainer.Variable)
        self.assertEqual(var.data.shape, shape)
        self.assertEqual(var.data.dtype, dtype)
        numpy.testing.assert_array_equal(var.data, data_value)
        self.assertEqual(var.grad.shape, shape)
        self.assertEqual(var.grad.dtype, dtype)
        numpy.testing.assert_array_equal(var.grad, numpy.nan)

    def check_param_uninit(self, name, initializer=None):
        self.assertTrue(hasattr(self.link, name))
        var = getattr(self.link, name)
        self.assertIsInstance(var, chainer.Variable)
        self.assertEqual(var.name, name)
        self.assertIsNone(var.data)
        if initializer is not None:
            self.assertIs(var.initializer, initializer)

    def test_init(self):
        self.check_param_init('x', (2, 3), 'd')
        self.check_param_init('y', (2,), 'f')
        self.check_param_uninit('u')
        self.link.u.initialize((2, 3))
        self.check_param_init('u', (2, 3), 'd')
        self.check_param_uninit('v')
        self.link.v.initialize((2, 3))
        self.check_param_init('v', (2, 3), 'f')

    def test_add_param(self):
        self.link.add_param('z', (2, 3))
        self.check_param_init('z', (2, 3), 'f')

        self.link.add_param('w', (2, 3), dtype='d')
        self.check_param_init('w', (2, 3), 'd')

        self.link.add_param('r')
        self.check_param_uninit('r')
        self.link.r.initialize((2, 3))
        self.check_param_init('r', (2, 3), 'f')

        self.link.add_param('s', dtype='d')
        self.check_param_uninit('s')
        self.link.s.initialize((2, 3))
        self.check_param_init('s', (2, 3), 'd')

        initializer = initializers.Zero('d')
        self.link.add_param('t', initializer=initializer)
        self.check_param_uninit('t', initializer)
        self.link.t.initialize((2, 3))
        self.check_param_init('t', (2, 3), 'd', 0)

    def test_add_param_direct_initialization(self):
        z = numpy.random.rand(2, 3).astype('f')
        self.link.add_param('z', initializer=z)
        self.assertIsInstance(self.link.z.data, numpy.ndarray)
        numpy.testing.assert_array_equal(self.link.z.data, z)

    def test_add_persistent(self):
        self.assertTrue(hasattr(self.link, 'p'))
        self.assertIs(self.link.p, self.p)

        self.link.add_persistent('q', 'abc')
        self.assertTrue(hasattr(self.link, 'q'))
        self.assertEqual(self.link.q, 'abc')

    def test_copy(self):
        link = self.link.copy()
        self.assertTrue(hasattr(link, 'x'))
        self.assertTrue(hasattr(link, 'y'))
        self.assertTrue(hasattr(link, 'u'))
        self.assertTrue(hasattr(link, 'p'))
        self.assertIsNot(link.x, self.link.x)
        self.assertIs(link.x.data, self.link.x.data)
        self.assertIsNot(link.y, self.link.y)
        self.assertIs(link.y.data, self.link.y.data)
        self.assertIsNone(link.u.data)
        self.assertIs(link.p, self.link.p)
        self.assertIs(link.name, None)

    def test_to_cpu_on_cpu(self):
        x = self.link.x.data
        gx = self.link.x.grad
        y = self.link.y.data
        gy = self.link.y.grad
        p = self.link.p
        self.link.to_cpu()
        self.assertIs(self.link.x.data, x)
        self.assertIs(self.link.x.grad, gx)
        self.assertIs(self.link.y.data, y)
        self.assertIs(self.link.y.grad, gy)
        self.assertIsNone(self.link.u.data)
        self.assertIsNone(self.link.u.grad)
        self.assertIs(self.link.p, p)

    @attr.gpu
    def test_to_cpu(self):
        self.link.to_gpu()
        self.link.to_cpu()
        self.link.v.initialize((2, 3))
        self.assertIs(self.link.xp, numpy)
        self.assertIsInstance(self.link.x.data, numpy.ndarray)
        self.assertIsInstance(self.link.x.grad, numpy.ndarray)
        self.assertIsInstance(self.link.y.data, numpy.ndarray)
        self.assertIsInstance(self.link.y.grad, numpy.ndarray)
        self.assertIsNone(self.link.u.data)
        self.assertIsNone(self.link.u.grad)
        self.assertIsInstance(self.link.v.data, numpy.ndarray)
        self.assertIsInstance(self.link.v.grad, numpy.ndarray)
        self.assertIsInstance(self.link.p, numpy.ndarray)

    @attr.gpu
    def test_to_gpu(self):
        cupy = cuda.cupy
        self.link.to_gpu()
        self.link.v.initialize((2, 3))
        self.assertIs(self.link.xp, cupy)
        self.assertIsInstance(self.link.x.data, cupy.ndarray)
        self.assertIsInstance(self.link.x.grad, cupy.ndarray)
        self.assertIsInstance(self.link.y.data, cupy.ndarray)
        self.assertIsInstance(self.link.y.grad, cupy.ndarray)
        self.assertIsNone(self.link.u.data)
        self.assertIsNone(self.link.u.grad)
        self.assertIsInstance(self.link.v.data, cupy.ndarray)
        self.assertIsInstance(self.link.v.grad, cupy.ndarray)
        self.assertIsInstance(self.link.p, cupy.ndarray)

    @attr.multi_gpu(2)
    def test_to_gpu_different_device(self):
        cuda.Device(1).use()
        self.link.to_gpu(0)
        self.assertEqual(self.link._device_id, 0)

    @attr.multi_gpu(2)
    def test_to_gpu_current_device(self):
        cuda.Device(1).use()
        self.link.to_gpu()
        self.assertEqual(self.link._device_id, 1)

    def test_params(self):
        params = list(self.link.params())
        self.assertEqual({id(p) for p in params},
                         {id(self.link.x), id(self.link.y),
                          id(self.link.u), id(self.link.v)})

    def test_params_skip_uninit(self):
        params = list(self.link.params(include_uninit=False))
        self.assertEqual({id(p) for p in params},
                         {id(self.link.x), id(self.link.y)})

    def test_namedparams(self):
        namedparams = list(self.link.namedparams())
        self.assertEqual({(name, id(p)) for name, p in namedparams},
                         {('/x', id(self.link.x)), ('/y', id(self.link.y)),
                          ('/u', id(self.link.u)), ('/v', id(self.link.v))})

    def test_namedparams_skip_uninit(self):
        namedparams = list(self.link.namedparams(include_uninit=False))
        self.assertEqual({(name, id(p)) for name, p in namedparams},
                         {('/x', id(self.link.x)), ('/y', id(self.link.y))})

    def test_links(self):
        links = list(self.link.links())
        self.assertIs(links[0], self.link)

    def test_links_skipself(self):
        links = list(self.link.links(skipself=True))
        self.assertFalse(links)  # empty

    def test_namedlinks(self):
        pl = list(self.link.namedlinks())
        self.assertEqual(len(pl), 1)
        self.assertEqual(pl[0][0], '/')
        self.assertIs(pl[0][1], self.link)

    def test_copyparams(self):
        self.link.x.grad.fill(0)
        self.link.y.grad.fill(1)
        self.link.u.initialize((2, 3))
        self.link.u.data.fill(0)
        self.link.u.grad.fill(1)
        self.link.v.zerograd()
        gx = self.link.x.grad.copy()
        gy = self.link.y.grad.copy()
        gu = self.link.u.grad.copy()

        l = chainer.Link(x=(2, 3), y=2, u=(2, 3), v=(3, 2))
        l.x.data.fill(2)
        l.x.grad.fill(3)
        l.y.data.fill(4)
        l.y.grad.fill(5)
        l.u.data.fill(6)
        l.u.grad.fill(7)
        l.v.data.fill(8)
        l.v.grad.fill(9)

        self.link.copyparams(l)
        numpy.testing.assert_array_equal(self.link.x.data, l.x.data)
        numpy.testing.assert_array_equal(self.link.x.grad, gx)
        numpy.testing.assert_array_equal(self.link.y.data, l.y.data)
        numpy.testing.assert_array_equal(self.link.y.grad, gy)
        numpy.testing.assert_array_equal(self.link.u.data, l.u.data)
        numpy.testing.assert_array_equal(self.link.u.grad, gu)
        numpy.testing.assert_array_equal(self.link.v.data, l.v.data)
        numpy.testing.assert_array_equal(self.link.v.grad, 0)

    def test_cleargrads(self):
        self.link.cleargrads()
        self.assertIsNone(self.link.x.grad)
        self.assertIsNone(self.link.y.grad)
        self.link.u.initialize((2, 3))
        self.link.v.initialize((2, 3))
        self.assertIsNone(self.link.u.grad)
        self.assertIsNone(self.link.v.grad)

    def test_zerograds(self):
        gx_expect = numpy.zeros_like(self.link.x.data)
        gy_expect = numpy.zeros_like(self.link.y.data)
        self.link.zerograds()
        numpy.testing.assert_array_equal(self.link.x.grad, gx_expect)
        numpy.testing.assert_array_equal(self.link.y.grad, gy_expect)
        self.link.u.initialize((2, 3))
        self.link.v.initialize((2, 3))
        gu_expect = numpy.zeros_like(self.link.u.data)
        gv_expect = numpy.zeros_like(self.link.v.data)
        numpy.testing.assert_array_equal(self.link.u.grad, gu_expect)
        numpy.testing.assert_array_equal(self.link.v.grad, gv_expect)

    def test_addgrads(self):
        l = chainer.Link(x=(2, 3), y=2, u=(2, 3), v=None)
        l.x.grad.fill(1)
        l.y.grad.fill(2)
        l.u.grad.fill(3)

        self.link.x.grad.fill(-1)
        self.link.y.grad.fill(-2)
        self.link.u.cleargrad()

        self.link.addgrads(l)

        gx_expect = numpy.zeros_like(l.x.grad)
        gy_expect = numpy.zeros_like(l.y.grad)
        gu_expect = l.u.grad
        numpy.testing.assert_array_equal(self.link.x.grad, gx_expect)
        numpy.testing.assert_array_equal(self.link.y.grad, gy_expect)
        numpy.testing.assert_array_equal(self.link.u.grad, gu_expect)
        self.assertIsNone(self.link.v.grad, None)

    def test_serialize(self):
        serializer = mock.MagicMock(return_value=3)
        l = chainer.Link(x=(2, 3), y=2)
        l.add_persistent('z', 1)
        l.serialize(serializer)
        self.assertEqual(serializer.call_count, 3)
        serializer.assert_any_call('x', l.x.data)
        serializer.assert_any_call('y', l.y.data)
        serializer.assert_any_call('z', 1)
        self.assertEqual(l.z, 3)

    def test_serialize_param_shape_placeholder(self):
        serializer = mock.MagicMock(return_value=3)
        l = chainer.Link(y=2, x=None)
        l.x.initialize((2, 3))
        l.add_persistent('z', 1)
        l.serialize(serializer)
        self.assertEqual(serializer.call_count, 3)
        serializer.assert_any_call('x', l.x.data)
        serializer.assert_any_call('y', l.y.data)
        serializer.assert_any_call('z', 1)
        self.assertEqual(l.z, 3)

    def test_serialize_deserialize_to_uninitialized_param(self):
        ret = numpy.random.rand(2, 3).astype('f')
        serializer = mock.MagicMock(return_value=ret)
        l = chainer.Link(x=None)
        l.serialize(serializer)
        self.assertEqual(serializer.call_count, 1)
        serializer.assert_any_call('x', None)
        self.assertIsInstance(l.x.data, numpy.ndarray)
        numpy.testing.assert_array_equal(l.x.data, ret)

    def test_enable_update(self):
        self.link.enable_update()
        self.assertTrue(self.link.x.update_rule.enabled)
        self.assertTrue(self.link.u.update_rule.enabled)

    def test_disable_update(self):
        self.link.disable_update()
        self.assertFalse(self.link.x.update_rule.enabled)
        self.assertFalse(self.link.u.update_rule.enabled)

    def test_update_enabled(self):
        self.assertTrue(self.link.update_enabled)
        self.link.disable_update()
        self.assertFalse(self.link.update_enabled)
        self.link.enable_update()
        self.assertTrue(self.link.update_enabled)


class CountVariable(chainer.Variable):

    def __init__(self, v):
        super(CountVariable, self).__init__(v.data, v.name)
        self.grad = v.grad
        self.count_to_cpu = 0
        self.count_to_gpu = 0
        self.count_zerograd = 0

    def to_cpu(self):
        self.count_to_cpu += 1
        super(CountVariable, self).to_cpu()

    def to_gpu(self, device=None):
        self.count_to_gpu += 1
        super(CountVariable, self).to_gpu(device)

    def zerograd(self):
        self.count_zerograd += 1
        super(CountVariable, self).zerograd()


class TestChain(unittest.TestCase):

    def setUp(self):
        self.l1 = chainer.Link(x=(2, 3))
        self.l2 = chainer.Link(x=2)
        self.l3 = chainer.Link(x=None)

        self.c1 = chainer.Chain(l1=self.l1)
        self.c1.add_link('l2', self.l2)
        self.c2 = chainer.Chain(c1=self.c1, l3=self.l3)

    def test_init(self):
        self.assertIs(self.c1.l1, self.l1)
        self.assertIs(self.c1['l1'], self.l1)
        self.assertEqual(self.l1.name, 'l1')

        self.assertIs(self.c2.c1, self.c1)
        self.assertIs(self.c2['c1'], self.c1)
        self.assertEqual(self.c1.name, 'c1')

        self.assertIs(self.c2.l3, self.l3)
        self.assertIs(self.c2['l3'], self.l3)
        self.assertEqual(self.l3.name, 'l3')

    def test_add_link(self):
        self.assertIs(self.c1.l2, self.l2)
        self.assertEqual(self.l2.name, 'l2')

    def test_copy(self):
        c2 = self.c2.copy()
        self.assertIs(c2.name, None)
        self.assertTrue(hasattr(c2, 'c1'))
        self.assertEqual(c2.c1.name, 'c1')
        self.assertIsNot(c2.c1, self.c1)
        self.assertEqual(c2.c1.l1.name, 'l1')
        self.assertIsNot(c2.c1.l1, self.l1)
        self.assertIsNot(c2.c1.l1.x, self.l1.x)
        self.assertIs(c2.c1.l1.x.data, self.l1.x.data)
        self.assertIs(c2.c1.l1.x.grad, None)
        self.assertIs(c2.name, None)

        self.assertTrue(hasattr(c2.c1, 'l2'))
        self.assertEqual(c2.c1.l2.name, 'l2')
        self.assertIsNot(c2.c1.l2, self.l2)
        self.assertIsNot(c2.c1.l2.x, self.l2.x)
        self.assertIs(c2.c1.l2.x.data, self.l2.x.data)
        self.assertIs(c2.c1.l2.x.grad, None)

        self.assertTrue(hasattr(c2, 'l3'))
        self.assertEqual(c2.l3.name, 'l3')
        self.assertIsNot(c2.l3, self.l3)
        self.assertIsNot(c2.l3.x, self.l3.x)
        self.assertIs(c2.l3.x.data, self.l3.x.data)
        self.assertIs(c2.l3.x.grad, None)

    def test_to_cpu_on_cpu(self):
        x1 = self.l1.x.data
        gx1 = self.l1.x.grad
        x2 = self.l2.x.data
        gx2 = self.l2.x.grad
        x3 = self.l3.x.data
        gx3 = self.l3.x.grad

        self.c2.to_cpu()
        self.assertIs(self.l1.x.data, x1)
        self.assertIs(self.l1.x.grad, gx1)
        self.assertIs(self.l2.x.data, x2)
        self.assertIs(self.l2.x.grad, gx2)
        self.assertIs(self.l3.x.data, x3)
        self.assertIs(self.l3.x.grad, gx3)

    def set_count_variables(self):
        self.l1.x = CountVariable(self.l1.x)
        self.l2.x = CountVariable(self.l2.x)
        self.l3.x = CountVariable(self.l3.x)

    @attr.gpu
    def test_to_cpu(self):
        self.set_count_variables()
        self.c2.to_gpu()
        self.c2.to_cpu()
        self.assertIs(self.c2.xp, numpy)
        self.assertIs(self.c1.xp, numpy)
        self.assertIs(self.l1.xp, numpy)
        self.assertIs(self.l2.xp, numpy)
        self.assertIs(self.l3.xp, numpy)
        self.assertIsInstance(self.l1.x.data, numpy.ndarray)
        self.assertIsInstance(self.l1.x.grad, numpy.ndarray)
        self.assertIsInstance(self.l2.x.data, numpy.ndarray)
        self.assertIsInstance(self.l2.x.grad, numpy.ndarray)
        self.assertIsNone(self.l3.x.data)
        self.assertIsNone(self.l3.x.grad)
        self.assertEqual(self.l1.x.count_to_cpu, 1)
        self.assertEqual(self.l1.x.count_to_gpu, 1)
        self.assertEqual(self.l2.x.count_to_cpu, 1)
        self.assertEqual(self.l2.x.count_to_gpu, 1)
        self.assertEqual(self.l3.x.count_to_cpu, 1)
        self.assertEqual(self.l3.x.count_to_gpu, 1)

        self.l3.x.initialize(3)
        self.assertIsInstance(self.l3.x.data, numpy.ndarray)
        self.assertIsInstance(self.l3.x.grad, numpy.ndarray)

    @attr.gpu
    def test_to_gpu(self):
        self.set_count_variables()
        cupy = cuda.cupy
        self.c2.to_gpu()
        self.assertIs(self.c2.xp, cupy)
        self.assertIs(self.c1.xp, cupy)
        self.assertIs(self.l1.xp, cupy)
        self.assertIs(self.l2.xp, cupy)
        self.assertIs(self.l3.xp, cupy)
        self.assertIsInstance(self.l1.x.data, cupy.ndarray)
        self.assertIsInstance(self.l1.x.grad, cupy.ndarray)
        self.assertIsInstance(self.l2.x.data, cupy.ndarray)
        self.assertIsInstance(self.l2.x.grad, cupy.ndarray)
        self.assertIsNone(self.l3.x.data)
        self.assertIsNone(self.l3.x.grad)
        self.assertEqual(self.l1.x.count_to_gpu, 1)
        self.assertEqual(self.l2.x.count_to_gpu, 1)
        self.assertEqual(self.l3.x.count_to_gpu, 1)

        self.l3.x.initialize(3)
        self.assertIsInstance(self.l3.x.data, cupy.ndarray)
        self.assertIsInstance(self.l3.x.grad, cupy.ndarray)

    def test_params(self):
        params = list(self.c2.params())
        self.assertEqual({id(p) for p in params},
                         {id(self.l1.x), id(self.l2.x), id(self.l3.x)})

    def test_params_skip_uninit(self):
        params = list(self.c2.params(include_uninit=False))
        self.assertEqual({id(p) for p in params},
                         {id(self.l1.x), id(self.l2.x)})

    def test_namedparams(self):
        namedparams = list(self.c2.namedparams())
        self.assertEqual({(name, id(p)) for name, p in namedparams},
                         {('/c1/l1/x', id(self.l1.x)),
                          ('/c1/l2/x', id(self.l2.x)),
                          ('/l3/x', id(self.l3.x))})

    def test_namedparams_skip_uninit(self):
        namedparams = list(self.c2.namedparams(include_uninit=False))
        self.assertEqual({(name, id(p)) for name, p in namedparams},
                         {('/c1/l1/x', id(self.l1.x)),
                          ('/c1/l2/x', id(self.l2.x))})

    def test_links(self):
        links = list(self.c2.links())
        self.assertEqual({id(l) for l in links},
                         {id(l) for l in [self.l1, self.l2, self.l3,
                                          self.c1, self.c2]})

    def test_links_skipself(self):
        links = list(self.c2.links(skipself=True))
        self.assertEqual({id(l) for l in links},
                         {id(l) for l in [self.l1, self.l2, self.l3, self.c1]})

    def test_namedlinks(self):
        namedlinks = list(self.c2.namedlinks())
        self.assertEqual({(name, id(l)) for name, l in namedlinks},
                         {('/', id(self.c2)),
                          ('/c1', id(self.c1)),
                          ('/c1/l1', id(self.l1)),
                          ('/c1/l2', id(self.l2)),
                          ('/l3', id(self.l3))})

    def test_namedlinks_skipself(self):
        namedlinks = list(self.c2.namedlinks(skipself=True))
        self.assertEqual({(name, id(l)) for name, l in namedlinks},
                         {('/c1', id(self.c1)),
                          ('/c1/l1', id(self.l1)),
                          ('/c1/l2', id(self.l2)),
                          ('/l3', id(self.l3))})

    def test_children(self):
        children = list(self.c2.children())
        self.assertEqual({id(c) for c in children}, {id(self.c1), id(self.l3)})

    def test_copyparams(self):
        l1 = chainer.Link(x=(2, 3))
        l2 = chainer.Link(x=2)
        l3 = chainer.Link(x=3)
        c1 = chainer.Chain(l1=l1, l2=l2)
        c2 = chainer.Chain(c1=c1, l3=l3)
        l1.x.data.fill(0)
        l2.x.data.fill(1)
        l3.x.data.fill(2)

        self.c2.copyparams(c2)

        numpy.testing.assert_array_equal(self.l1.x.data, l1.x.data)
        numpy.testing.assert_array_equal(self.l2.x.data, l2.x.data)
        numpy.testing.assert_array_equal(self.l3.x.data, l3.x.data)

    def test_zerograds(self):
        self.set_count_variables()
        self.c2.zerograds()
        numpy.testing.assert_array_equal(self.l1.x.grad, numpy.zeros((2, 3)))
        numpy.testing.assert_array_equal(self.l2.x.grad, numpy.zeros(2))
        self.assertEqual(self.l1.x.count_zerograd, 1)
        self.assertEqual(self.l2.x.count_zerograd, 1)
        self.assertEqual(self.l3.x.count_zerograd, 1)

        self.l3.x.initialize(3)
        numpy.testing.assert_array_equal(self.l3.x.grad, numpy.zeros(3))

    def test_addgrads(self):
        l1 = chainer.Link(x=(2, 3))
        l2 = chainer.Link(x=2)
        l3 = chainer.Link(x=3)
        c1 = chainer.Chain(l1=l1, l2=l2)
        c2 = chainer.Chain(c1=c1, l3=l3)
        l1.x.grad.fill(1)
        l2.x.grad.fill(2)
        l3.x.grad.fill(3)

        self.l1.x.grad.fill(-1)
        self.l2.x.grad.fill(-2)
        self.l3.zerograds()

        self.c2.addgrads(c2)
        numpy.testing.assert_array_equal(self.l1.x.grad, numpy.zeros((2, 3)))
        numpy.testing.assert_array_equal(self.l2.x.grad, numpy.zeros(2))
        numpy.testing.assert_array_equal(self.l3.x.grad, numpy.full(3, 3.))

    def test_serialize(self):
        mocks = {'l1': mock.MagicMock(), 'l2': mock.MagicMock()}
        serializer = mock.MagicMock()
        serializer.__getitem__.side_effect = lambda k: mocks[k]
        self.c1.serialize(serializer)

        self.assertEqual(serializer.call_count, 0)
        self.assertEqual(serializer.__getitem__.call_count, 2)
        serializer.__getitem__.assert_any_call('l1')
        serializer.__getitem__.assert_any_call('l2')

        mocks['l1'].assert_called_with('x', self.l1.x.data)
        mocks['l2'].assert_called_with('x', self.l2.x.data)


class TestChainList(unittest.TestCase):

    def setUp(self):
        self.l1 = chainer.Link(x=(2, 3), y=None)
        self.l2 = chainer.Link(x=2)
        self.l3 = chainer.Link(x=3)
        self.c1 = chainer.ChainList(self.l1)
        self.c1.add_link(self.l2)
        self.c2 = chainer.ChainList(self.c1, self.l3)

    def test_init(self):
        self.assertIs(self.c1[0], self.l1)
        self.assertEqual(self.l1.name, '0')
        self.assertIs(self.c2[0], self.c1)
        self.assertEqual(self.c1.name, '0')
        self.assertIs(self.c2[1], self.l3)
        self.assertEqual(self.l3.name, '1')

    def test_add_link(self):
        self.assertIs(self.c1[1], self.l2)
        self.assertEqual(self.l2.name, '1')

    def test_iter(self):
        links = list(self.c2)
        self.assertEqual(2, len(links))
        self.assertIs(links[0], self.c1)
        self.assertIs(links[1], self.l3)

    def test_len(self):
        self.assertEqual(len(self.c1), 2)
        self.assertEqual(len(self.c2), 2)

    def test_copy(self):
        c2 = self.c2.copy()

        self.assertIs(c2.name, None)
        self.assertIsNot(c2[0], self.c1)
        self.assertEqual(c2[0].name, '0')
        self.assertIsNot(c2[0][0], self.l1)
        self.assertEqual(c2[0][0].name, '0')
        self.assertIsNot(c2[0][0].x, self.l1.x)
        self.assertIs(c2[0][0].x.data, self.l1.x.data)
        self.assertIs(c2[0][0].x.grad, None)

        self.assertIsNot(c2[0][1], self.l2)
        self.assertEqual(c2[0][1].name, '1')
        self.assertIsNot(c2[0][1].x, self.l2.x)
        self.assertIs(c2[0][1].x.data, self.l2.x.data)
        self.assertIs(c2[0][1].x.grad, None)

        self.assertIsNot(c2[1], self.l3)
        self.assertEqual(c2[1].name, '1')
        self.assertIsNot(c2[1].x, self.l3.x)
        self.assertIs(c2[1].x.data, self.l3.x.data)
        self.assertIs(c2[1].x.grad, None)

    @attr.gpu
    def test_copy_and_send_to_gpu(self):
        c2 = self.c2.copy()
        self.c2.to_gpu()
        self.assertIsInstance(self.c2[0][0].x.data, cuda.cupy.ndarray)
        self.assertIsInstance(self.c2[0][1].x.data, cuda.cupy.ndarray)
        self.assertIsInstance(c2[0][0].x.data, numpy.ndarray)
        self.assertIsInstance(c2[0][1].x.data, numpy.ndarray)

    @attr.gpu
    def test_copy_and_send_to_gpu_2(self):
        c2 = self.c2.copy()
        c2.to_gpu()
        self.assertIsInstance(self.c2[0][0].x.data, numpy.ndarray)
        self.assertIsInstance(self.c2[0][1].x.data, numpy.ndarray)
        self.assertIsInstance(c2[0][0].x.data, cuda.cupy.ndarray)
        self.assertIsInstance(c2[0][1].x.data, cuda.cupy.ndarray)

    @attr.multi_gpu(2)
    def test_copy_and_send_to_gpu_multi(self):
        c2 = self.c2.copy()
        self.c2.to_gpu(0)
        c2.to_gpu(1)
        self.assertEqual(self.c2[0][0].x.data.device.id, 0)
        self.assertEqual(self.c2[0][1].x.data.device.id, 0)
        self.assertEqual(c2[0][0].x.data.device.id, 1)
        self.assertEqual(c2[0][1].x.data.device.id, 1)

    def test_to_cpu_on_cpu(self):
        x1 = self.l1.x.data
        gx1 = self.l1.x.grad
        x2 = self.l2.x.data
        gx2 = self.l2.x.grad
        x3 = self.l3.x.data
        gx3 = self.l3.x.grad

        self.c2.to_cpu()

        self.assertIs(self.l1.x.data, x1)
        self.assertIs(self.l1.x.grad, gx1)
        self.assertIs(self.l2.x.data, x2)
        self.assertIs(self.l2.x.grad, gx2)
        self.assertIs(self.l3.x.data, x3)
        self.assertIs(self.l3.x.grad, gx3)

    @attr.gpu
    def test_to_cpu(self):
        self.c2.to_gpu()
        self.c2.to_cpu()
        self.assertIs(self.c2.xp, numpy)
        self.assertIs(self.c1.xp, numpy)
        self.assertIs(self.l1.xp, numpy)
        self.assertIs(self.l2.xp, numpy)
        self.assertIs(self.l3.xp, numpy)
        self.assertIsInstance(self.l1.x.data, numpy.ndarray)
        self.assertIsInstance(self.l1.x.grad, numpy.ndarray)
        self.assertIsInstance(self.l2.x.data, numpy.ndarray)
        self.assertIsInstance(self.l2.x.grad, numpy.ndarray)
        self.assertIsInstance(self.l3.x.data, numpy.ndarray)
        self.assertIsInstance(self.l3.x.grad, numpy.ndarray)

    @attr.gpu
    def test_to_gpu(self):
        cupy = cuda.cupy
        self.c2.to_gpu()
        self.assertIs(self.c2.xp, cupy)
        self.assertIs(self.c1.xp, cupy)
        self.assertIs(self.l1.xp, cupy)
        self.assertIs(self.l2.xp, cupy)
        self.assertIs(self.l3.xp, cupy)
        self.assertIsInstance(self.l1.x.data, cupy.ndarray)
        self.assertIsInstance(self.l1.x.grad, cupy.ndarray)
        self.assertIsInstance(self.l2.x.data, cupy.ndarray)
        self.assertIsInstance(self.l2.x.grad, cupy.ndarray)
        self.assertIsInstance(self.l3.x.data, cupy.ndarray)
        self.assertIsInstance(self.l3.x.grad, cupy.ndarray)

    def test_params(self):
        params = list(self.c2.params())
        self.assertEqual({id(p) for p in params},
                         {id(self.l1.x), id(self.l1.y),
                          id(self.l2.x), id(self.l3.x)})

    def test_params_skip_uninit(self):
        params = list(self.c2.params(include_uninit=False))
        self.assertEqual({id(p) for p in params},
                         {id(self.l1.x), id(self.l2.x), id(self.l3.x)})

    def test_namedparams(self):
        namedparams = list(self.c2.namedparams())
        self.assertEqual({(name, id(p)) for name, p in namedparams},
                         {('/0/0/x', id(self.l1.x)),
                          ('/0/0/y', id(self.l1.y)),
                          ('/0/1/x', id(self.l2.x)),
                          ('/1/x', id(self.l3.x))})

    def test_namedparams_skip_uninit(self):
        namedparams = list(self.c2.namedparams(include_uninit=False))
        self.assertEqual({(name, id(p)) for name, p in namedparams},
                         {('/0/0/x', id(self.l1.x)),
                          ('/0/1/x', id(self.l2.x)),
                          ('/1/x', id(self.l3.x))})

    def test_links(self):
        links = list(self.c2.links())
        self.assertEqual({id(l) for l in links},
                         {id(l) for l in [self.l1, self.l2, self.l3,
                                          self.c1, self.c2]})

    def test_links_skipself(self):
        links = list(self.c2.links(skipself=True))
        self.assertEqual({id(l) for l in links},
                         {id(l) for l in [self.l1, self.l2, self.l3, self.c1]})

    def test_namedlinks(self):
        namedlinks = list(self.c2.namedlinks())
        self.assertEqual({(name, id(l)) for name, l in namedlinks},
                         {('/', id(self.c2)),
                          ('/0', id(self.c1)),
                          ('/0/0', id(self.l1)),
                          ('/0/1', id(self.l2)),
                          ('/1', id(self.l3))})

    def test_namedlinks_skipself(self):
        namedlinks = list(self.c2.namedlinks(skipself=True))
        self.assertEqual({(name, id(l)) for name, l in namedlinks},
                         {('/0', id(self.c1)),
                          ('/0/0', id(self.l1)),
                          ('/0/1', id(self.l2)),
                          ('/1', id(self.l3))})

    def test_children(self):
        self.assertEqual(tuple(id(c) for c in self.c2.children()),
                         (id(self.c1), id(self.l3)))

        self.assertEqual(tuple(id(c) for c in self.c1.children()),
                         (id(self.l1), id(self.l2)))

    def test_copyparams(self):
        l1 = chainer.Link(x=(2, 3), y=None)
        l2 = chainer.Link(x=2)
        l3 = chainer.Link(x=3)
        c1 = chainer.ChainList(l1, l2)
        c2 = chainer.ChainList(c1, l3)
        l1.x.data.fill(0)
        l2.x.data.fill(1)
        l3.x.data.fill(2)

        self.c2.copyparams(c2)

        numpy.testing.assert_array_equal(self.l1.x.data, l1.x.data)
        numpy.testing.assert_array_equal(self.l2.x.data, l2.x.data)
        numpy.testing.assert_array_equal(self.l3.x.data, l3.x.data)

    def test_zerograds(self):
        self.c2.zerograds()
        numpy.testing.assert_array_equal(self.l1.x.grad, numpy.zeros((2, 3)))
        numpy.testing.assert_array_equal(self.l2.x.grad, numpy.zeros(2))
        numpy.testing.assert_array_equal(self.l3.x.grad, numpy.zeros(3))
        self.l1.y.initialize((2, 3))
        numpy.testing.assert_array_equal(self.l1.y.grad, numpy.zeros((2, 3)))

    def test_cleargrads(self):
        self.c2.cleargrads()
        self.assertIsNone(self.l1.x.grad)
        self.assertIsNone(self.l2.x.grad)
        self.assertIsNone(self.l3.x.grad)
        self.l1.y.initialize((2, 3))
        self.assertIsNone(self.l1.y.grad)

    def test_addgrads(self):
        l1 = chainer.Link(x=(2, 3), y=(2, 3))
        l2 = chainer.Link(x=2)
        l3 = chainer.Link(x=3)
        c1 = chainer.ChainList(l1, l2)
        c2 = chainer.ChainList(c1, l3)
        l1.x.grad.fill(1)
        l2.x.grad.fill(2)
        l3.x.grad.fill(3)
        l1.y.grad.fill(4)

        self.l1.x.grad.fill(-1)
        self.l1.y.cleargrad()
        self.l2.x.grad.fill(-2)
        self.l3.x.grad.fill(-3)

        self.c2.addgrads(c2)
        numpy.testing.assert_array_equal(self.l1.x.grad, numpy.zeros((2, 3)))
        numpy.testing.assert_array_equal(self.l1.y.grad, l1.y.grad)
        numpy.testing.assert_array_equal(self.l2.x.grad, numpy.zeros(2))
        numpy.testing.assert_array_equal(self.l3.x.grad, numpy.zeros(3))

    def test_serialize(self):
        l1 = chainer.Link(x=(2, 3))
        l1.add_param('y', (1, 1))
        l2 = chainer.Link(x=2)
        c1 = chainer.ChainList(l1, l2)
        mocks = {'0': mock.MagicMock(), '1': mock.MagicMock()}
        serializer = mock.MagicMock()
        serializer.__getitem__.side_effect = lambda k: mocks[k]
        serializer.return_value = None
        c1.serialize(serializer)

        self.assertEqual(serializer.call_count, 0)
        self.assertEqual(serializer.__getitem__.call_count, 2)
        serializer.__getitem__.assert_any_call('0')
        serializer.__getitem__.assert_any_call('1')

        mocks['0'].assert_called_with('y', l1.y.data)
        mocks['1'].assert_called_with('x', l2.x.data)


testing.run_module(__name__, __file__)<|MERGE_RESOLUTION|>--- conflicted
+++ resolved
@@ -20,11 +20,9 @@
         self.p = numpy.array([1, 2, 3], dtype='f')
         self.link.add_persistent('p', self.p)
         self.link.name = 'a'
-<<<<<<< HEAD
         self.link.x.update_rule = chainer.UpdateRule()
         self.link.x.update_rule.enabled = False
         self.link.u.update_rule = chainer.UpdateRule()
-=======
         if cuda.available:
             self.current_device_id = cuda.cupy.cuda.get_device_id()
 
@@ -32,7 +30,6 @@
         if cuda.available \
                 and cuda.cupy.cuda.get_device_id() != self.current_device_id:
             cuda.Device(self.current_device_id).use()
->>>>>>> 7ce9222d
 
     def check_param_init(self, name, shape, dtype, data_value=numpy.nan):
         self.assertTrue(hasattr(self.link, name))

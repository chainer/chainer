--- conflicted
+++ resolved
@@ -163,29 +163,4 @@
         self.assertEqual(self.called_order, [2, 1])
 
 
-<<<<<<< HEAD
-def _get_mocked_trainer(stop_trigger=(10, 'iteration')):
-    updater = mock.Mock()
-    updater.get_all_optimizers.return_value = {}
-    updater.iteration = 0
-    updater.epoch = 0
-    updater.epoch_detail = 0
-    updater.is_new_epoch = True
-    updater.previous_epoch_detail = None
-    iter_per_epoch = 10
-
-    def update():
-        time.sleep(0.001)
-        updater.iteration += 1
-        updater.previous_epoch_detail = updater.epoch_detail
-        updater.epoch = updater.iteration // iter_per_epoch
-        updater.epoch_detail = updater.iteration / iter_per_epoch
-        updater.is_new_epoch = updater.epoch == updater.epoch_detail
-
-    updater.update = update
-    return training.Trainer(updater, stop_trigger)
-
-
-=======
->>>>>>> 1221e5df
 testing.run_module(__name__, __file__)
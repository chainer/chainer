--- conflicted
+++ resolved
@@ -6,13 +6,9 @@
 import numpy as np
 
 import chainer
-<<<<<<< HEAD
-from chainer import cuda
-=======
 from chainer.backends import cuda
 from chainer import functions
 from chainer import links
->>>>>>> 0be1b381
 from chainer import optimizer
 from chainer import optimizers
 from chainer import testing

--- conflicted
+++ resolved
@@ -206,7 +206,6 @@
 
 
 @op_utils.op_test(['native:0', 'cuda:0'])
-<<<<<<< HEAD
 @chainer.testing.parameterize_pytest('shape,offset,axis1,axis2', [
     # Valid
     ((3, 3), 0, 0, 1),
@@ -301,7 +300,9 @@
     def forward_xp(self, inputs, xp):
         return xp.diagonal(
             inputs[0], self.offset, self.axis1, self.axis2),
-=======
+
+
+@op_utils.op_test(['native:0', 'cuda:0'])
 @chainer.testing.parameterize_pytest('cond_shape,x_shape,y_shape', [
     # Same Shapes
     ((2, 3), (2, 3), (2, 3)),
@@ -359,5 +360,4 @@
     x = array_utils.create_dummy_ndarray(xp, x_shape, 'float32')
     y = array_utils.create_dummy_ndarray(xp, y_shape, 'float32')
     c = array_utils.create_dummy_ndarray(xp, cond_shape, 'float32')
-    return xp.where(c, x, y)
->>>>>>> a54685a9
+    return xp.where(c, x, y)
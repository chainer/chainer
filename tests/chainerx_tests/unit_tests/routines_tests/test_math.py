--- conflicted
+++ resolved
@@ -1374,24 +1374,6 @@
         a /= scalar
 
 
-<<<<<<< HEAD
-def compute_sum(is_module, xp, a, axis, keepdims):
-    if is_module:
-        out = xp.sum(a, axis=axis, keepdims=keepdims)
-    else:
-        out = a.sum(axis=axis, keepdims=keepdims)
-
-    return out
-
-
-def compute_prod(is_module, xp, a, axis, keepdims):
-    if is_module:
-        out = xp.prod(a, axis=axis, keepdims=keepdims)
-    else:
-        out = a.prod(axis=axis, keepdims=keepdims)
-
-    return out
-=======
 _in_out_dtypes_bitwise = dtype_utils._permutate_dtype_mapping([
     # Same dtypes
     (('bool_', 'bool_'), 'bool_'),
@@ -1737,7 +1719,24 @@
 
     def func_scalar(self, xp, a, scalar):
         a ^= scalar
->>>>>>> 98b345c7
+
+
+def compute_sum(is_module, xp, a, axis, keepdims):
+    if is_module:
+        out = xp.sum(a, axis=axis, keepdims=keepdims)
+    else:
+        out = a.sum(axis=axis, keepdims=keepdims)
+
+    return out
+
+
+def compute_prod(is_module, xp, a, axis, keepdims):
+    if is_module:
+        out = xp.prod(a, axis=axis, keepdims=keepdims)
+    else:
+        out = a.prod(axis=axis, keepdims=keepdims)
+
+    return out
 
 
 @op_utils.op_test(['native:0', 'cuda:0'])
@@ -1824,18 +1823,38 @@
 
 
 @op_utils.op_test(['native:0'])
-@chainer.testing.parameterize_pytest('size', list(range(1024)))
-class TestSumEachSize(op_utils.NumpyOpTest):
+class TestProdStability(op_utils.NumpyOpTest):
 
     skip_backward_test = True
     skip_double_backward_test = True
 
     def generate_inputs(self):
-        return numpy.arange(self.size, dtype=numpy.int32) + 1,
+        return numpy.full(2 ** 20, 0.1, dtype=numpy.float32),
 
     def forward_xp(self, inputs, xp):
         x, = inputs
-        return x.sum(),
+        return x.prod(),
+
+
+@op_utils.op_test(['native:0'])
+@chainer.testing.parameterize_pytest('size', list(range(1024)))
+@chainer.testing.parameterize_pytest('test_func', ['sum', 'prod'])
+class TestReductionsEachSize(op_utils.NumpyOpTest):
+
+    skip_backward_test = True
+    skip_double_backward_test = True
+
+    def generate_inputs(self):
+        return numpy.arange(self.size, dtype=numpy.int32) + 1,
+
+    def forward_xp(self, inputs, xp):
+        x, = inputs
+
+        if self.test_func == 'sum':
+            y = x.sum()
+        elif self.test_func == 'prod':
+            y = x.prod()
+        return y,
 
 
 @chainerx.testing.numpy_chainerx_array_equal(

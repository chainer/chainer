--- conflicted
+++ resolved
@@ -107,14 +107,6 @@
    If user uses only one device, these device switching is not needed.
    :func:`chainer.cuda.to_cpu` and :func:`chainer.cuda.to_gpu` functions automatically switch the current device correctly.
 
-<<<<<<< HEAD
-Chainer also provides convenient functions :func:`chainer.cuda.get_device_from_id` and :func:`chainer.cuda.get_device_from_array` to select a device.
-The former one accepts an integer indicating the target device and returns an appropriate device object.
-The latter one accepts a :class:`cuda.ndarray` object and returns the corresponding device object.
-In this latter function, if the argument is a NumPy array, then *a dummy device object* is returned.
-The dummy device object supports *with* statements like above which does nothing.
-Here are some examples:
-=======
 Chainer also provides a convenient function :func:`chainer.cuda.get_device_from_id` and :func:`chainer.cuda.get_device_from_array` to select a device.
 The former function accepts an integer or ``None``.
 When ``None`` is given, it returns *a dummy device object*.
@@ -124,7 +116,6 @@
 Otherwise, it returns a corresponding device object to the give CuPy array.
 The dummy device object also supports *with* statements like the above example but does nothing.
 Here are some other examples:
->>>>>>> e2842c94
 
 .. testcode::
 
@@ -132,11 +123,7 @@
    x_gpu1 = cupy.empty((4, 3), dtype='f')  # 'f' indicates float32
 
    with cuda.get_device_from_id(1):
-<<<<<<< HEAD
-       x_gpu1 = cuda.empty((4, 3), dtype='f')
-=======
        x_gpu1 = cupy.empty((4, 3), dtype='f')
->>>>>>> e2842c94
 
    with cuda.get_device_from_array(x_gpu1):
        y_gpu1 = x_gpu + 1

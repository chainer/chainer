--- conflicted
+++ resolved
@@ -409,13 +409,8 @@
 
         self.t += 1
         states = self._states
-<<<<<<< HEAD
-        for name, param in self.target.namedparams():
+        for name, param in self.target.namedparams(False):
             with cuda.get_device_from_array(param.data):
-=======
-        for name, param in self.target.namedparams(False):
-            with cuda.get_device(param.data):
->>>>>>> 5d300549
                 self.update_one(param, states[name])
 
     def update_one(self, param, state):

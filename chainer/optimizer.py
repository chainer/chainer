--- conflicted
+++ resolved
@@ -802,17 +802,8 @@
                 self.target.cleargrads()
             else:
                 self.target.zerograds()
-<<<<<<< HEAD
-            backward = loss.backward(
-                return_cont=True,
-                loss_scale=self._loss_scale)
-            del loss
-            backward(_assert_moved=False)
-            del backward
-=======
             loss.backward(loss_scale=self._loss_scale)
             del loss
->>>>>>> d4568ac6
 
         self.reallocate_cleared_grads()
         self.check_nan_in_grads()

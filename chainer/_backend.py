<<<<<<< HEAD
import contextlib

from chainer import types  # NOQA


=======
>>>>>>> 69e4410e
def _convert_arrays(array, func):
    # Converts array or arrays
    if isinstance(array, (list, tuple)):
        # The same object encountered multiple times in the container is
        # converted into the same object.
        d = {}
        ret = []
        for arr in array:
            if arr is None:
                ret.append(None)
            else:
                arr2 = d.get(id(arr))
                if arr2 is None:
                    arr2 = func(arr)
                    d[id(arr)] = arr2
                ret.append(arr2)
        return type(array)(ret)
    else:
        return func(array)


class _DummyContext(object):
    def __enter__(self):
        pass

    def __exit__(self, typ, value, traceback):
        pass


_dummy_context = _DummyContext()


# TODO(niboshi): Write more detailed description about interface/usage.
class Device(object):
    """Device object.
    """

    @property
    def xp(self):
        """Array module corresponding to the device."""
        raise NotImplementedError(
            'Device implementation must override this property.')

    @property
    def supported_array_types(self):
        """Array types supported by the device.

        Returns:
            tuple of array types which the device's module functions can
            handle.
        """
        raise NotImplementedError(
            'Device implementation must override this property.')

    def __enter__(self):
        raise RuntimeError(
            'Device class does not support runtime context using `with` '
            'statement. Use chainer.using_device instead.')

    def __exit__(self, exc_type, exc_value, traceback):
        # Definition of __exit__ is needed to raise a custom error on
        # __enter__.
        pass

    def __eq__(self, other):
        raise NotImplementedError(
            'Device implementation must override this method.')

    def __ne__(self, other):
        return not (self == other)

    def create_context(self):
        # Returns an object that implements __enter__ and __exit__.
        return _dummy_context

    def send(self, arrays):
        # type: (types.NdArray) -> types.NdArray
        """Transfers given arrays to the device.

        Args:
            arrays: Array or arrays of NumPy, CuPy, or ChainerX.

        Returns:
            Transferred arrays.

        """
        return _convert_arrays(arrays, self.send_array)  # type: ignore # send_array is implemented in subclasses # NOQA

    def use(self):
        """Makes this device default on the corresponding module.
         """
        pass<|MERGE_RESOLUTION|>--- conflicted
+++ resolved
@@ -1,11 +1,6 @@
-<<<<<<< HEAD
-import contextlib
-
 from chainer import types  # NOQA
 
 
-=======
->>>>>>> 69e4410e
 def _convert_arrays(array, func):
     # Converts array or arrays
     if isinstance(array, (list, tuple)):

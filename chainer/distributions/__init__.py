--- conflicted
+++ resolved
@@ -3,11 +3,8 @@
 from chainer.distributions.bernoulli import Bernoulli  # NOQA
 from chainer.distributions.beta import Beta  # NOQA
 from chainer.distributions.categorical import Categorical  # NOQA
-<<<<<<< HEAD
 from chainer.distributions.cauchy import Cauchy  # NOQA
-=======
 from chainer.distributions.chisquare import Chisquare  # NOQA
->>>>>>> 612751c5
 from chainer.distributions.dirichlet import Dirichlet  # NOQA
 from chainer.distributions.exponential import Exponential  # NOQA
 from chainer.distributions.gamma import Gamma  # NOQA

--- conflicted
+++ resolved
@@ -483,7 +483,6 @@
             if include_uninit or d[name].data is not None:
                 yield '/' + name, d[name]
 
-<<<<<<< HEAD
     def namedpersistent(self):
         # type: () -> tp.Iterator[tp.Tuple[str, tp.NdArray]]
         """Returns a generator of all (path, persistent) pairs \
@@ -498,11 +497,7 @@
         for name in sorted(self._persistent):
             yield '/' + name, d[name]
 
-    def links(self, skipself=False):
-        # type: (bool) -> tp.Iterator['Link']
-=======
     def links(self, skipself: bool = False) -> tp.Iterator['Link']:
->>>>>>> 29754973
         """Returns a generator of all links under the hierarchy.
 
         Args:
@@ -982,7 +977,6 @@
             for path, param in d[name].namedparams(include_uninit):
                 yield prefix + path, param
 
-<<<<<<< HEAD
     def namedpersistent(self):
         # type: () -> tp.Iterator[tp.Tuple[str, tp.NdArray]]
         for ret in super(Chain, self).namedpersistent():
@@ -993,12 +987,7 @@
             for path, persistent in d[name].namedpersistent():
                 yield prefix + path, persistent
 
-    def links(self, skipself=False):
-        # type: (bool) -> tp.Iterator[Link]
-
-=======
     def links(self, skipself: bool = False) -> tp.Iterator[Link]:
->>>>>>> 29754973
         if not skipself:
             yield self
         d = self.__dict__  # type: tp.Dict[str, Link]
@@ -1203,7 +1192,6 @@
             for path, param in link.namedparams(include_uninit):
                 yield prefix + path, param
 
-<<<<<<< HEAD
     def namedpersistent(self):
         # type: () -> tp.Iterator[tp.Tuple[str, tp.NdArray]]
         for ret in super(ChainList, self).namedpersistent():
@@ -1213,12 +1201,7 @@
             for path, persistent in link.namedpersistent():
                 yield prefix + path, persistent
 
-    def links(self, skipself=False):
-        # type: (bool) -> tp.Iterator[Link]
-
-=======
     def links(self, skipself: bool = False) -> tp.Iterator[Link]:
->>>>>>> 29754973
         if not skipself:
             yield self
         for child in self._children:

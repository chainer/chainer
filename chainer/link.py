--- conflicted
+++ resolved
@@ -263,7 +263,7 @@
         self._device_id = None
         return self
 
-    def to_gpu(self, device_id=None):
+    def to_gpu(self, device=None):
         """Copies parameter variables and persistent values to GPU.
 
         This method does not handle non-registered attributes. If some of such
@@ -271,8 +271,9 @@
         override this method to do so.
 
         Args:
-            device_id (int): The device id to specify the target device. If
-                omitted, the current device is used.
+            device (int or cupy.cuda.Device): The device id to specify the
+                target device or a Device object of the target. If omitted,
+                the current device is used.
 
         Returns: self
 
@@ -281,11 +282,7 @@
         if not self._cpu:
             return self
         d = self.__dict__
-<<<<<<< HEAD
-        with cuda.get_device_from_id(device_id):
-=======
-        with cuda._get_device(device):
->>>>>>> e2842c94
+        with cuda.get_device_from_id(device):
             for name in self._params:
                 d[name].to_gpu()
             for name in self._persistent:
@@ -604,13 +601,8 @@
             d[name].to_cpu()
         return self
 
-<<<<<<< HEAD
-    def to_gpu(self, device_id=None):
-        with cuda.get_device_from_id(device_id):
-=======
     def to_gpu(self, device=None):
-        with cuda._get_device(device):
->>>>>>> e2842c94
+        with cuda.get_device_from_id(device):
             super(Chain, self).to_gpu()
             d = self.__dict__
             for name in self._children:
@@ -763,13 +755,8 @@
             link.to_cpu()
         return self
 
-<<<<<<< HEAD
-    def to_gpu(self, device_id=None):
-        with cuda.get_device_from_id(device_id):
-=======
     def to_gpu(self, device=None):
-        with cuda._get_device(device):
->>>>>>> e2842c94
+        with cuda.get_device_from_id(device):
             super(ChainList, self).to_gpu()
             for link in self._children:
                 link.to_gpu()

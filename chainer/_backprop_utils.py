import contextlib
import os
import shutil
import traceback

import six

import chainer


def _reduce(grad_list):
    if not grad_list:
        return None
    if len(grad_list) >= 2:
        grad_list[:] = [chainer.functions.add(*grad_list)]
    return grad_list[0]


def _pure(grad):
    return [] if grad is None else [grad]


def _pop_or_none(grad_list):
    return grad_list.pop() if grad_list else None


class GradTable(object):

    """Dict of nodes to references of gradients

    The gradients are stored as references to them in the backprop process. The
    current implementation uses lists. Keep the lengths of lists <= 1 for the
    strict accumulation of gradients. Leave them to accumulate gradients
    lazily.

    Args:
        load_if_new (bool): read ``grad_var`` of node when the node has not
            been added.

    """

    def __init__(self, load_if_new=False):
        self.grads = {}
        self._load_if_new = load_if_new

    def __setitem__(self, node, grad):
        assert node is not None
        self.grads[node] = _pure(grad)

    def get_as_list(self, node):
        assert node is not None
        grads = self.grads
        if node not in grads:
            if self._load_if_new and node.creator_node is None:
                node._check_old_style_gradient()
                # accumulate the gradient only if the node is a leaf
                grads[node] = _pure(node.grad_var)
            else:
                grads[node] = []
        return grads[node]

    def pop(self, node):
        if node is None:
            return None
        grads = self.grads
        if node in grads:
            return _reduce(grads.pop(node))
        if self._load_if_new:
            return node.grad_var
        else:
            return None

    def assert_no_grads(self):
        for gx in self.grads.values():
            assert gx == []


def backprop_step(
        func, target_input_indexes, grad_outputs, grad_inputs):
    """Accumulates gradients of a FunctionNode

    This routine is used by :meth:`chainer.Variable.backward` and
    :func:`chainer.grad`.

    Args:
        func (~chainer.FunctionNode): The function for which gradients are
            accumulated.
        target_input_indexes (tuple of int): Sorted indices of the inputs
            that require gradients. It is guaranteed that this tuple contains
            at least one element.
        grad_outputs (list of Variable): Gradients w.r.t. the output
            variables. If the gradient w.r.t. an output variable is not
            given, the corresponding element is ``None``. The gradients
            are removed from the list to reduce memory consumption.
        grad_inputs (dict): References of the gradients w.r.t. the input
            variables.

    """
    is_debug = chainer.is_debug()
    if is_debug:
        assert isinstance(target_input_indexes, tuple)
        assert target_input_indexes == tuple(sorted(target_input_indexes))
        assert isinstance(grad_outputs, list)
    if func.backward_accumulate.__code__ \
            is not chainer.FunctionNode.backward_accumulate.__code__:
        # backward_accumulate is overridden
        grad_inputs_tuple = tuple([
            _pop_or_none(grad_inputs[func.inputs[i]])
            for i in target_input_indexes
        ])
<<<<<<< HEAD
        gxs = func.backward_accumulate(
            target_input_indexes, tuple(grad_outputs), grad_inputs_tuple)
    else:  # otherwise, backward should be overridden
        gxs = func.backward(
            target_input_indexes, tuple(grad_outputs))
=======
        with _reraise_forward_stack(func):
            gxs = func.backward_accumulate(
                target_input_indexes, grad_outputs, grad_inputs_tuple)
    else:  # otherwise, backward should be overridden
        with _reraise_forward_stack(func):
            gxs = func.backward(
                target_input_indexes, grad_outputs)
>>>>>>> 4c82449f

        if is_debug:
            for gx in gxs:
                if not (gx is None or isinstance(gx, chainer.Variable)):
                    raise ValueError(func._get_error_message(
                        'type of gradients returned from backward is '
                        'incorrect: '
                        '{} != expected {}'.format(
                            type(gx), chainer.Variable)))

        len_gxs = len(gxs)
        if len_gxs == len(func.inputs):
            gxs = tuple([gxs[i] for i in target_input_indexes])
        elif len_gxs != len(target_input_indexes):
            msg = 'number of gradients returned from backward is incorrect: '
            if len(func.inputs) == len(target_input_indexes):
                msg += (
                    '%s != expected %s' % (len_gxs, len(func.inputs)))
            else:
                msg += (
                    '%s != expected %s or %s'
                    % (len_gxs, len(func.inputs), len(target_input_indexes)))
            raise ValueError(func._get_error_message(msg))
    del grad_outputs[:]

    for i, gx in six.moves.zip(target_input_indexes, gxs):
        if gx is not None:
            grad_inputs[func.inputs[i]].append(gx)

            if is_debug:
                node_x = func.inputs[i]
                g_input_list = grad_inputs[node_x]
                if gx.shape != node_x.shape:
                    raise ValueError(func._get_error_message(
                        'shape of gradients returned from backward is '
                        'incorrect: '
                        'input-index={}, actual {} != expected {}'.format(
                            i, gx.shape, node_x.shape)))
                if gx is not None and g_input_list:
                    g_input = g_input_list[0]
                    if gx.shape != g_input.shape:
                        raise ValueError(func._get_error_message(
                            'shape of gradients returned from backward is '
                            'incorrect: '
                            'input-index={}, actual {} != expected {}'.format(
                                i, gx.shape, g_input.shape)))
                    if gx.dtype != g_input.dtype:
                        raise ValueError(func._get_error_message(
                            'dtype of gradients returned from backward is '
                            'incorrect: '
                            'input-index={}, actual {} != expected {}'.format(
                                i, gx.dtype, g_input.dtype)))
    del gxs

    if is_debug:
        # each grad is a list of variables
        # iter_gxs expands it as a sequence of variables.
        def iter_gxs(gxs):
            for gx in gxs:
                for gx_elem in gx:
                    yield gx_elem

        for gx in iter_gxs(grad_inputs.values()):
            if chainer.backend._contains_nan(gx.data):
                raise RuntimeError(
                    'NaN is detected on backward computation of {}'
                    .format(func.label))

    if not func.lazy_grad_sum:
        for gx in grad_inputs.values():
            _reduce(gx)


def _get_columns():
    try:
        get_terminal_size = shutil.get_terminal_size
    except AttributeError:
        return os.getenv('COLUMNS', 80)
    return get_terminal_size()[0]


@contextlib.contextmanager
def _reraise_forward_stack(func):
    if func.stack is None:
        yield
    else:
        try:
            yield
        except Exception as e:
            # Reraise any type of exceptions including the following:
            # - Chainer raises RuntimeError for NaN values; and
            # - NumPy raises FloatingPointError for invalid values.

            # TODO(kataoka): unify variable._check_grad_type and below
            additional_message = \
                '\n{}\nStacktrace of the function is below:\n{}'.format(
                    '-' * _get_columns(),
                    ''.join(traceback.format_list(func.stack[:-1])))
            if e.args:
                e.args = (e.args[0] + additional_message,) + e.args[1:]
            else:
                e.args = (additional_message,)
            raise<|MERGE_RESOLUTION|>--- conflicted
+++ resolved
@@ -108,21 +108,13 @@
             _pop_or_none(grad_inputs[func.inputs[i]])
             for i in target_input_indexes
         ])
-<<<<<<< HEAD
-        gxs = func.backward_accumulate(
-            target_input_indexes, tuple(grad_outputs), grad_inputs_tuple)
-    else:  # otherwise, backward should be overridden
-        gxs = func.backward(
-            target_input_indexes, tuple(grad_outputs))
-=======
         with _reraise_forward_stack(func):
             gxs = func.backward_accumulate(
-                target_input_indexes, grad_outputs, grad_inputs_tuple)
+                target_input_indexes, tuple(grad_outputs), grad_inputs_tuple)
     else:  # otherwise, backward should be overridden
         with _reraise_forward_stack(func):
             gxs = func.backward(
-                target_input_indexes, grad_outputs)
->>>>>>> 4c82449f
+                target_input_indexes, tuple(grad_outputs))
 
         if is_debug:
             for gx in gxs:

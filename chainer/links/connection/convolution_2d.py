--- conflicted
+++ resolved
@@ -54,27 +54,40 @@
 
         Define an input vector ``x`` as below,
 
-        >>> x = np.random.rand(1, 3, 10, 10).astype(np.float32)
+        >>> x = np.arange(1 * 3 * 10 * 10).astype('f').reshape(1, 3, 10, 10)
 
-        1. Give the number of input and output channels and the kernel size:
+        1. Give the number of input and output channels and the kernel size
+            explicitly:
 
             >>> l = L.Convolution2D(3, 7, 5)
             >>> y = l(x)
             >>> y.shape
             (1, 7, 6, 6)
 
-        2. Give the number of output channels and the kernel size:
+        2. Give the number of output channels and the kernel size (ommit input
+            channels):
 
             >>> l = L.Convolution2D(7, 5)
             >>> y = l(x)
             >>> y.shape
             (1, 7, 6, 6)
 
-        3. When you specify other arguments other than ``in_channels``,
-                ``out_channels``, and ``ksize``, you need to give them as
-                keyword auguments.
+            >>> l = L.Convolution2D(None, 7, 5)
+            >>> y = l(x)
+            >>> y.shape
+            (1, 7, 6, 6)
+
+        3. If you want to specify other arguments other than ``out_channels``,
+            and ``ksize`` when you ommit ``in_channels``, you need to give
+            parameters as keyword auguments. So the below three cases are the
+            same.
 
             >>> l = L.Convolution2D(7, 5, stride=1, pad=0)
+            >>> y = l(x)
+            >>> y.shape
+            (1, 7, 6, 6)
+
+            >>> l = L.Convolution2D(None, 7, 5, 1, 0)
             >>> y = l(x)
             >>> y.shape
             (1, 7, 6, 6)
@@ -86,15 +99,9 @@
 
     """
 
-<<<<<<< HEAD
     def __init__(self, in_channels, out_channels, ksize=None, stride=1, pad=0,
-                 bias=0, nobias=False, use_cudnn=True, initialW=None,
-                 initial_bias=None, deterministic=False):
-=======
-    def __init__(self, in_channels, out_channels, ksize, stride=1, pad=0,
-                 bias=0, nobias=False,
-                 initialW=None, initial_bias=None, deterministic=False):
->>>>>>> 5d300549
+                 bias=0, nobias=False, initialW=None, initial_bias=None,
+                 deterministic=False):
         super(Convolution2D, self).__init__()
 
         if ksize is None:

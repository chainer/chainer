--- conflicted
+++ resolved
@@ -1,9 +1,5 @@
-<<<<<<< HEAD
 import numpy
 
-from chainer import cuda
-=======
->>>>>>> de767f94
 from chainer.functions.connection import convolution_2d
 from chainer import initializers
 from chainer import link
@@ -28,16 +24,8 @@
         pad (int or pair of ints): Spatial padding width for input arrays.
             ``pad=p`` and ``pad=(p, p)`` are equivalent.
         nobias (bool): If ``True``, then this link does not use the bias term.
-<<<<<<< HEAD
-        use_cudnn (bool): If ``True``, then this link uses cuDNN if available.
         initialW (callable): Weight initializer.
             It should be a callable that takes ``numpy.ndarray`` or
-=======
-        initialW (4-D array): Initial weight value. If ``None``, then this
-            function uses the default initializer to initialize
-            the weight tensor.
-            May also be a callable that takes ``numpy.ndarray`` or
->>>>>>> de767f94
             ``cupy.ndarray`` and edits its value.
             If it is ``None``, the default initializer is used.
             If it is `numpy.ndarray`, the array is used as initial weight value.
@@ -60,14 +48,8 @@
 
     """
 
-<<<<<<< HEAD
     def __init__(self, in_channels, out_channels, ksize, stride=1, pad=0, nobias=False,
-                 use_cudnn=True, initialW=None, initial_bias=None, deterministic=False):
-=======
-    def __init__(self, in_channels, out_channels, ksize, stride=1, pad=0,
-                 bias=0, nobias=False,
                  initialW=None, initial_bias=None, deterministic=False):
->>>>>>> de767f94
         super(Convolution2D, self).__init__()
         self.ksize = ksize
         self.stride = _pair(stride)
@@ -75,22 +57,11 @@
         self.out_channels = out_channels
         self.deterministic = deterministic
 
-<<<<<<< HEAD
         if initialW is None:
             initialW = initializers.HeNormal(1. / numpy.sqrt(2))
-        self._W_initializer = initializers._get_initializer(initialW)
-
-        if in_channels is None:
-            self.add_uninitialized_param('W')
-        else:
-=======
-        # For backward compatibility
-        self.initialW = initialW
-
         self.add_param('W', initializer=initializers._get_initializer(
             initialW))
         if in_channels is not None:
->>>>>>> de767f94
             self._initialize_params(in_channels)
 
         if nobias:

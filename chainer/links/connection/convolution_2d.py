from chainer.functions.connection import convolution_2d
from chainer import initializers
from chainer import link


class Convolution2D(link.Link):

    """Two-dimensional convolutional layer.

    This link wraps the :func:`~chainer.functions.convolution_2d` function and
    holds the filter weight and bias vector as parameters.

    Args:
        in_channels (int): Number of channels of input arrays. If ``None``,
            parameter initialization will be deferred until the first forward
            data pass at which time the size will be determined.
        out_channels (int): Number of channels of output arrays.
        ksize (int or pair of ints): Size of filters (a.k.a. kernels).
            ``ksize=k`` and ``ksize=(k, k)`` are equivalent.
        stride (int or pair of ints): Stride of filter applications.
            ``stride=s`` and ``stride=(s, s)`` are equivalent.
        pad (int or pair of ints): Spatial padding width for input arrays.
            ``pad=p`` and ``pad=(p, p)`` are equivalent.
        bias (float): Initial bias value.
        nobias (bool): If ``True``, then this link does not use the bias term.
        initialW (4-D array): Initial weight value. If ``None``, then this
            function uses the default initializer to initialize
            the weight tensor.
            May also be a callable that takes ``numpy.ndarray`` or
            ``cupy.ndarray`` and edits its value.
        initial_bias (1-D array): Initial bias value. If ``None``, then this
            function uses to initialize ``bias``.
            May also be a callable that takes ``numpy.ndarray`` or
            ``cupy.ndarray`` and edits its value.
        deterministic (bool): The output of this link can be
            non-deterministic when it uses cuDNN.
            If this option is ``True``, then it forces cuDNN to use
            a deterministic algorithm. This option is only available for
            cuDNN version >= v4.

    .. seealso::
       See :func:`chainer.functions.convolution_2d` for the definition of
       two-dimensional convolution.

    Attributes:
        W (~chainer.Variable): Weight parameter.
        b (~chainer.Variable): Bias parameter.

    """

    def __init__(self, in_channels, out_channels, ksize, stride=1, pad=0,
                 bias=0, nobias=False,
                 initialW=None, initial_bias=None, deterministic=False):
        super(Convolution2D, self).__init__()
        self.ksize = ksize
        self.stride = _pair(stride)
        self.pad = _pair(pad)
        self.out_channels = out_channels
        self.deterministic = deterministic

        # For backward compatibility
        self.initialW = initialW

        self.add_param('W', initializer=initializers._get_initializer(
            initialW))
        if in_channels is not None:
            self._initialize_params(in_channels)

        if nobias:
            self.b = None
        else:
            if initial_bias is None:
                initial_bias = bias
            bias_initilizer = initializers._get_initializer(initial_bias)
            self.add_param('b', out_channels, initializer=bias_initilizer)

    def _initialize_params(self, in_channels):
        kh, kw = _pair(self.ksize)
        W_shape = (self.out_channels, in_channels, kh, kw)
        self.W.initialize(W_shape)

    def __call__(self, x):
        """Applies the convolution layer.

        Args:
            x (~chainer.Variable): Input image.

        Returns:
            ~chainer.Variable: Output of the convolution.

        """
<<<<<<< HEAD
        if self.has_uninitialized_params:
            with cuda.get_device_from_id(self._device_id):
                self._initialize_params(x.shape[1])
=======
        if self.W.data is None:
            self._initialize_params(x.shape[1])
>>>>>>> 5d300549
        return convolution_2d.convolution_2d(
            x, self.W, self.b, self.stride, self.pad,
            deterministic=self.deterministic)


def _pair(x):
    if hasattr(x, '__getitem__'):
        return x
    return x, x<|MERGE_RESOLUTION|>--- conflicted
+++ resolved
@@ -89,14 +89,8 @@
             ~chainer.Variable: Output of the convolution.
 
         """
-<<<<<<< HEAD
-        if self.has_uninitialized_params:
-            with cuda.get_device_from_id(self._device_id):
-                self._initialize_params(x.shape[1])
-=======
         if self.W.data is None:
             self._initialize_params(x.shape[1])
->>>>>>> 5d300549
         return convolution_2d.convolution_2d(
             x, self.W, self.b, self.stride, self.pad,
             deterministic=self.deterministic)

--- conflicted
+++ resolved
@@ -75,12 +75,6 @@
             ~chainer.Variable: Output of the linear layer.
 
         """
-<<<<<<< HEAD
-        if self.has_uninitialized_params:
-            with cuda.get_device_from_id(self._device_id):
-                self._initialize_params(x.size // x.shape[0])
-=======
         if self.W.data is None:
             self._initialize_params(x.size // x.shape[0])
->>>>>>> 5d300549
         return linear.linear(x, self.W, self.b)
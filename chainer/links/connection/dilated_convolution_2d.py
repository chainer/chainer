import numpy

from chainer.functions.connection import dilated_convolution_2d
from chainer import initializers
from chainer import link


class DilatedConvolution2D(link.Link):

    """Two-dimensional dilated convolutional layer.

    This link wraps the :func:`~chainer.functions.dilated_convolution_2d`
    function and holds the filter weight and bias vector as parameters.

    Args:
        in_channels (int): Number of channels of input arrays. If ``None``,
            parameter initialization will be deferred until the first forward
            data pass at which time the size will be determined.
        out_channels (int): Number of channels of output arrays.
        ksize (int or pair of ints): Size of filters (a.k.a. kernels).
            ``ksize=k`` and ``ksize=(k, k)`` are equivalent.
        stride (int or pair of ints): Stride of filter applications.
            ``stride=s`` and ``stride=(s, s)`` are equivalent.
        pad (int or pair of ints): Spatial padding width for input arrays.
            ``pad=p`` and ``pad=(p, p)`` are equivalent.
        dilate (int or pair of ints): Dilation factor of filter applications.
            ``dilate=d`` and ``dilate=(d, d)`` are equivalent.
        nobias (bool): If ``True``, then this link does not use the bias term.
<<<<<<< HEAD
        initialW (callable): Weight initializer.
            It should be a callable that takes ``numpy.ndarray`` or
            ``cupy.ndarray`` and edits its value.
            If it is ``None``, the default initializer is used.
            If it is `numpy.ndarray`, the array is used as initial
            weight value.
        initial_bias (callable): Bias initializer.
            It should be a callable that takes ``numpy.ndarray`` or
=======
        use_cudnn (bool): If ``True``, then this link uses cuDNN if available.
        initialW (4-D array): Initial weight value. If ``None``, then this
            function uses scaled Gaussian distribution to initialize weight.
            May also be a callable that takes ``numpy.ndarray`` or
            ``cupy.ndarray`` and edits its value.
        initial_bias (1-D array): Initial bias value. If ``None``, then this
            function uses ``bias`` to initialize bias.
            May also be a callable that takes ``numpy.ndarray`` or
>>>>>>> 0248eee5
            ``cupy.ndarray`` and edits its value.
            If ``None``, the default initializer is used.
            If it is `numpy.ndarray`, the array is used as initial bias value.

    .. seealso::
       See :func:`chainer.functions.dilated_convolution_2d`
       for the definition of two-dimensional dilated convolution.

    Attributes:
        W (~chainer.Variable): Weight parameter.
        b (~chainer.Variable): Bias parameter.

    """

    def __init__(self, in_channels, out_channels, ksize, stride=1, pad=0,
                 dilate=1, nobias=False,
                 initialW=None, initial_bias=None):
        super(DilatedConvolution2D, self).__init__()
        self.ksize = ksize
        self.stride = _pair(stride)
        self.pad = _pair(pad)
        self.dilate = _pair(dilate)
        self.out_channels = out_channels

        if initialW is None:
            self.initialW = initializers.HeNormal(1.0 / numpy.sqrt(2))
        else:
            self.initialW = initialW

        # For backward compatibility, the scale of weights is proportional to
        # the square root of wscale.
        self.add_param('W', initializer=initializers._get_initializer(
            initialW))
        if in_channels is not None:
            self._initialize_params(in_channels)

        if nobias:
            self.b = None
        else:
            if initial_bias is None:
                initial_bias = 0
            initial_bias = initializers._get_initializer(initial_bias)
            self.add_param('b', out_channels, initializer=initial_bias)

    def _initialize_params(self, in_channels):
        kh, kw = _pair(self.ksize)
        W_shape = (self.out_channels, in_channels, kh, kw)
        self.W.initialize(W_shape)

    def __call__(self, x):
        """Applies the convolution layer.

        Args:
            x (~chainer.Variable): Input image.

        Returns:
            ~chainer.Variable: Output of the convolution.

        """
        if self.W.data is None:
            self._initialize_params(x.shape[1])
        return dilated_convolution_2d.dilated_convolution_2d(
            x, self.W, self.b, self.stride, self.pad, self.dilate)


def _pair(x):
    if hasattr(x, '__getitem__'):
        return x
    return x, x<|MERGE_RESOLUTION|>--- conflicted
+++ resolved
@@ -26,25 +26,14 @@
         dilate (int or pair of ints): Dilation factor of filter applications.
             ``dilate=d`` and ``dilate=(d, d)`` are equivalent.
         nobias (bool): If ``True``, then this link does not use the bias term.
-<<<<<<< HEAD
         initialW (callable): Weight initializer.
-            It should be a callable that takes ``numpy.ndarray`` or
+            It can be a callable that takes ``numpy.ndarray`` or
             ``cupy.ndarray`` and edits its value.
             If it is ``None``, the default initializer is used.
             If it is `numpy.ndarray`, the array is used as initial
             weight value.
         initial_bias (callable): Bias initializer.
-            It should be a callable that takes ``numpy.ndarray`` or
-=======
-        use_cudnn (bool): If ``True``, then this link uses cuDNN if available.
-        initialW (4-D array): Initial weight value. If ``None``, then this
-            function uses scaled Gaussian distribution to initialize weight.
-            May also be a callable that takes ``numpy.ndarray`` or
-            ``cupy.ndarray`` and edits its value.
-        initial_bias (1-D array): Initial bias value. If ``None``, then this
-            function uses ``bias`` to initialize bias.
-            May also be a callable that takes ``numpy.ndarray`` or
->>>>>>> 0248eee5
+            It can be a callable that takes ``numpy.ndarray`` or
             ``cupy.ndarray`` and edits its value.
             If ``None``, the default initializer is used.
             If it is `numpy.ndarray`, the array is used as initial bias value.

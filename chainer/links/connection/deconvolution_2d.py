from chainer.functions.connection import deconvolution_2d
from chainer import initializers
from chainer import link


class Deconvolution2D(link.Link):

    """Two dimensional deconvolution function.

    This link wraps the :func:`~chainer.functions.deconvolution_2d` function
    and holds the filter weight and bias vector as parameters.

    Args:
        in_channels (int): Number of channels of input arrays. If ``None``,
            parameter initialization will be deferred until the first forward
            data pass at which time the size will be determined.
        out_channels (int): Number of channels of output arrays.
        ksize (int or pair of ints): Size of filters (a.k.a. kernels).
            ``ksize=k`` and ``ksize=(k, k)`` are equivalent.
        stride (int or pair of ints): Stride of filter applications.
            ``stride=s`` and ``stride=(s, s)`` are equivalent.
        pad (int or pair of ints): Spatial padding width for input arrays.
            ``pad=p`` and ``pad=(p, p)`` are equivalent.
        bias (float): Initial bias value.
        nobias (bool): If ``True``, then this function does not use the bias
            term.
        outsize (tuple): Expected output size of deconvolutional operation.
            It should be pair of height and width :math:`(out_H, out_W)`.
            Default value is ``None`` and the outsize is estimated by
            input size, stride and pad.
        initialW (4-D array): Initial weight value. If ``None``, then this
            function uses the default initializer to initialize
            the weight tensor.
            May also be a callable that takes ``numpy.ndarray`` or
            ``cupy.ndarray`` and edits its value.
        initial_bias (1-D array): Initial bias value. If ``None``, then this
            function uses to initialize ``bias``.
            May also be a callable that takes ``numpy.ndarray`` or
            ``cupy.ndarray`` and edits its value.
        deterministic (bool): The output of this link can be
            non-deterministic when it uses cuDNN.
            If this option is ``True``, then it forces cuDNN to use
            a deterministic algorithm. This option is only available for
            cuDNN version >= v4.

    The filter weight has four dimensions :math:`(c_I, c_O, k_H, k_W)`
    which indicate the number of input channels, output channels,
    height and width of the kernels, respectively.
    The filter weight is initialized with i.i.d. Gaussian random samples, each
    of which has zero mean and deviation :math:`\\sqrt{1/(c_I k_H k_W)}` by
    default.

    The bias vector is of size :math:`c_O`.
    Its elements are initialized by ``bias`` argument.
    If ``nobias`` argument is set to True, then this function does not hold
    the bias parameter.

    .. seealso::
       See :func:`chainer.functions.deconvolution_2d` for the definition of
       two-dimensional convolution.

    """

    def __init__(self, in_channels, out_channels, ksize, stride=1, pad=0,
                 bias=0, nobias=False, outsize=None,
                 initialW=None, initial_bias=None, deterministic=False):
        super(Deconvolution2D, self).__init__()
        self.ksize = ksize
        self.stride = _pair(stride)
        self.pad = _pair(pad)
        self.outsize = (None, None) if outsize is None else outsize
        self.initialW = initialW
        self.out_channels = out_channels
        self.deterministic = deterministic

        self.add_param('W', initializer=initializers._get_initializer(
            initialW))
        if in_channels is not None:
            self._initialize_params(in_channels)

        if nobias:
            self.b = None
        else:
            if initial_bias is None:
                initial_bias = bias
            bias_initializer = initializers._get_initializer(initial_bias)
            self.add_param('b', out_channels, initializer=bias_initializer)

    def _initialize_params(self, in_channels):
        kh, kw = _pair(self.ksize)
        W_shape = (in_channels, self.out_channels, kh, kw)
        self.W.initialize(W_shape)

    def __call__(self, x):
<<<<<<< HEAD
        if self.has_uninitialized_params:
            with cuda.get_device_from_id(self._device_id):
                self._initialize_params(x.shape[1])
=======
        if self.W.data is None:
            self._initialize_params(x.shape[1])
>>>>>>> 5d300549
        return deconvolution_2d.deconvolution_2d(
            x, self.W, self.b, self.stride, self.pad,
            self.outsize, deterministic=self.deterministic)


def _pair(x):
    if hasattr(x, '__getitem__'):
        return x
    return x, x<|MERGE_RESOLUTION|>--- conflicted
+++ resolved
@@ -92,14 +92,8 @@
         self.W.initialize(W_shape)
 
     def __call__(self, x):
-<<<<<<< HEAD
-        if self.has_uninitialized_params:
-            with cuda.get_device_from_id(self._device_id):
-                self._initialize_params(x.shape[1])
-=======
         if self.W.data is None:
             self._initialize_params(x.shape[1])
->>>>>>> 5d300549
         return deconvolution_2d.deconvolution_2d(
             x, self.W, self.b, self.stride, self.pad,
             self.outsize, deterministic=self.deterministic)

import numpy

from chainer.functions.connection import deconvolution_nd
from chainer import initializers
from chainer import link
from chainer.utils import conv_nd


class DeconvolutionND(link.Link):
    """N-dimensional deconvolution function.

    This link wraps :func:`~chainer.functions.deconvolution_nd` function and
    holds the filter weight and bias vector as its parameters.

    Args:
        ndim (int): Number of spatial dimensions.
        in_channels (int): Number of channels of input arrays.
        out_channels (int): Number of channels of output arrays.
        ksize (int or tuple of ints): Size of filters (a.k.a. kernels).
            ``ksize=k`` and ``ksize=(k, k, ..., k)`` are equivalent.
        stride (int or tuple of ints): Stride of filter application.
            ``stride=s`` and ``stride=(s, s, ..., s)`` are equivalent.
        pad (int or tuple of ints): Spatial padding width for input arrays.
            ``pad=p`` and ``pad=(p, p, ..., p)`` are equivalent.
        nobias (bool): If ``True``, then this function does not use the bias.
        outsize (tuple of ints): Expected output size of deconvolutional
            operation. It should be a tuple of ints that represents the output
            size of each dimension. Default value is ``None`` and the outsize
            is estimated with input size, stride and pad.
<<<<<<< HEAD
        initialW (callable): Weight initializer.
            It should be a callable that takes ``numpy.ndarray`` or
            ``cupy.ndarray`` and edits its value.
            If it is ``None``, the default initializer is used.
            If it is `numpy.ndarray`, the array is used as initial weight value.
        initial_bias (callable): Bias initializer.
            It should be a callable that takes ``numpy.ndarray`` or
            ``cupy.ndarray`` and edits its value.
            If ``None``, the default initializer is used.
            If it is `numpy.ndarray`, the array is used as initial bias value.
        use_cudnn (bool): If ``True``, then this link uses cuDNN if available.
=======
        initialW: Value used to initialize the filter weight. May be an
            initializer instance of another value the same with that
            :func:`~chainer.init_weight` function can take.
        initial_bias: Value used to initialize the bias vector. May be an
            initializer instance or another value except ``None`` the same with
            that :func:`~chainer.init_weight` function can take. If ``None`` is
            supplied, this link does not use the bias vector.
>>>>>>> de767f94

    .. seealso::
       :func:`~chainer.functions.deconvolution_nd`

    Attributes:
        W (~chainer.Variable): Weight parameter.
        b (~chainer.Variable): Bias parameter. If ``initial_bias`` is ``None``,
            set to ``None``.

    """

    def __init__(self, ndim, in_channels, out_channels, ksize, stride=1, pad=0,
<<<<<<< HEAD
                 nobias=False, outsize=None,
                 initialW=None, initial_bias=None, use_cudnn=True):
=======
                 outsize=None, initialW=None, initial_bias=0):
>>>>>>> de767f94
        ksize = conv_nd.as_tuple(ksize, ndim)
        self.stride = stride
        self.pad = pad
        self.outsize = outsize

        super(DeconvolutionND, self).__init__()

        W_shape = (in_channels, out_channels) + ksize
        if initialW is None:
            initialW = initializers.HeNormal(1. / numpy.sqrt(2))
        initialW = initializers._get_initializer(initialW)
        self.add_param('W', W_shape, initializer=initialW)

        if nobias:
            self.b = None
        else:
            if initial_bias is None:
                initial_bias = initializers.Constant(0)
            initial_bias = initializers._get_initializer(initial_bias)
            self.add_param('b', out_channels, initializer=initial_bias)

    def __call__(self, x):
        return deconvolution_nd.deconvolution_nd(
            x, self.W, b=self.b, stride=self.stride, pad=self.pad,
            outsize=self.outsize)<|MERGE_RESOLUTION|>--- conflicted
+++ resolved
@@ -27,7 +27,6 @@
             operation. It should be a tuple of ints that represents the output
             size of each dimension. Default value is ``None`` and the outsize
             is estimated with input size, stride and pad.
-<<<<<<< HEAD
         initialW (callable): Weight initializer.
             It should be a callable that takes ``numpy.ndarray`` or
             ``cupy.ndarray`` and edits its value.
@@ -38,16 +37,6 @@
             ``cupy.ndarray`` and edits its value.
             If ``None``, the default initializer is used.
             If it is `numpy.ndarray`, the array is used as initial bias value.
-        use_cudnn (bool): If ``True``, then this link uses cuDNN if available.
-=======
-        initialW: Value used to initialize the filter weight. May be an
-            initializer instance of another value the same with that
-            :func:`~chainer.init_weight` function can take.
-        initial_bias: Value used to initialize the bias vector. May be an
-            initializer instance or another value except ``None`` the same with
-            that :func:`~chainer.init_weight` function can take. If ``None`` is
-            supplied, this link does not use the bias vector.
->>>>>>> de767f94
 
     .. seealso::
        :func:`~chainer.functions.deconvolution_nd`
@@ -60,12 +49,8 @@
     """
 
     def __init__(self, ndim, in_channels, out_channels, ksize, stride=1, pad=0,
-<<<<<<< HEAD
                  nobias=False, outsize=None,
-                 initialW=None, initial_bias=None, use_cudnn=True):
-=======
-                 outsize=None, initialW=None, initial_bias=0):
->>>>>>> de767f94
+                 initialW=None, initial_bias=None):
         ksize = conv_nd.as_tuple(ksize, ndim)
         self.stride = stride
         self.pad = pad

--- conflicted
+++ resolved
@@ -26,27 +26,16 @@
         in_size (int): Dimensionality of input vectors.
         out_size (int): Dimensionality of hidden states and output vectors.
         dropout (float): Dropout ratio.
-<<<<<<< HEAD
-        initialW (2-D array): Initial weight value. If ``None``, then the
-            default initializer is used.
-            May also be a callable that takes ``numpy.ndarray`` or
-            ``cupy.ndarray`` and edits its value.
-        initial_bias (1-D array): Initial bias value. If ``None``, the bias
-            vector is initialized to zero.
-            May also be a callable that takes ``numpy.ndarray`` or
-            ``cupy.ndarray`` and edits its value.
-        initial_model (NStepLSTMBase): Model with initial values of weights
-            and biases.
-            If ``None``, initialization is done using ``initialW``
-            and ``initial_bias``.
-=======
         initialW (:ref:`initializer <initializer>`): Initializer to
             initialize the weight. When it is :class:`numpy.ndarray`,
             its ``ndim`` should be 2.
         initial_bias (:ref:`initializer <initializer>`): Initializer to
             initialize the bias. If ``None``, the bias will be initialized to
             zero. When it is :class:`numpy.ndarray`, its ``ndim`` should be 1.
->>>>>>> 758cbaf2
+        initial_model (NStepLSTMBase): Model with initial values of weights
+            and biases.
+            If ``None``, initialization is done using ``initialW``
+            and ``initial_bias``.
         use_bi_direction (bool): if ``True``, use Bi-directional LSTM.
 
     .. seealso::
@@ -196,27 +185,16 @@
         in_size (int): Dimensionality of input vectors.
         out_size (int): Dimensionality of hidden states and output vectors.
         dropout (float): Dropout ratio.
-<<<<<<< HEAD
-        initialW (2-D array): Initial weight value. If ``None``, then the
-            default initializer is used.
-            May also be a callable that takes ``numpy.ndarray`` or
-            ``cupy.ndarray`` and edits its value.
-        initial_bias (1-D array): Initial bias value. If ``None``, the bias
-            vector is initialized to zero.
-            May also be a callable that takes ``numpy.ndarray`` or
-            ``cupy.ndarray`` and edits its value.
-        initial_model (NStepLSTM): Model with initial values of weights
-            and biases.
-            If ``None``, initialization is done using ``initialW``
-            and ``initial_bias``.
-=======
         initialW (:ref:`initializer <initializer>`): Initializer to
             initialize the weight. When it is :class:`numpy.ndarray`,
             its ``ndim`` should be 2.
         initial_bias (:ref:`initializer <initializer>`): Initializer to
             initialize the bias. If ``None``, the bias will be initialized to
             zero. When it is :class:`numpy.ndarray`, its ``ndim`` should be 1.
->>>>>>> 758cbaf2
+        initial_model (NStepLSTM): Model with initial values of weights
+            and biases.
+            If ``None``, initialization is done using ``initialW``
+            and ``initial_bias``.
 
     .. seealso::
         :func:`chainer.functions.n_step_lstm`
@@ -257,27 +235,16 @@
         in_size (int): Dimensionality of input vectors.
         out_size (int): Dimensionality of hidden states and output vectors.
         dropout (float): Dropout ratio.
-<<<<<<< HEAD
-        initialW (2-D array): Initial weight value. If ``None``, then the
-            default initializer is used.
-            May also be a callable that takes ``numpy.ndarray`` or
-            ``cupy.ndarray`` and edits its value.
-        initial_bias (1-D array): Initial bias value. If ``None``, the bias
-            vector is initialized to zero.
-            May also be a callable that takes ``numpy.ndarray`` or
-            ``cupy.ndarray`` and edits its value.
-        initial_model (NStepBiLSTM): Model with initial values of weights
-            and biases.
-            If ``None``, initialization is done using ``initialW``
-            and ``initial_bias``.
-=======
         initialW (:ref:`initializer <initializer>`): Initializer to
             initialize the weight. When it is :class:`numpy.ndarray`,
             its ``ndim`` should be 2.
         initial_bias (:ref:`initializer <initializer>`): Initializer to
             initialize the bias. If ``None``, the bias will be initialized to
             zero. When it is :class:`numpy.ndarray`, its ``ndim`` should be 1.
->>>>>>> 758cbaf2
+        initial_model (NStepBiLSTM): Model with initial values of weights
+            and biases.
+            If ``None``, initialization is done using ``initialW``
+            and ``initial_bias``.
 
     .. seealso::
         :func:`chainer.functions.n_step_bilstm`

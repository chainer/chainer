import numpy
import six

import chainer
from chainer import cuda
from chainer.functions.array import permutate
from chainer.functions.array import transpose_sequence
from chainer.functions.connection import n_step_lstm as rnn
from chainer import link


def argsort_list_descent(lst):
    return numpy.argsort([-len(x.data) for x in lst]).astype('i')


def permutate_list(lst, indices, inv):
    ret = [None] * len(lst)
    if inv:
        for i, ind in enumerate(indices):
            ret[ind] = lst[i]
    else:
        for i, ind in enumerate(indices):
            ret[i] = lst[ind]
    return ret


class NStepLSTM(link.ChainList):

    """Stacked LSTM for sequnces.

    This link is stacked version of LSTM for sequences. It calculates hidden
    and cell states of all layer at end-of-string, and all hidden states of
    the last layer for each time.

    Unlike :func:`chainer.functions.n_step_lstm`, this function automatically
    sort inputs in descending order by length, and transpose the seuqnece.
    Users just need to call the link with a list of :class:`chainer.Variable`
    holding sequences.

    Args:
        n_layers (int): Number of layers.
        in_size (int): Dimensionality of input vectors.
        out_size (int): Dimensionality of hidden states and output vectors.
        dropout (float): Dropout ratio.

    .. seealso::
        :func:`chainer.functions.n_step_lstm`

    """

    def __init__(self, n_layers, in_size, out_size, dropout):
        weights = []
        for i in six.moves.range(n_layers):
            weight = link.Link()
            for j in six.moves.range(8):
                if i == 0 and j < 4:
                    w_in = in_size
                else:
                    w_in = out_size
                weight.add_param('w%d' % j, (out_size, w_in))
                weight.add_param('b%d' % j, (out_size,))
                getattr(weight, 'w%d' % j).data[...] = numpy.random.normal(
                    0, numpy.sqrt(1. / w_in), (out_size, w_in))
                getattr(weight, 'b%d' % j).data[...] = 0
            weights.append(weight)

        super(NStepLSTM, self).__init__(*weights)

        self.n_layers = n_layers
        self.dropout = dropout
<<<<<<< HEAD
=======
        self.use_cudnn = use_cudnn
        self.out_size = out_size
>>>>>>> 31f492d2

    def __call__(self, hx, cx, xs):
        """Calculate all hidden states and cell states.

        Args:
            hx (~chainer.Variable or None): Initial hidden states. If ``None``
                is specified zero-vector is used.
            cx (~chainer.Variable or None): Initial cell states. If ``None``
                is specified zero-vector is used.
            xs (list of ~chianer.Variable): List of input sequences.
                Each element ``xs[i]`` is a :class:`chainer.Variable` holding
                a sequence.
        """
        assert isinstance(xs, (list, tuple))
        indices = argsort_list_descent(xs)

        xs = permutate_list(xs, indices, inv=False)
        if hx is None:
            with cuda.get_device(self._device_id):
                hx = chainer.Variable(
                    self.xp.zeros(
                        (self.n_layers, len(xs), self.out_size),
                        dtype=xs[0].dtype),
                    volatile='auto')
        else:
            hx = permutate.permutate(hx, indices, axis=1, inv=False)

        if cx is None:
            with cuda.get_device(self._device_id):
                cx = chainer.Variable(
                    self.xp.zeros(
                        (self.n_layers, len(xs), self.out_size),
                        dtype=xs[0].dtype),
                    volatile='auto')
        else:
            cx = permutate.permutate(cx, indices, axis=1, inv=False)

        trans_x = transpose_sequence.transpose_sequence(xs)

        ws = [[w.w0, w.w1, w.w2, w.w3, w.w4, w.w5, w.w6, w.w7] for w in self]
        bs = [[w.b0, w.b1, w.b2, w.b3, w.b4, w.b5, w.b6, w.b7] for w in self]

        hy, cy, trans_y = rnn.n_step_lstm(
            self.n_layers, self.dropout, hx, cx, ws, bs, trans_x)

        hy = permutate.permutate(hy, indices, axis=1, inv=True)
        cy = permutate.permutate(cy, indices, axis=1, inv=True)
        ys = transpose_sequence.transpose_sequence(trans_y)
        ys = permutate_list(ys, indices, inv=True)

        return hy, cy, ys<|MERGE_RESOLUTION|>--- conflicted
+++ resolved
@@ -68,11 +68,7 @@
 
         self.n_layers = n_layers
         self.dropout = dropout
-<<<<<<< HEAD
-=======
-        self.use_cudnn = use_cudnn
         self.out_size = out_size
->>>>>>> 31f492d2
 
     def __call__(self, hx, cx, xs):
         """Calculate all hidden states and cell states.

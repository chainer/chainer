from chainer import initializers
from chainer import link
from chainer import utils

from chainer.functions.array import broadcast
from chainer.functions.math import bias
from chainer.functions.math import scale
from chainer.functions.math import sqrt
from chainer.functions.math import square
from chainer.functions.math import sum


class LayerNormalization(link.Chain):

    """Layer normalization layer on outputs of linear functions.

    This link implements a "layer normalization" layer
    which normalizes the input units by statistics
    that are computed along the second axis,
    scales and shifts them.
    Parameter initialization will be deferred until
    the first forward data pass at which time the size will be determined.


    Args:
        size (int): Size of input units. If ``None``, parameter initialization
            will be deferred until the first forward data pass at which time
            the size will be determined.
        eps (float): Epsilon value for numerical stability of normalization.
        initial_gamma (~chainer.Initializer): Initializer for scaling vector.
            If ``None``, then the vector is filled by 1.
            If a scalar, the vector is filled by it.
            If ``numpy.ndarray``, the vector is set by it.
        initial_beta (~chainer.Initializer): Initializer for shifting vector.
            If ``None``, then the vector is filled by 0.
            If a scalar, the vector is filled by it.
            If ``numpy.ndarray``, the vector is set by it.

    Attributes:
        gamma (~chainer.Variable): Scaling parameter.
        beta (~chainer.Variable): Shifting parameter.
        eps (float): Epsilon value for numerical stability.

    See: `Layer Normalization <https://arxiv.org/abs/1607.06450>`_
    """

    def __init__(self, size=None, eps=1e-6, initial_gamma=None,
                 initial_beta=None):
        super(LayerNormalization, self).__init__()
        if initial_gamma is None:
            initial_gamma = initializers.One()
        if initial_beta is None:
            initial_beta = initializers.Zero()

        self.add_param('gamma', initializer=initial_gamma)
        self.add_param('beta', initializer=initial_beta)
        self.eps = eps

        if size is not None:
            self._initialize_params(size)

        utils.experimental(
            'chainer.links.normalization.layer_normalization.py')

    def _initialize_params(self, size):
        self.gamma.initialize(size)
        self.beta.initialize(size)

    def _normalize(self, x):
        size = x.shape[1]
        mean = broadcast.broadcast_to(
            (sum.sum(x, axis=1) / size)[:, None],
            x.shape)
        std = broadcast.broadcast_to(sqrt.sqrt(
            sum.sum(square.square(x - mean), axis=1) / size)[:, None],
            x.shape) + self.eps
        return (x - mean) / std

    def __call__(self, x):
        """Apply layer normalization to given input.

        Args:
            x (~chainer.Variable): Batch vectors.
                Shape of this value must be `(batch_size, unit_size)`,
                e.g., the output of :func:`~chainer.functions.linear`.

        Returns:
            ~chainer.Variable: Output of the layer normalization.

        """
<<<<<<< HEAD
        if self.has_uninitialized_params:
            with cuda.get_device_from_id(self._device_id):
                self._initialize_params(x.size // x.shape[0])
=======
        if self.gamma.data is None:
            self._initialize_params(x.size // x.shape[0])
>>>>>>> 5d300549

        normalized = self._normalize(x)
        return bias.bias(scale.scale(normalized, self.gamma), self.beta)<|MERGE_RESOLUTION|>--- conflicted
+++ resolved
@@ -88,14 +88,8 @@
             ~chainer.Variable: Output of the layer normalization.
 
         """
-<<<<<<< HEAD
-        if self.has_uninitialized_params:
-            with cuda.get_device_from_id(self._device_id):
-                self._initialize_params(x.size // x.shape[0])
-=======
         if self.gamma.data is None:
             self._initialize_params(x.size // x.shape[0])
->>>>>>> 5d300549
 
         normalized = self._normalize(x)
         return bias.bias(scale.scale(normalized, self.gamma), self.beta)
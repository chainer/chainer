--- conflicted
+++ resolved
@@ -243,11 +243,7 @@
 
         .. warning::
 
-<<<<<<< HEAD
-           ``test`` and ``volatile`` arguments are not supported anymore since
-=======
            ``train`` and ``volatile`` arguments are not supported anymore since
->>>>>>> 07927ca9
            v2.
            Instead, use ``chainer.using_config('train', train)`` and
            ``chainer.using_config('enable_backprop', not volatile)``
@@ -261,10 +257,6 @@
                 an input of CNN. All the given images are not resized
                 if this argument is ``None``, but the resolutions of
                 all the images should be the same.
-<<<<<<< HEAD
-            train (bool): If ``True``, Dropout runs in training mode.
-=======
->>>>>>> 07927ca9
 
         Returns:
             Dictionary of ~chainer.Variable: A directory in which

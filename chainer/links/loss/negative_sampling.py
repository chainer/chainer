import numpy

from chainer import cuda
from chainer.functions.loss import negative_sampling
from chainer import link
from chainer.utils import walker_alias


class NegativeSampling(link.Link):

    """Negative sampling loss layer.

    This link wraps the :func:`~chainer.functions.negative_sampling` function.
    It holds the weight matrix as a parameter. It also builds a sampler
    internally given a list of word counts.

    Args:
        in_size (int): Dimension of input vectors.
        counts (int list): Number of each identifiers.
        sample_size (int): Number of negative samples.
        power (float): Power factor :math:`\\alpha`.

    .. seealso:: :func:`~chainer.functions.negative_sampling` for more detail.

    Attributes:
        W (~chainer.Variable): Weight parameter matrix.

    """

    def __init__(self, in_size, counts, sample_size, power=0.75):
        vocab_size = len(counts)
        super(NegativeSampling, self).__init__(W=(vocab_size, in_size))
        self.W.data.fill(0)

        self.sample_size = sample_size
        power = numpy.float32(power)
        p = numpy.array(counts, power.dtype)
        numpy.power(p, power, p)
        self.sampler = walker_alias.WalkerAlias(p)

    def to_cpu(self):
        super(NegativeSampling, self).to_cpu()
        self.sampler.to_cpu()

<<<<<<< HEAD
    def to_gpu(self, device_id=None):
        with cuda.get_device_from_id(device_id):
=======
    def to_gpu(self, device=None):
        with cuda._get_device(device):
>>>>>>> e2842c94
            super(NegativeSampling, self).to_gpu()
            self.sampler.to_gpu()

    def __call__(self, x, t, reduce='sum'):
        """Computes the loss value for given input and ground truth labels.

        Args:
            x (~chainer.Variable): Input of the weight matrix multiplication.
            t (~chainer.Variable): Batch of ground truth labels.
            reduce (str): Reduction option. Its value must be either
                ``'sum'`` or ``'no'``. Otherwise, :class:`ValueError` is
                raised.

        Returns:
            ~chainer.Variable: Loss value.

        """
        return negative_sampling.negative_sampling(
            x, t, self.W, self.sampler.sample, self.sample_size,
            reduce=reduce)<|MERGE_RESOLUTION|>--- conflicted
+++ resolved
@@ -42,13 +42,8 @@
         super(NegativeSampling, self).to_cpu()
         self.sampler.to_cpu()
 
-<<<<<<< HEAD
-    def to_gpu(self, device_id=None):
-        with cuda.get_device_from_id(device_id):
-=======
     def to_gpu(self, device=None):
-        with cuda._get_device(device):
->>>>>>> e2842c94
+        with cuda.get_device_from_id(device):
             super(NegativeSampling, self).to_gpu()
             self.sampler.to_gpu()
 

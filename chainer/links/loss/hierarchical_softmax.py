--- conflicted
+++ resolved
@@ -426,7 +426,6 @@
 
         return q.get()[2]
 
-<<<<<<< HEAD
     def sample(self, x):
         """Samples an example for a given input from the tree.
 
@@ -489,10 +488,7 @@
 
         return sampled_word_ids
 
-    def __call__(self, x, t):
-=======
     def forward(self, x, t):
->>>>>>> 79db0179
         """Computes the loss value for given input and ground truth labels.
 
         Args:

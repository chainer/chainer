--- conflicted
+++ resolved
@@ -722,21 +722,13 @@
             for a in grad_outputs])
 
         self._chainerx_retained_inputs = tuple([
-<<<<<<< HEAD
-            variable.Variable._init_unchecked(
-                array, requires_grad=array.is_backprop_required())
-            for array in retained_inputs])
-        self._chainerx_retained_outputs = tuple([
-            variable.Variable._init_unchecked(
-=======
             None if array is None
-            else variable.Variable(
+            else variable.Variable._init_unchecked(
                 array, requires_grad=array.is_backprop_required())
             for array in retained_inputs])
         self._chainerx_retained_outputs = tuple([
             None if array is None
-            else variable.Variable(
->>>>>>> da62d934
+            else variable.Variable._init_unchecked(
                 array, requires_grad=(
                     False if array is None else array.is_backprop_required()))
             for array in retained_outputs])

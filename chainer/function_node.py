import collections
import contextlib
import heapq
import inspect
import traceback
import weakref

import numpy
import six

import chainer
from chainer import _backprop_utils
from chainer import backend
from chainer.backends import cuda
from chainer import configuration
from chainer import function_hook
from chainer.graph_optimizations.static_graph_utilities \
    import static_forward_optimizations
from chainer import utils
from chainer.utils import type_check
from chainer import variable
import chainerx


def _to_variable_with_chainerx_fallback_array(chainerx_array, fallback_array):
    # chainerx_array can be None.
    var = variable.Variable(
        chainerx_array,
        requires_grad=(
            False if chainerx_array is None
            else chainerx_array.is_backprop_required()))
    var._chainerx_fallback_array = fallback_array
    return var


class FunctionNode(object):

    """Function node of the computational graph.

    FunctionNode is a class representing a node in a computational graph. The
    node corresponds to an application of a differentiable function to input
    variables.

    When a differentiable function is applied to :class:`~chainer.Variable`
    objects,
    it creates an instance of FunctionNode implementation and calls its
    :meth:`apply` method. The :meth:`apply` method basically does the following
    three things.

    1. Adding an edge from the function node to the variable node corresponding
       to each input. The node of each input is extracted by
       :attr:`Variable.node <chainer.Variable.node>`.
    2. Computing the output arrays of the function.
    3. Creating a :class:`~chainer.Variable` object for each output array and
       adding an edge from the node of the variable to the function node.

    The output variables are then returned.

    .. admonition:: Example

       Let ``x`` be an instance of :class:`~chainer.Variable` and ``f`` be an
       instance of :class:`FunctionNode` taking only one argument.
       Then the following code

       >>> import numpy, chainer
       >>> x = chainer.Variable(numpy.zeros(10))
       >>> f = chainer.functions.math.identity.Identity()
       >>> y = f.apply((x,))[0]

       computes a new variable ``y`` and creates backward references. The
       backward references are actually set as per the following diagram::

           x.node <--- f <--- y.node

       If an application of another function ``g`` occurs as

       >>> g = chainer.functions.math.identity.Identity()
       >>> z = g.apply((x,))[0]

       then the graph grows with a branch::

                    |--- f <--- y.node
           x.node <-+
                    |--- g <--- z.node

       Note that the branching is correctly managed on backward computation,
       i.e. the gradients from ``f`` and ``g`` are accumulated to the gradient
       of ``x``.

    Every function-node implementation should provide :meth:`forward` and
    :meth:`backward`. Instead of overriding :meth:`forward`, one can also
    implement :meth:`forward_cpu` and :meth:`forward_gpu` when the
    implementations for CPU and GPU arrays are totally different.

    Note that the input and output variables are inaccessible from
    :meth:`backward` by default. If it needs accesses to these variables, the
    :meth:`forward` method (or its CPU/GPU variants) has to call
    :meth:`retain_inputs` and :meth:`retain_outputs` appropriately. The
    retained input/output variables can be accessed from :meth:`backward` by
    calling :meth:`get_retained_inputs` and :meth:`get_retained_outputs`.

    .. note::

       There are two types of differentiable functions in Chainer (since v3).
       The first type is of a function using a subclass of
       :class:`~chainer.Function`,
       which is called *old-style differentiable function*. The second type is
       of a function using a subclass of :class:`FunctionNode`, which is called
       **new-style differentiable function**. There are several advantages on
       using the new-style differentiable function.

       - The new-style differentiable function supports *differentiable
         backpropagation*. The backpropagated gradients computed through the
         new-style differentiable functions themselves support further
         backpropagations so that the automatic higher-order differentiation is
         available.
       - The backpropagation of the new-style differentiable function can be
         more computationally efficient because the interface allows an
         implementation to omit the computation of unneeded input gradients.

       Note that the new-style differentiable function is the standard way of
       defining a function node of the computational graph in Chainer; old-
       style differentiable functions are implemented as wrappers of the new-
       style differentiable functions.

    Attributes:
        ~FunctionNode.inputs: A tuple of the input
            :class:`~chainer.variable.VariableNode` objects.
        ~FunctionNode.outputs: A tuple of weak references to the output
            :class:`~chainer.variable.VariableNode` objects.
        ~FunctionNode.rank (int): An ordinal following the topological order
            of the computational graph.
        ~FunctionNode.stack: Stack trace retrieved at the forward computation.
            The stack trace is available only in the debug mode.

    .. versionadded:: 3.0.0

    """

    inputs = None
    outputs = None
    _output_count = None
    rank = 0
    stack = None
    _input_indexes_to_retain = None
    _output_indexes_to_retain = None
    _retained_output_data = None
    _local_function_hooks = None
    _supports_static_optimizations = False
    # True if the function node is operating on ChainerX arrays and it falls
    # back to NumPy/CuPy implementation.
    _is_chainerx_fallback_mode = False
    # chainerx.Device instance if _is_chainerx_fallback_mode == True
    chainerx_device = None
    _chainerx_retained_inputs = None
    _chainerx_retained_outputs = None
    lazy_grad_sum = False

    @property
    def local_function_hooks(self):
        """Ordered dictionary of registered function hooks.

        Contrary to ``chainer.thread_local.function_hooks``,
        which registers its elements to all functions,
        Function hooks in this property is specific to this function.

        """
        if self._local_function_hooks is None:
            self._local_function_hooks = collections.OrderedDict()
        return self._local_function_hooks

    @property
    def _n_local_function_hooks(self):
        return (0 if self._local_function_hooks is None
                else len(self._local_function_hooks))

    @property
    def label(self):
        """Short text that represents the function.

        The default implementation returns its type name.
        Each function should override it to give more information.

        """
        return self.__class__.__name__

    @property
    def output_data(self):
        """A tuple of the retained output arrays.

        This property is mainly used by :class:`Function`. Users basically do
        not have to use this property; use :meth:`get_retained_outputs`
        instead.

        """
        if self._is_chainerx_fallback_mode:
            retained_output_data = [
                None if var is None
                else var.array
                for var in self._chainerx_retained_outputs]
        else:
            if self._retained_output_data is None:
                raise RuntimeError('retained output data is gone')
            retained_output_data = self._retained_output_data

        out_data = [None] * self._output_count
        for index, data in six.moves.zip(self._output_indexes_to_retain,
                                         retained_output_data):
            out_data[index] = data
        return tuple(out_data)

    @property
    def _impl_name(self):
        return self.__class__.__name__

    def __call__(self, *args, **kwargs):
        if self.__class__.__module__.startswith('chainer.'):
            msg = '''\
Chainer's built-in function class object ({}) which is derived from \
chainer.FunctionNode has been called as if it were a callable. \
Use FunctionNode.apply() method instead.
Furthermore, it's not recommended to use built-in function classes directly; \
use corresponding function aliases (those with snake_case name, such as \
F.convolution_nd) instead.\
'''.format(self.__class__.__name__)
        else:
            msg = '''\
A function class object ({}) which is derived from \
chainer.FunctionNode has been called as if it were a callable. \
Use apply() method instead.\
'''.format(self.__class__.__name__)

        raise RuntimeError(msg)

    def apply(self, inputs):
        """Computes output variables and grows the computational graph.

        Basic behavior is expressed in the documentation of
        :class:`FunctionNode`.

        .. note::

           If the :data:`~Variable.data` attribute of input variables exist on
           a GPU device, that device is made current before calling
           :meth:`forward`, so implementors do not need to take care of device
           selection in most cases.

        Args:
            inputs: Tuple of input variables. Each element can be either
                :class:`~chainer.Variable` or :ref:`ndarray`. If the element
                is an ndarray, it is automatically wrapped with
                :class:`~chainer.Variable`.

        Returns:
            A tuple of output :class:`~chainer.Variable` objects.

        """
        chainerx_in_data = None
        chainerx_device = None
        is_chainerx, in_data = _extract_apply_in_data(inputs)

        if is_chainerx:
            # Try ChainerX C++ implementation.
            # If it's supported, the output arrays are wrapped with Variables
            # and returned.
            # If not supported, FunctionNode.forward_chainerx should return
            # Fallback.
            # In that case the input arrays are converted to numpy.ndarray
            # or cupy.ndarray (depending on the ChainerX backend) and
            # forward computation falls back to the conventional
            # FunctionNode.forward() implementaion.
            outputs = self.forward_chainerx(in_data)

            if outputs is not chainer.Fallback:
                # Supported. Wrap with variables and return
                assert isinstance(outputs, tuple)
                return tuple([
                    variable.Variable._init_unchecked(
                        y, requires_grad=y.is_backprop_required(),
                        is_chainerx_array=True)
                    for y in outputs])

            # Fall back to FunctionNode.forward()
            chainerx_in_data, in_data, chainerx_device = (
                self._chainerx_apply_fallback_preprocess(in_data, inputs))
            self._is_chainerx_fallback_mode = True
            self.chainerx_device = chainerx_device

        utils._check_arrays_forward_compatible(in_data, self.label)

        is_debug = chainer.is_debug()
        if is_debug:
            # Keep stack trace for debug
            self.stack = traceback.extract_stack()

        if configuration.config.type_check:
            self._check_data_type_forward(in_data)

        hooks = chainer.get_function_hooks()
        if self._n_local_function_hooks > 0:
            hooks = collections.OrderedDict(hooks)
            hooks.update(self.local_function_hooks)
        hooks = hooks.values()  # avoid six for performance

        for hook in hooks:
            hook.forward_preprocess(self, in_data)

        # Forward propagation
        with cuda.get_device_from_array(*in_data):
            self._input_indexes_to_retain = None
            self._output_indexes_to_retain = None
            if chainer.config.schedule_func is not None:
                outputs = static_forward_optimizations(self, in_data)
            elif self._is_chainerx_fallback_mode:
                # In ChainerX fallback, __class__ is temporarily replaced with
                # the fabricated one with automatic attirbute fallback.
                with _chainerx_attribute_fallback(self, chainerx_device):
                    outputs = self.forward(in_data)
            else:
                # In normal case, simply run the forward method.
                outputs = self.forward(in_data)

        # Check for output array types
        if not isinstance(outputs, tuple):
            raise TypeError(
                'forward output must be a tuple ({})\n'
                'Actual: {}'.format(self.label, type(outputs)))

        if not chainer.is_arrays_compatible(outputs):
            raise TypeError(
                'incompatible array types are mixed in the forward output '
                '({}).\n'
                'Actual: {}'.format(
                    self.label,
                    ', '.join(str(type(x)) for x in outputs)))

        for hook in hooks:
            hook.forward_postprocess(self, in_data)

        # NaN check of output values
        if is_debug:
            if any(chainer.backend._contains_nan(out)
                   for out in outputs):
                msg = ('NaN is detected on forward computation of '
                       '{}'.format(self.label))
                raise RuntimeError(msg)

        self._output_count = len(outputs)

        if self._is_chainerx_fallback_mode:
            ret = self._chainerx_apply_fallback_postprocess(
                chainerx_in_data, inputs, outputs)

        else:
            input_vars = [chainer.as_variable(x) for x in inputs]
            requires_grad = any([x.requires_grad for x in input_vars])

            ret = tuple(
                [variable.Variable(y, requires_grad=requires_grad)
                 for y in outputs])

            if configuration.config.enable_backprop:
                # Topological ordering
                self.rank = max(
                    [x.rank for x in input_vars]) if input_vars else 0
                # Add backward edges
                for y in ret:
                    y.creator_node = self
                self.inputs = tuple([x.node for x in input_vars])
                # Add forward edges (must be weak references)
                self.outputs = tuple([weakref.ref(y.node) for y in ret])

                if self._input_indexes_to_retain is not None:
                    for index in self._input_indexes_to_retain:
                        input_vars[index].retain_data()

                if self._output_indexes_to_retain is not None:
                    retained_data = []
                    for index in self._output_indexes_to_retain:
                        ret[index].retain_data()
                        retained_data.append(outputs[index])
                    self._retained_output_data = tuple(retained_data)

                self.lazy_grad_sum = configuration.config.lazy_grad_sum

        return ret

    def _check_data_type_forward(self, in_data):
        in_type = type_check.get_light_types(in_data)
        try:
            with type_check.light_mode:
                self.check_type_forward(in_type)
            return
        except type_check.InvalidType:
            # Ignore errors on first run
            pass

        in_type = type_check.get_types(in_data, 'in_types', False)
        with type_check.get_function_check_context(self):
            self.check_type_forward(in_type)

    def check_type_forward(self, in_types):
        """Checks types of input data before forward propagation.

        This method is called before :meth:`forward` and validates the types of
        input variables using
        :ref:`the type checking utilities <type-check-utils>`.

        Args:
            in_types (~chainer.utils.type_check.TypeInfoTuple): The type
                information of input variables for :meth:`forward`.

        """
        pass

    def _chainerx_apply_fallback_preprocess(self, in_data, inputs):
        chainerx_in_data = in_data
        in_data = []
        device = None
        for data, x in six.moves.zip(chainerx_in_data, inputs):
            if data is None:
                fallback_data = None
            else:
                # Use the cached fallback arrays as inputs if they exist.
                x_is_variable = isinstance(x, variable.Variable)
                if x_is_variable and x._chainerx_fallback_array is not None:
                    fallback_data = x._chainerx_fallback_array
                    if device is None:
                        device = x.device
                else:
                    fallback_data = backend.from_chx(data)
                    if device is None:
                        device = backend.ChainerxDevice(data.device)

                    # Update the fallback cache if possible.
                    if x_is_variable:
                        x._chainerx_fallback_array = fallback_data

            in_data.append(fallback_data)

        in_data = tuple(in_data)
        return chainerx_in_data, in_data, device

    def _chainerx_apply_fallback_postprocess(
            self, chainerx_in_data, inputs, outputs):

        # TODO(hvy): Take configuration.config.enable_backprop into
        # account?
        chainerx_out_data = backend.to_chx(outputs)

        # Insert a ChainerX op-node that calls FunctionNode.backward in
        # backprop. Note that chainerx_out_data may not require gradients.
        chainerx._core._function_node_forward(
            self, chainerx_in_data, chainerx_out_data,
            [] if self._input_indexes_to_retain is None
            else self._input_indexes_to_retain,
            [] if self._output_indexes_to_retain is None
            else self._output_indexes_to_retain)

        self.inputs = tuple([
            None if x is None
            else variable._ChainerxVariableNodeProps(x) for x in inputs])

        ret = tuple([
            _to_variable_with_chainerx_fallback_array(
                chainerx_out_array, out_array)
            for chainerx_out_array, out_array
            in six.moves.zip(chainerx_out_data, outputs)])
        return ret

    def forward_chainerx(self, inputs):
        """Computes the output arrays from the input ChainerX arrays.

        This method may check the input arrays and other attributes to see
        if the computation can be done using ChainerX implementation.
        If it's not supported, :data:`chainer.Fallback` should be returned
        instead of output arrays. In that case, computation using conventional
        Python implementation will be performed.

        Args:
            inputs: Tuple of input array(s).

        Returns:
            Tuple of output array(s) or :data:`chainer.Fallback`\\ .

        """
        return chainer.Fallback

    def forward(self, inputs):
        """Computes the output arrays from the input arrays.

        It delegates the procedure to :meth:`forward_cpu` or
        :meth:`forward_gpu` by default. Which of them this method selects is
        determined by the type of input arrays. Implementations of
        :class:`FunctionNode` must implement either CPU/GPU methods or this
        method.

        Args:
            inputs: Tuple of input array(s).

        Returns:
            Tuple of output array(s).

        .. warning::

            Implementations of :class:`FunctionNode` must take care that the
            return value must be a tuple even if it returns only one array.

        """
        assert len(inputs) > 0
        if isinstance(inputs[0], cuda.ndarray):
            return self.forward_gpu(inputs)
        return self.forward_cpu(inputs)

    def forward_cpu(self, inputs):
        """Computes the output arrays from the input NumPy arrays.

        Args:
            inputs: Tuple of input :class:`numpy.ndarray` objects.

        Returns:
            Tuple of output arrays. Each element can be NumPy or CuPy arrays.

        .. warning::

            Implementation of :class:`FunctionNode` must take care that the
            return value must be a tuple even if it returns only one array.

        """
        raise NotImplementedError

    def forward_gpu(self, inputs):
        """Computes the output arrays from the input CuPy arrays.

        Args:
            inputs: Tuple of input :class:`cupy.ndarray` objects.

        Returns:
            Tuple of output arrays. Each element can be NumPy or CuPy arrays.

        .. warning::

            Implementation of :class:`FunctionNode` must take care that the
            return value must be a tuple even if it returns only one array.

        """
        raise NotImplementedError

    def retain_inputs(self, indexes):
        """Lets specified input variable nodes keep data arrays.

        By calling this method from :meth:`forward`, the function node can
        specify which inputs are required for backprop. The input variables
        with retained arrays can then be obtained by calling
        :meth:`get_retained_inputs` from inside :meth:`backward`.

        Unlike :class:`~chainer.Function`, the function node **DOES NOT** keep
        input
        arrays by default. If you want to keep some or all input arrays, do not
        forget to call this method.

        Note that **this method must not be called from the outside of**
        :meth:`forward`.

        Args:
            indexes (iterable of int): Indexes of input variables that the
                function will require for backprop.

        """
        self._input_indexes_to_retain = indexes

    def retain_outputs(self, indexes):
        """Lets specified output variable nodes keep data arrays.

        By calling this method from :meth:`forward`, the function node can
        specify which outputs are required for backprop. If this method is not
        called, no output variables will be marked to keep their data array at
        the point of returning from :meth:`apply`. The output variables with
        retained arrays can then be obtained by calling
        :meth:`get_retained_outputs` from inside :meth:`backward`.

        .. note::

           It is recommended to use this method if the function requires some
           or all output arrays in backprop. The function can also use output
           arrays just by keeping references to them directly, although it
           might affect the performance of later function applications on the
           output variables.

        Note that **this method must not be called from the outside of**
        :meth:`forward`.

        Args:
            indexes (iterable of int): Indexes of output variables that the
                function will require for backprop.

        """
        self._output_indexes_to_retain = indexes

    def backward(self, target_input_indexes, grad_outputs):
        """Computes gradients w.r.t.\\  specified inputs given output gradients.

        This method is used to compute one step of the backpropagation
        corresponding to the forward computation of this function node.
        Given the gradients w.r.t. output variables, this method computes the
        gradients w.r.t. specified input variables. Note that this method does
        not need to compute any input gradients not specified by
        ``target_input_indices``.

        Unlike :meth:`Function.backward() <chainer.Function.backward>`,
        gradients are given as  :class:`~chainer.Variable` objects and this
        method itself has to return input gradients as
        :class:`~chainer.Variable` objects. It enables the function node to
        return the input gradients with the full computational history, in
        which case it supports *differentiable backpropagation* or
        *higher-order differentiation*.

        The default implementation returns ``None`` s, which means the
        function is not differentiable.

        Args:
            target_input_indexes (tuple of int): Sorted indices of the input
                variables w.r.t. which the gradients are required. It is
                guaranteed that this tuple contains at least one element.
            grad_outputs (tuple of :class:`~chainer.Variable`\\ s): Gradients
                w.r.t. the output variables.
                If the gradient w.r.t. an output variable is not
                given, the corresponding element is ``None``.

        Returns:
            Tuple of variables that represent the gradients w.r.t. specified
            input variables. The length of the tuple can be same as either
            ``len(target_input_indexes)`` or the number of inputs. In the
            latter case, the elements not specified by ``target_input_indexes``
            will be discarded.

        .. seealso::

           :meth:`backward_accumulate` provides an alternative interface that
           allows you to implement the backward computation fused with the
           gradient accumulation.

        """
        return (None,) * len(target_input_indexes)

    def backward_accumulate(self, target_input_indexes, grad_outputs,
                            grad_inputs):
        """Computes gradients w.r.t.\\  specified inputs and accumulates them.

        This method provides a way to fuse the backward computation and the
        gradient accumulations in the case that the multiple functions are
        applied to the same variable.

        Users have to override either of this method or :meth:`backward`.
        It is often simpler to implement :meth:`backward` and is recommended
        if you do not need to provide efficient gradient accumulation.

        Args:
            target_input_indexes (tuple of int): Sorted indices of the input
                variables w.r.t. which the gradients are required. It is
                guaranteed that this tuple contains at least one element.
            grad_outputs (tuple of Variable): Gradients w.r.t. the output
                variables. If the gradient w.r.t. an output variable is not
                given, the corresponding element is ``None``.
            grad_inputs (tuple of Variable): Gradients w.r.t. the input
                variables specified by ``target_input_indexes``. These values
                are computed by other computation paths. If there is no
                gradient value existing for the variable, the corresponding
                element is ``None``. See also the note below.

        Returns:
            Tuple of variables that represent the gradients w.r.t. specified
            input variables. Unlike :meth:`backward`, the length of the tuple
            **must** be same as that of ``target_input_indices``.

        .. note::

           Gradient variables in ``grad_outputs`` are distinct, even if a
           variable is passed to multiple input arguments of the function.
           This is an implementation-detail convention to avoid the
           complication of correctly accumulating gradients in such a case.

           Usually, only the first position of ``grad_inputs`` corresponding to
           these input arguments may contain the gradient variable
           corresponding to that input variable, and other entries are set to
           ``None``. This is not the case with the ``lazy_grad_sum`` feature.
           This behavior might be changed in a future version.

        """
        # If backward_accumulate is implemented, it should be equivalent to
        # the following code using backward(). This code is provided for the
        # convenience, and it's *not* used unless you override it. You don't
        # have to use backward().
        assert isinstance(target_input_indexes, tuple)
        assert isinstance(grad_outputs, tuple)
        assert isinstance(grad_inputs, tuple)

        gxs = self._backward_target_inputs(target_input_indexes, grad_outputs)

        return tuple([gx if g_input is None else
                      g_input if gx is None else
                      gx + g_input
                      for gx, g_input in six.moves.zip(gxs, grad_inputs)])

    def _backward_chainerx(self, target_input_indexes, grad_outputs,
                           retained_inputs, retained_outputs):
        # Backward wrapper that is called from C++ via a Python binding in case
        # self.apply was called with chainerx.ndarrays.
        assert self._is_chainerx_fallback_mode
        assert len(target_input_indexes) > 0
        assert (
            (self._input_indexes_to_retain is None
             and len(retained_inputs) == 0)
            or (len(self._input_indexes_to_retain) == len(retained_inputs)))
        assert (
            (self._output_indexes_to_retain is None
             and len(retained_outputs) == 0)
            or (len(self._output_indexes_to_retain) == len(retained_outputs)))
        assert all([
            a is None or isinstance(a, chainerx.ndarray)
            for a in grad_outputs])

        self._chainerx_retained_inputs = tuple([
            None if array is None
            else variable.Variable(
                array, requires_grad=array.is_backprop_required())
            for array in retained_inputs])
        self._chainerx_retained_outputs = tuple([
            None if array is None
            else variable.Variable(
                array, requires_grad=(
                    False if array is None else array.is_backprop_required()))
            for array in retained_outputs])

        device = backend.get_device_from_array(
            *(retained_inputs + retained_outputs + grad_outputs))
        with chainer.using_device(device):
            gxs = self._backward_target_inputs(
                tuple(target_input_indexes),
                tuple([
                    None
                    if gy is None
                    else chainer.Variable(
                        gy, requires_grad=gy.is_backprop_required())
                    for gy in grad_outputs]))

        gx_arrs = [gx._data[0] for gx in gxs]
        assert all([isinstance(gx, chainerx.ndarray) for gx in gx_arrs])
        return gx_arrs

    def _backward_target_inputs(self, target_input_indexes, grad_outputs):
        # Filters out input gradients that are not required and returns the
        # rest.
        gxs = self.backward(target_input_indexes, grad_outputs)

        len_gxs = len(gxs)
        if len_gxs == len(self.inputs):
            gxs = tuple([gxs[i] for i in target_input_indexes])
        else:
            assert len_gxs == len(target_input_indexes)

        return gxs

    def _get_error_message(self, message):
        lines = [
            message,
            '  function={} ({})'.format(self._impl_name, self.label)
        ]
        if self.inputs:
            for i, input in enumerate(self.inputs):
                lines.append(
                    '    input {}: shape={} dtype={}'.format(
                        i, input.shape, input.dtype))
        if self.outputs:
            for i, output_ref in enumerate(self.outputs):
                output = output_ref()
                if output is None:
                    lines.append(
                        '    output {}: not available')
                else:
                    lines.append(
                        '    output {}: shape={} dtype={}'.format(
                            i, output.shape, output.dtype))
        return '\n'.join(lines)

    def get_retained_inputs(self):
        """Returns a tuple of retained input variables.

        This method is used to retrieve the input variables retained in
        :meth:`forward`.

        Returns:
            A tuple of retained input variables, if available. Otherwise
            return `None`.

        """
        if self._is_chainerx_fallback_mode:
            return self._chainerx_retained_inputs

        if self._input_indexes_to_retain is None or self.inputs is None:
            return ()

        retained_inputs = []
        for index in self._input_indexes_to_retain:
            input = self.inputs[index]
            if input.data is None:
                retained_inputs.append(None)
            else:
                retained_inputs.append(input.get_variable())
        return tuple(retained_inputs)

    def get_retained_outputs(self):
        """Returns a tuple of retained output variables.

        This method is used to retrieve the output variables retained in
        :meth:`forward`.

        Returns:
            A tuple of retained output variables, if available. Otherwise
            return `None`.

        .. note::

           This method does a tricky thing to support the case of an output
           node garbage-collected before this method is called; in this case,
           this method creates a fresh variable node that acts as an output
           node of the function node.

        """
        if self._is_chainerx_fallback_mode:
            return self._chainerx_retained_outputs

        if self._output_indexes_to_retain is None or self.outputs is None:
            return ()

        # TODO(hvy): It should be safe to remove this check.
        if self._retained_output_data is None:
            raise ValueError(self._get_error_message(
                'retain_outputs is not called in forward.'))

        ret = []
        outputs = self.outputs

        new_outputs = list(outputs)
        outputs_modified = False
        for index, data in six.moves.zip(self._output_indexes_to_retain,
                                         self._retained_output_data):
            output = outputs[index]()
            if output is None:
                # The output node is garbage collected, so create a fresh
                # Variable object.
                output_var = variable.Variable(data)
                output_var.creator_node = self
                new_outputs[index] = weakref.ref(output_var.node)
                outputs_modified = True
            else:
                output_var = output.get_variable()

            if output_var.array is None:
                ret.append(None)
            else:
                ret.append(output_var)

        if outputs_modified:
            self.outputs = tuple(new_outputs)

        return tuple(ret)

    def unchain(self):
        """Purges in/out nodes and this function node itself from the graph."""
        for y in self.outputs:
            y_ref = y()
            if y_ref is not None:
                y_ref.unchain()
        self.inputs = None

    def add_hook(self, hook, name=None):
        """Registers a function hook.

        Args:
            hook (~chainer.FunctionHook): Function hook to be
                registered.
            name (str): Name of the function hook. The name must be unique
                among function hooks registered to this function. If ``None``,
                the default name of the function hook is used.

        """
        if not isinstance(hook, function_hook.FunctionHook):
            raise TypeError('Hook must be of type FunctionHook')
        if name is None:
            name = hook.name
        hooks = self.local_function_hooks
        if name in hooks:
            raise KeyError('Hook %s already exists' % name)
        hooks[name] = hook
        hook.added(self)

    def delete_hook(self, name):
        """Unregisters the function hook.

        Args:
            name (str): The name of the function hook to be unregistered.

        """
        if name in self.local_function_hooks:
            self.local_function_hooks[name].deleted(self)
            del self.local_function_hooks[name]
        else:
            raise KeyError('Hook %s does not exist' % name)


def grad(outputs, inputs, grad_outputs=None, grad_inputs=None, set_grad=False,
         retain_grad=False, enable_double_backprop=False, loss_scale=None):
    """Computes the gradient of output variables w.r.t.\\  the input variables.

    This function implements the backpropagation algorithm. While
    :meth:`Variable.backward` also implements backprop, this function selects
    the smallest paths in the computational graph needed to compute the
    gradients w.r.t. inputs. The error is backpropagated only through these
    selected paths, which may reduce the overall computational cost.

    This function also differs from :meth:`Variable.backward` in the way to
    return the gradients; it directly returns the gradient variables as a list
    instead of setting gradients to the :attr:`Variable.grad_var` attribute of
    the original variable. It means users do not need to clear the gradient
    w.r.t. each variable before computing the gradient using this function.
    If ``set_grad`` option is set to ``True``, the computed gradient is also
    stored in the :attr:`Variable.grad_var` attribute of each variable, in
    which case any original value of :attr:`Variable.grad_var` will be updated
    even if it had already been set.

    Args:
        outputs (tuple or list of :class:`~chainer.Variable`):
            A sequence of output variables from which backprop starts.
        inputs (tuple or list of :class:`~chainer.Variable`):
            A sequence of input variables each of which this function computes
            the gradient w.r.t.
        grad_outputs (tuple or list of :class:`~chainer.Variable` or None):
            A sequence of variables that gives the initial value of each output
            gradient.
            If an element is set to ``None``, an array filled with 1 is used.
            If this argument itself is ``None``, it is treated as a sequence of
            ``None``\\ s.
        grad_inputs (tuple or list of :class:`~chainer.Variable` or None):
            A sequence of variables that gives the initial value of each input
            gradient. The gradients computed by the backprop
            algorithm are accumulated to them (not in-place). If an element
            is set to ``None``, the gradient is not accumulated to this value.
            If this argument itself is ``None``, it is treated as a sequence of
            ``None``\\ s.
        set_grad (bool): If it is ``True``, the :attr:`Variable.grad_var`
            attribute of each input variable is set to the corresponding
            computed gradient variable.
        retain_grad (bool): If it is ``True``, the gradients w.r.t. all the
            intermediate variables are stored in the :attr:`Variable.grad_var`
            attribute. In this case, the ``set_grad`` option is ignored.
        enable_double_backprop (bool): If it is ``True``, the computed
            gradients can be further backpropagated. Enabling it may increase
            the memory consumption (and possibly the computational time) to
            remember the intermediate gradient values for the second
            backpropagation.
        loss_scale (float): Loss scaling factor. Loss scaling is a usefull
            technique to mitigate vanishing gradient issue that tends to happen
            when low precision data type like float16 is used during training.
            If you set loss scaling factor, gradients of loss values are to be
            multiplied by the factor before backprop starts. The factor is
            propagated to whole gradients in a computational graph along the
            backprop. The gradients of parameters are divided by the factor
            just before the parameters are to be updated.

    Returns:
        A list of gradient variables w.r.t. the inputs.

    """
    if not isinstance(outputs, (tuple, list)):
        raise TypeError(
            'outputs must be a tuple or a list, not {}.'.format(type(outputs)))
    if not isinstance(inputs, (tuple, list)):
        raise TypeError(
            'inputs must be a tuple or a list, not {}.'.format(type(inputs)))
    if grad_outputs is not None:
        if not isinstance(grad_outputs, (tuple, list)):
            raise TypeError(
                'grad_outputs must be a tuple or a list or None, not {}.'
                .format(type(grad_outputs)))
        if len(outputs) != len(grad_outputs):
            raise ValueError(
                'grad_outputs must be of the same length as outputs.\n'
                'len(outputs) = {}, len(grad_outputs) = {}'
                .format(len(outputs), len(grad_outputs)))
    if grad_inputs is not None:
        if not isinstance(grad_inputs, (tuple, list)):
            raise TypeError(
                'grad_inputs must be a tuple or a list or None, not {}.'
                .format(type(grad_inputs)))
        if len(inputs) != len(grad_inputs):
            raise ValueError(
                'grad_inputs must be of the same length as inputs.\n'
                'len(inputs) = {}, len(grad_inputs) = {}'
                .format(len(inputs), len(grad_inputs)))

    for v in outputs:
        # Raise error here if v is created by Function.backward.
        # In such case, we don't know exact inputs of the creator.
        v.node._check_old_style_gradient()

    # The implementation consists of three steps.

    # 1. Backward enumeration: all the nodes reachable backward from the output
    #    nodes are enumerated. The forward direction links are collected in
    #    this step. Note that the variable nodes whose requires_grad is false
    #    are ignored and their creators are not searched.
    candidate_funcs = [v.creator_node for v in outputs
                       if v.creator_node is not None]
    visited_funcs = set()
    forward_graph = collections.defaultdict(list)
    while candidate_funcs:
        func = candidate_funcs.pop()
        if func in visited_funcs:
            continue
        visited_funcs.add(func)
        for x in func.inputs:
            # Raise error here if x is created by Function.backward.
            # In such case, we don't know exact inputs of the creator.
            x._check_old_style_gradient()

            if not x.requires_grad:
                continue
            forward_graph[x].append(func)
            creator = x.creator_node
            if creator is not None and creator not in visited_funcs:
                candidate_funcs.append(creator)

    # 2. Forward enumeration: all the nodes in the subgraph reachable from the
    #    input nodes are enumerated. The extracted (sub-)subgraph is the union
    #    of all paths that backpropagation will visit.
    candidate_vars = [x.node for x in inputs]
    visited_funcs = set()
    grad_required = set()
    while candidate_vars:
        x = candidate_vars.pop()
        grad_required.add(x)
        for func in forward_graph[x]:
            if func in visited_funcs:
                continue
            visited_funcs.add(func)
            for y_ref in func.outputs:
                y = y_ref()
                if y is not None and y in forward_graph:
                    candidate_vars.append(y)

    # 3. Backpropagation: the backpropagation is executed along the
    #    (sub-)subgraph. It uses the topological order of the subgraph which is
    #    induced by the reversed order of function applications ("rank").
    grads = _backprop_utils.GradTable()

    # Initialize the gradient mapping.
    if grad_outputs is None:
        grad_outputs = (None,) * len(outputs)
    for y, gy in zip(outputs, grad_outputs):
        if gy is None:
            with cuda.get_device_from_array(y.data) as device:
                if device is cuda.DummyDevice:
                    gy_data = numpy.ones_like(y.data)
                else:
                    gy_data = cuda.cupy.ones_like(y.data)
                gy = variable.Variable(gy_data, requires_grad=False)
            if loss_scale is not None:
                gy.data *= loss_scale
        grads[y.node] = gy

    if grad_inputs is not None:
        for x, gx in zip(inputs, grad_inputs):
            if gx is not None:
                grads[x.node] = gx

    # Backprop implementation. It edits grads which will only contain the
    # gradients w.r.t. the inputs.
    with chainer.using_config('enable_backprop', enable_double_backprop):
        ret_dict = _backprop(
            outputs, inputs, grad_required, retain_grad, grads, loss_scale)

    # Extract the gradients w.r.t. the inputs and return them.
    ret = [ret_dict[x.node] for x in inputs]
    if set_grad:
        for x, gx in zip(inputs, ret):
            x.grad_var = gx

    return ret


def _backprop(outputs, inputs, grad_required, retain_grad, grads, loss_scale):
    candidate_funcs, push_candidate, pop_candidate = _get_ordered_func_heap()

    for y in outputs:
        creator = y.creator_node
        if creator is not None:
            push_candidate(creator)

    input_nodes = set(x.node for x in inputs)
    ret_dict = {}

    is_debug = chainer.is_debug()
    base_hooks = chainer.get_function_hooks().values()
    while candidate_funcs:
        func = pop_candidate()

        # Collect the gradients w.r.t. the outputs
        ys = [y() for y in func.outputs]  # access via weak ref
<<<<<<< HEAD
        gys = [grads.pop(y) for y in ys]
=======
        gys = tuple([grads.pop(y)
                     if y is not None and y.creator_node is not None else None
                     for y in ys])
>>>>>>> a012e084

        for node, gy in six.moves.zip(ys, gys):
            if node is not None:
                if node in input_nodes:
                    ret_dict[node] = gy

                if retain_grad:
                    y = node.get_variable_or_none()
                    if y is not None:
                        y.grad_var = gy
                        y._loss_scale = loss_scale

        # Collect the gradients w.r.t. the inputs
        input_indexes = []
        x_grads = collections.OrderedDict()
        for i, x in enumerate(func.inputs):
            if x not in grad_required:
                continue
            input_indexes.append(i)
            if x not in x_grads:
                x_grads[x] = grads.get_as_list(x)
        if not input_indexes:
            continue
        input_indexes = tuple(input_indexes)

        # Do backward

        # Call pre-backward hooks
        if func._n_local_function_hooks != 0:
            local_hooks = collections.OrderedDict(chainer.get_function_hooks())
            local_hooks.update(func.local_function_hooks)
            hooks = local_hooks.values()  # avoid six for performance
        else:
            hooks = base_hooks

        in_data = [x.data for x in func.inputs]
        out_grad_data = [None if g is None else g.data for g in gys]

        with cuda.get_device_from_array(*in_data):
            for hook in hooks:
                hook.backward_preprocess(
                    func, tuple(in_data), tuple(out_grad_data))

            _backprop_utils.backprop_step(func, input_indexes, gys, x_grads,
                                          is_debug)

            # Call post-backward hooks
            for hook in hooks:
                hook.backward_postprocess(
                    func, tuple(in_data), tuple(out_grad_data))

        # Update grads
        for node, g in x_grads.items():
            if not g:  # gradient == None
                continue

            creator = node.creator_node
            if creator is not None:
                push_candidate(creator)

    for x in input_nodes:
        if x not in ret_dict:
            ret_dict[x] = grads.pop(x)
    return ret_dict


def _extract_apply_in_data(inputs):
    # Extracts arrays from FunctionNode.apply() inputs.
    #
    # A flag that indicates whether inputs are chainerx arrays is also
    # returned.
    #
    # Each object in `inputs` may be `Variable` or an array.
    # If it's a `Variable` and its underlying array is a chainerx array,
    # `Variable._data[0]` (which is backproppable in contrast to
    # `Variable.array`) is returned.
    #
    # If at least one of the arrays is a ChainerX array, all other NumPy/CuPy
    # arrays are converted to ChainerX arrays without copy.
    if len(inputs) == 0:
        return False, ()

    if chainerx.is_available():
        has_chainerx_array = False

        # Unwrap arrays
        arrays = []
        for x in inputs:
            if isinstance(x, variable.Variable):
                if x._has_chainerx_array:
                    arrays.append(x._data[0])
                    has_chainerx_array = True
                else:
                    arrays.append(x.array)
            else:  # x is ndarray
                arrays.append(x)
                if not has_chainerx_array:
                    if isinstance(x, chainerx.ndarray):
                        has_chainerx_array = True

        if has_chainerx_array:
            return True, tuple(backend.to_chx(arrays))
        else:
            return False, tuple(arrays)

    else:
        return False, tuple([
            x.array if isinstance(x, variable.Variable) else x
            for x in inputs])


def _get_ordered_func_heap():
    heap = []
    visited_funcs = set()

    def push_heap(func):
        if func not in visited_funcs:
            # Negate since heapq is min-heap
            # The second element is used to make each item unique
            ordered_func = -func.rank, len(visited_funcs), func
            visited_funcs.add(func)
            heapq.heappush(heap, ordered_func)

    def pop_heap():
        _, _, func = heapq.heappop(heap)
        return func

    return heap, push_heap, pop_heap


def _make_chainerx_attribute_fallback_class(obj, device):
    # Creates a fabricated class based on a concerete class
    # (either FunctionNode or Function),
    # equipped with the automatic attribute fallback. This is enabled
    # during FunctionNode.forward(), Function.forward() and
    # Function.backward().
    #
    # In the fallback mechanism, when an array with the fallback ndarray
    # type (e.g. numpy.ndarray for ChainerX native devices) is assigned
    # as an attribute, it's automatically converted to a ChainerX ndarray
    # with the corresponding ChainerX device and stored in that form.
    # Conversely, when an attribute with ChainerX ndarray type is queried,
    # it's converted to the fallback ndarray before being returned.
    # That way, concrete function implementations can use attributes
    # as ndarray storage, without converting from/to ChainerX manually.
    #
    # Note that it works only if the attribute has an ndarray type. If the
    # array is wrapped in a tuple, for example, no automatic conversion
    # will be taken place.

    fallback_device = device.fallback_device
    sup = super(obj.__class__, obj)
    # Cache to avoid converting same arrays multiple times
    fallback_array_cache = {}

    # self.__getattribute__ for fallback arrays
    def getattribute(self, name):
        value = sup.__getattribute__(name)
        if isinstance(value, chainerx.ndarray):
            fallback_arr = fallback_array_cache.get(name)
            if fallback_arr is None:
                fallback_arr = backend.from_chx(value)
                fallback_array_cache[name] = fallback_arr
            return fallback_arr
        return value

    # self.__setattr__ for fallback arrays
    def setattr(self, name, value):
        if isinstance(value, fallback_device.xp.ndarray):
            fallback_array_cache[name] = value
            sup.__setattr__(name, backend.to_chx(value))
            return
        sup.__setattr__(name, value)

    # Return a fabricated FunctionNode class
    new_class = type(
        obj.__class__.__name__,
        inspect.getmro(obj.__class__),
        {
            '__getattribute__': getattribute,
            '__setattr__': setattr,
        })
    return new_class


@contextlib.contextmanager
def _chainerx_attribute_fallback(obj, chainerx_device):
    old_class = obj.__class__
    obj.__class__ = _make_chainerx_attribute_fallback_class(
        obj, chainerx_device)
    try:
        yield
    finally:
        obj.__class__ = old_class<|MERGE_RESOLUTION|>--- conflicted
+++ resolved
@@ -1107,13 +1107,9 @@
 
         # Collect the gradients w.r.t. the outputs
         ys = [y() for y in func.outputs]  # access via weak ref
-<<<<<<< HEAD
-        gys = [grads.pop(y) for y in ys]
-=======
-        gys = tuple([grads.pop(y)
-                     if y is not None and y.creator_node is not None else None
-                     for y in ys])
->>>>>>> a012e084
+        gys = [grads.pop(y)
+               if y is not None and y.creator_node is not None else None
+               for y in ys]
 
         for node, gy in six.moves.zip(ys, gys):
             if node is not None:

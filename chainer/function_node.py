--- conflicted
+++ resolved
@@ -333,14 +333,6 @@
             ret = self._chainerx_apply_fallback_postprocess(
                 chainerx_in_data, inputs, outputs)
 
-<<<<<<< HEAD
-            self.lazy_grad_sum = configuration.config.lazy_grad_sum
-        else:
-            for y in ret:
-                y.node._disabled_grad_generator = (
-                    '{} with enable_backprop=False config'.format(
-                        self.label))
-=======
         else:
             input_vars = [chainer.as_variable(x) for x in inputs]
             requires_grad = any([x.requires_grad for x in input_vars])
@@ -372,7 +364,11 @@
                     self._retained_output_data = tuple(retained_data)
 
                 self.lazy_grad_sum = configuration.config.lazy_grad_sum
->>>>>>> 24705fb7
+            else:
+                for y in ret:
+                    y.node._disabled_grad_generator = (
+                        '{} with enable_backprop=False config'.format(
+                            self.label))
 
         return ret
 

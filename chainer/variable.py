import collections
import copy
import heapq
import traceback
import warnings
import weakref

import numpy
import six

import chainer
from chainer import _backprop_utils
from chainer import backend
from chainer.backends import cuda
from chainer.backends import intel64
from chainer import initializers
from chainer.initializers import constant
from chainer.utils import argument
import chainerx


def _check_grad_type(func, x, gx):
    if x.data is None or gx is None:
        # ``x.data is None`` implies that the data array is not retained
        return
    if not chainer.is_arrays_compatible((gx, x.data)):
        msg = ('Type of data and grad mismatch\ngrad: %s != data: %s' %
               (type(gx), type(x.data)))
        typ = TypeError
    elif gx.dtype != x.data.dtype:
        msg = ('Dtype of data and grad mismatch\ngrad: %s != data: %s' %
               (gx.dtype, x.data.dtype))
        typ = TypeError
    elif gx.shape != x.data.shape:
        msg = ('Shape of data and grad mismatch\ngrad: %s != data: %s' %
               (gx.shape, x.data.shape))
        typ = ValueError
    else:
        return

    detail = ''
    if func:
        detail = 'Function `{0}` ({1}) has a bug.\n'.format(
            type(func)._impl_name, func.label)
        stack = func.stack
        if stack:
            detail += 'Stacktrace of the function is below:\n'
            for line in traceback.format_list(func.stack):
                detail += line
        detail += '''
Please report this error to the issue tracker with the stack trace,
the information of your environment, and your script:
https://github.com/chainer/chainer/issues/new.
'''.format(type(func).__name__, func.label)

    raise typ(detail + msg)


def variable_repr(var):
    """Return the string representation of a variable.

    Args:
        var (~chainer.Variable): Input Variable.
    .. seealso:: numpy.array_repr
    """
    arr = backend.to_numpy(var.array)

    if var.name:
        prefix = 'variable ' + var.name
    else:
        prefix = 'variable'

    if arr is None:
        lst = 'None'
    elif arr.size > 0 or arr.shape == (0,):
        lst = numpy.array2string(arr, None, None, None, ', ', prefix + '(')
    else:  # show zero-length shape unless it is (0,)
        lst = '[], shape=%s' % (repr(arr.shape),)

    return '%s(%s)' % (prefix, lst)


def variable_str(var):
    """Return the string representation of a variable.

    Args:
        var (~chainer.Variable): Input Variable.
    .. seealso:: numpy.array_str
    """
    arr = backend.to_numpy(var.array)

    if var.name:
        prefix = 'variable ' + var.name
    else:
        prefix = 'variable'

    if arr is None:
        lst = 'None'
    else:
        lst = numpy.array2string(arr, None, None, None, ' ', prefix + '(')

    return '%s(%s)' % (prefix, lst)


class VariableNode(object):

    """Node in the backward computational graph representing a variable.

    This object represents a variable node in a computational graph. The node
    is used in error backpropagation (a.k.a. backprop) to determine which
    gradient to be passed to each function.

    A variable node is held by the corresponding :class:`~chainer.Variable`
    object, which is managed by users. :class:`~chainer.FunctionNode` objects
    that take the variable as an input also hold references to the variable
    node.

    Note that the node does not hold a reference to the corresponding data
    array in general. The data array is actually accessible by the node in the
    following cases.

    1. If there exists a :class:`~chainer.Variable` object that holds a
       reference to the variable node, the variable node holds a weak reference
       to the variable object, and thus the data array is accessible via the
       weak reference.
    2. If :meth:`retain_data` is called, the node holds a reference to the data
       array. It is mainly called by a function that needs the input or output
       data array in its backprop procedure.
       See :meth:`FunctionNode.retain_inputs()
       <chainer.FunctionNode.retain_inputs>`
       and :meth:`FunctionNode.retain_outputs()
       <chainer.FunctionNode.retain_outputs>` for more details.

    Users usually do not need to touch this variable node object. The
    computational graph is automatically managed by Chainer, and any interface
    that is beneficial for users is also provided by
    :class:`~chainer.Variable`.

    Args:
        variable (Variable): The corresponding variable object.
        name (str): Name of the variable node.

    Attributes:
        dtype: Data type of the data array.
        shape: Shape of the data array.
        name (str): Name of the variable node.

    """

    _creator_node = None
    _data = None
    _rank = 0
    # Name of the Function is assigned if this variable is a gradient generated
    # by an old-style Function
    _old_style_grad_generator = None

    def __init__(self, variable, name, **kwargs):
        if kwargs:
            argument.check_unexpected_kwargs(
                kwargs,
                grad='unexpected keyword argument "grad": '
                     'pass the gradient to Variable instead'
            )
        self._variable = weakref.ref(variable)
        self.name = name
        self._requires_grad = variable.requires_grad

        vdata = variable.data
        self._update_data_info(vdata)

    @property
    def creator(self):
        """Function object that created this variable node.

        When the function is implemented with the old-style API (i.e., it uses
        :class:`~chainer.Function` class),
        this property returns the :class:`~chainer.Function` object.
        The object is extracted from the :class:`~chainer.FunctionAdapter`
        object, so the returned object is not the function node, but instead
        the actual implementation of forward and backward procedures.

        When the function is implemented with the new-style API (i.e., it uses
        :class:`~chainer.FunctionNode` class),
        this property returns the function node
        object. In this case, the returned object is same as
        :attr:`creator_node`.

        .. warning::

           As of v3.0.0, when the creator is an old-style function, the
           following code is invalid:

           .. code-block:: python

              creator = v.creator
              v.creator = None
              ...
              v.creator = creator

           The point is that :class:`~chainer.FunctionNode` objects are used
           as nodes in the computational graph instead of
           :class:`~chainer.Function`, and each :class:`~chainer.Function`
           object only holds a *weak reference* to the corresponding
           :class:`~chainer.FunctionNode`.
           Since ``creator`` returns the :class:`~chainer.Function` object,
           the :class:`~chainer.FunctionNode` object is not kept by preserving
           ``creator``.

           The above code should be fixed as follows.

           .. code-block:: python

              creator_node = v.creator_node
              v.creator_node = None
              ...
              v.creator_node = creator_node

        """
        node = self._creator_node
        if node is None:
            return None

        if isinstance(node, chainer.function.FunctionAdapter):
            return node.function
        return node

    @creator.setter
    def creator(self, func):
        self.creator_node = func

    @property
    def creator_node(self):
        """Function node that has this variable as an output.

        See :class:`~chainer.FunctionNode` for the definition of a function
        node.

        """
        return self._creator_node

    @creator_node.setter
    def creator_node(self, func):
        if isinstance(func, chainer.Function):
            func = func.node
        self._creator_node = func
        if func is not None:
            self._rank = func.rank + 1

    @property
    def data(self):
        """Data array of the corresponding variable.

        If the data is not available, it returns ``None``.

        """
        return self._data

    @data.setter
    def data(self, d):
        self._data = d
        self._update_data_info(d)

    @property
    def grad(self):
        """Gradient array of the corresponding variable.

        If the variable is not available, it returns ``None``.

        """
        var = self._variable()
        return None if var is None else var.grad

    @property
    def grad_var(self):
        """Gradient variable of the corresponding variable.

        If the corresponding variable is not available, it return ``None``.

        """
        var = self._variable()
        return None if var is None else var._grad_var

    def _set_grad_var_if_available(self, g):
        var = self._variable()
        if var is not None:
            var._grad_var = g

    @property
    def label(self):
        """Short text that represents the variable node."""
        if self.shape == ():
            return str(self.dtype)
        return '(%s), %s' % (', '.join(map(str, self.shape)),
                             str(self.dtype))

    @property
    def rank(self):
        return self._rank

    @property
    def requires_grad(self):
        """It indicates that ``grad`` will be set in backward calculation."""
        return self._requires_grad

    def get_variable(self):
        """Returns the corresponding :class:`~chainer.Variable` object.

        VariableNode object holds a weak reference of the variable object. If
        the reference is alive, it is returned by this property. Otherwise,
        this property creates a new :class:`~chainer.Variable` object from
        this node object and returns it.

        Returns:
            Variable: The variable object that refers this node.

        """
        var = self._variable()
        if var is not None:
            return var

        var = Variable(self.data, name=self.name,
                       requires_grad=self._requires_grad)
        var._node = self
        return var

    def get_variable_or_none(self):
        """Returns the holding :class:`~chainer.Variable` object or ``None``.

        VariableNode object holds a weak reference of the variable object.If
        the reference is alive, it is returned by this property. Otherwise,
        returns ``None``.

        Returns:
            Variable: The variable object that refers this node.

        """
        return self._variable()

    def set_creator(self, creator):
        """Sets a :class:`~chainer.Function` object that created this node.

        This method is equivalent to ``self.creator = creator``. A
        :class:`~chainer.FunctionNode` object can also be passed.

        Args:
            creator (Function or FunctionNode): Function that has created this
                variable.

        """
        self.creator = creator

    def set_creator_node(self, creator_node):
        """Sets a :class:`~chainer.FunctionNode` object that created this node.

        This method is equivalent to ``self.creator_node = creator_node``. A
        :class:`~chainer.Function` object can also be passed, in which case the
        :attr:`Function.node <chainer.Function.node>` attribute is used.

        Args:
            creator_node (FunctionNode or Function): Function node that has
                this variable as an output.

        """
        self.creator_node = creator_node

    def unchain(self):
        """Deletes the reference to the creator of this variable node.

        This method is equivalent to ``self.creator_node = None``.

        """
        self.creator_node = None

    def retain_data(self):
        """Lets the node hold a reference to the underlying data array.

        This method gets the data array of the corresponding variable and keeps
        it. If the weak reference to the corresponding variable is dead, it
        raises an error.

        """
        variable = self._variable()
        if variable is not None:
            self.data = variable.data
        else:
            raise RuntimeError('cannot retain variable data: the variable has '
                               'been already released')

    def _update_data_info(self, d):
        if d is None:
            self.dtype = None
            self.shape = None
        else:
            self.dtype = d.dtype
            self.shape = d.shape

        # If the node has a reference to data, update it as well.
        if self._data is not None:
            self._data = d

    def _check_old_style_gradient(self):
        if self._old_style_grad_generator is not None:
            raise RuntimeError(
                'cannot twice-differentiate an old style Function "%s"' %
                self._old_style_grad_generator)


def _create_variable(data, name, grad, requires_grad):
    return Variable(
        data, name=name, grad=grad, requires_grad=requires_grad)


class Variable(object):

    """__init__(data=None, *, name=None, grad=None, requires_grad=True)

    Array with a structure to keep track of computation.

    Every variable holds a data array of type either :class:`numpy.ndarray` or
    :class:`cupy.ndarray`.

    A variable object holds a data array and a
    :class:`~chainer.variable.VariableNode` object of
    a computational graph. If the variable is constructed by the user, the node
    is *root* and does not hold any parent. If the variable is constructed by a
    :class:`~chainer.FunctionNode` object (i.e., by calling functions under
    ``chainer.functions`` or user-defined functions), or by using operators
    (see the list below), the node holds a reference to its parent called
    :attr:`creator_node`.
    This reference is used in backpropagation to backtrack the graph.

    Users can disable (resp. enable) this chaining behavior by calling
    :func:`~chainer.no_backprop_mode` (resp.
    :func:`~chainer.force_backprop_mode`).
    In the former context, a variable never creates a computational graph,
    whereas in the latter context, it is forced to create.

    .. note::

        The following operators are defined for variable(s).

        * Indexing: ``a[slices]`` (:meth:`__getitem__`)
        * Addition: ``a + b`` (:meth:`__add__`, :meth:`__radd__`)
        * Subtraction: ``a - b`` (:meth:`__sub__`, :meth:`__rsub__`)
        * Multiplication: ``a * b`` (:meth:`__mul__`, :meth:`__rmul__`)
        * Division: ``a / b`` (:meth:`__div__`, :meth:`__rdiv__`, \
                               :meth:`__truediv__`, :meth:`__rtruediv__`)
        * Floor Division: ``a // b`` (:meth:`__floordiv__`, \
                                      :meth:`__rfloordiv__`)
        * Exponentiation: ``a ** b`` (:meth:`__pow__`, :meth:`__rpow__`)
        * Matrix Multiplication: ``a @ b`` (:meth:`__matmul__`, \
                                            :meth:`__rmatmul__`)
        * Negation (Arithmetic): ``- a`` (:meth:`__neg__`)
        * Absolute value: ``abs(a)`` (:meth:`__abs__`)

    .. warning::

       ``volatile`` argument is not supported anymore since v2.
       Instead, use :func:`chainer.no_backprop_mode`.

    Args:
        data (numpy.ndarray or cupy.ndarray): Initial data array.
        name (str): Name of the variable.
        grad (numpy.ndarray or cupy.ndarray): Initial gradient array.
        requires_grad (bool): Boolean indicating whether ``grad`` will be set
            in backward calculation.

    """  # NOQA

    def __init__(self, data=None, **kwargs):
        name, grad, requires_grad = argument.parse_kwargs(
            kwargs, ('name', None), ('grad', None), ('requires_grad', True),
            volatile='volatile argument is not supported anymore. '
            'Use chainer.using_config')
        assert isinstance(requires_grad, bool)
        if data is not None:
            array_types = chainer.get_array_types()
            if not isinstance(data, array_types):
                msg = '{} or {} are expected. Actual: {}'.format(
                    ', '.join([str(at) for at in array_types[:-1]]),
                    array_types[-1], type(data))
                raise TypeError(msg)

        # Use a list as a data structure to hold the data array indirectly to
        # abstract its initialized/uninitialized state.

        # A mutable chainerx.ndarray which is a view of the given data.
        # The view is kept in addition to the data since operations such as
        # requiring gradients will mutate the chainerx.ndarray. This we do not
        # want to propagate to the data given by the caller.
        self._data_chainerx = None

        self._loss_scale = None
        self._grad_var = None if grad is None else Variable(grad)
        self._is_chainerx = (
            chainerx.is_available() and isinstance(data, chainerx.ndarray))

        if self._is_chainerx:
            if not requires_grad and grad is not None:
                raise ValueError(
                    'Cannot initialize a variable with gradients if the '
                    'require_grad argument is False.')
            # Assign _data, _data_chainerx, _requires_grad
            self._set_chainerx_array(data, requires_grad)
            if requires_grad:
                self._data_chainerx[0].set_grad(grad)

            # ChainerX itself has own node objects, but not exposed to python.
            self._node = None
            self._name = name
        else:
            self._data = [data]
            # self._requires_grad need to be set before creating the node.
            self._requires_grad = requires_grad
            self._node = VariableNode(self, name)
            self._name = None  # Use self._node.name

    def __copy__(self):
        return self._copy_to(Variable())

    def _copy_to(self, target):
        target.__dict__ = copy.copy(self.__dict__)
        target._node = VariableNode(target, self.name)
        return target

    def __reduce__(self):
        return _create_variable, (self.array, self.name, self.grad,
                                  self._requires_grad)

    def __repr__(self):
        return variable_repr(self)

    def __str__(self):
        return variable_str(self)

    def _set_chainerx_array(self, array, requires_grad):
        # Assigns the following attributes
        # - _data
        # - _data_chainerx
        # - _requires_grad
        assert array is None or isinstance(array, chainerx.ndarray)
        assert self._is_chainerx

        if (not requires_grad
                and array is not None
                and array.is_backprop_required()):
            raise ValueError(
                'Cannot initialize a variable to not require '
                'gradients if the ChainerX array already requires '
                'backprop.')

        # Create a view of the given data to hold internally and modify.
        if requires_grad:
            if array is None:
                self._data_chainerx = [None]
            elif array.is_backprop_required():
                self._data_chainerx = [array]
            else:
                self._data_chainerx = [array.view().require_grad()]
        else:
            self._data_chainerx = [array.view()]

        self._data = [array]
        self._requires_grad = requires_grad

    @property
    def xp(self):
        """Array module for this variable.

        Depending on which of CPU/GPU this variable is on, this property
        returns :mod:`numpy` or :mod:`cupy`.

        """
        return backend.get_array_module(self)

    @property
    def name(self):
        if self._is_chainerx:
            return self._name
        return self._node.name

    @name.setter
    def name(self, n):
        if self._is_chainerx:
            self._name = n
            return
        self._node.name = n

    def summary(self):
        if self.name:
            return '<variable %s>' % self.name
        else:
            return '<variable at 0x%x>' % id(self)

    def debug_print(self):
        """Display a summary of the stored data and location of the Variable"""

        msg = """{summary}
- device: {device}
- backend: {backend}
- shape: {shape}
- dtype: {dtype}
- statistics: {stats}
- grad: {grad}"""

        stats_msg = 'mean={0:.8f}, std={1:.8f}'

        array = self.array
        with cuda.get_device_from_array(array) as dev:
            xp = numpy if int(dev) == -1 else cuda.cupy

            if array is None:
                # `data` can be `None` if constructed without any arguments
                device = None
                backend = None
                stats = None
            else:
                device = getattr(array, 'device', 'CPU')
                backend = type(array)
                stats = stats_msg.format(float(xp.mean(array)),
                                         float(xp.std(array)))
            shape = getattr(array, 'shape', None)
            dtype = getattr(array, 'dtype', None)

            if self.grad is None:
                grad = None
            elif xp.all(self.grad == 0):
                grad = 0
            else:
                grad = stats_msg.format(float(xp.mean(self.grad)),
                                        float(xp.std(self.grad)))

        return msg.format(summary=self.summary(), device=device,
                          backend=backend, shape=shape, dtype=dtype,
                          stats=stats, grad=grad)

    def __pos__(self):
        return self

    def __len__(self):
        """Returns the first dimension of the data array.

        Returns:
            int: Number of the first dimension of the data array.

        """
        return len(self.array)

    @property
    def label(self):
        """Short text that represents the variable."""
        if self._is_chainerx:
            raise RuntimeError(
                'A variable of ChainerX does not provide a node label.')
        return self._node.label

    @property
    def creator(self):
        """Function implementation that created this variable.

        When this variable has been created by an old-style function (i.e., it
        is implemented as a subclass of :class:`Function`), this property
        returns that :class:`Function` object.

        When this variable has been created by a new-style function (i.e., it
        is implemented as a subclass of :class:`FunctionNode` class), this
        property returns that node object.

        """
        if self._is_chainerx:
            raise RuntimeError(
                'A variable of ChainerX does not provide a creator.')
        return self._node.creator

    @creator.setter
    def creator(self, func):
        if self._is_chainerx:
            raise RuntimeError(
                'A variable of ChainerX does not provide a creator.')
        self._node.creator = func

    @property
    def creator_node(self):
        """:class:`FunctionNode` object that created this variable.

        This property has a setter to which ``None`` can be set. Setting
        ``None`` to this property is equivalent to call :meth:`unchain`;
        it purges the variable from the function that created this variable.

        The setter also accepts the original :class:`FunctionNode` object that
        created this variable. For example, you can once set ``None`` to this
        property and then set the original value again.

        .. note::
           Setting an irrelevant :meth:`FunctionNode` object does not emit any
           error immediately, whereas the behavior is undefined. Do not set
           a :meth:`FunctionNode` object that did not create this variable
           object.

        """
        if self._is_chainerx:
            raise RuntimeError(
                'A variable of ChainerX does not provide a creator_node.')
        return self._node._creator_node

    @creator_node.setter
    def creator_node(self, func):
        if self._is_chainerx:
            raise RuntimeError(
                'A variable of ChainerX does not provide a creator_node.')
        self._node.creator_node = func

    @property
    def array(self):
        """The underlying data array.

        It is either :class:`numpy.ndarray` or :class:`cupy.ndarray` object,
        or ``None`` if the variable in in an uninitialized state.

        """
        return self._data[0]

    @array.setter
    def array(self, d):
        if self._is_chainerx:
            d_old = self._data_chainerx[0]
            if (d_old is not None
                    and (d_old.is_backprop_required()
                         or d.is_backprop_required())):
                raise ValueError(
                    'Cannot update the array of a Variable if either the '
                    'existing or the new array requires backprop.')
            self._data_chainerx[0] = d.view()
            if self._requires_grad:
                self._data_chainerx[0].require_grad()
        else:
            self._node._update_data_info(d)
        self._data[0] = d

    @property
    def data(self):
        """The underlying data array (equivalent to :attr:`array`).

        Note that using this attribute directly is discouraged; use
        :attr:`array` instead. Using :attr:`array`, you can find an error
        earlier when your code mixes up Variable and ndarray because
        ndarray does not have an attribute ``.array`` while it has
        ``.data``.

        """
        return self.array

    @data.setter
    def data(self, d):
        self.array = d

    @property
    def grad(self):
        """Gradient array of this variable.

        Note that this property returns the underlying array of the gradient
        variable instead of the gradient variable itself; to get/set
        gradient variable, use :attr:`grad_var` instead.

        If the underlying array is a :class:`chainerx.ndarray` and
        requires_grad is false, trying to access the gradient will results in
        and error.

        """
<<<<<<< HEAD
        gv = self.grad_var
        return None if gv is None else gv.data
=======
        gv = self._grad_var
        return None if gv is None else gv.array
>>>>>>> 7bff9e97

    @grad.setter
    def grad(self, g):
        if g is None:
            self.grad_var = None
        else:
            self.grad_var = Variable(g)

    @property
    def grad_var(self):
        """Gradient variable."""
        if self._is_chainerx:
            # Update is gradient variable if it has not yet been initialized or
            # it happens to be dirty w.r.t. the actual gradient of the
            # underlying chainerx.ndarray.
            arr = self._data_chainerx[0]
            actual_grad = arr.grad if arr.is_grad_required() else None
            if actual_grad is None:
                self._grad_var = None
            else:
                g = self._grad_var
                old_grad = None if g is None else g._data_chainerx[0]
                if actual_grad is not old_grad:
                    self._grad_var = Variable(
                        actual_grad,
                        requires_grad=actual_grad.is_backprop_required())
        return self._grad_var

    @grad_var.setter
    def grad_var(self, g):
        if g is not None:
            _check_grad_type(None, self, g.array)
<<<<<<< HEAD

        if self._is_chainerx:
            arr = self._data_chainerx[0]
            if arr is None:
                if g is not None:
                    raise RuntimeError(
                        'Cannot set a gradient to an empty variable')
            else:
                if g is None:
                    if arr.is_backprop_required():
                        arr.set_grad(None)
                else:
                    assert g._is_chainerx
                    arr.set_grad(g._data_chainerx[0])

=======
>>>>>>> 7bff9e97
        self._grad_var = g

    @property
    def shape(self):
        return self.array.shape

    @property
    def ndim(self):
        return self.array.ndim

    @property
    def size(self):
        return self.array.size

    @property
    def dtype(self):
        return self.array.dtype

    @property
    def rank(self):
        if self._is_chainerx:
            raise RuntimeError(
                'A variable of ChainerX does not provide a node rank.')
        return self._node.rank

    @property
    def node(self):
        if self._is_chainerx:
            raise RuntimeError(
                'A variable of ChainerX does not provide a node.')
        return self._node

    @property
    def requires_grad(self):
        """It indicates that ``grad`` will be set in backward calculation."""
        return self._requires_grad

    @property
    def T(self):
        """Transposition of this variable."""
        return chainer.functions.transpose(self)

    def to_cpu(self):
        """Copies the data and gradient arrays to CPU."""
        if self._is_chainerx:
            raise RuntimeError(
                'A variable of ChainerX does not provide a to_cpu method.')

        array = self.array
        if array is None:
            return

        if isinstance(array, cuda.ndarray):
            # cupy.ndarray to numpy.ndarray
            self._data = [cuda.to_cpu(array)]
        elif isinstance(array, intel64.mdarray):
            # ideep.mdarray to numpy.ndarray
            self._data = [numpy.array(array)]

        if self._grad_var is not None:
            self._grad_var.to_cpu()
        # ensure that the node tracks the device migration
        node = self._node
        if node._data is not None:
            node.retain_data()

    def to_gpu(self, device=None):
        """Copies the data and gradient arrays to specified GPU.

        Args:
            device: Target device specifier. If omitted, the current device is
                used.

        """
<<<<<<< HEAD
        if self._is_chainerx:
            raise RuntimeError(
                'A variable of ChainerX does not provide a to_gpu method.')

        if self.data is None:
=======
        if self.array is None:
>>>>>>> 7bff9e97
            self._data = [None]  # Renew placeholder to break sharing
        else:
            self._data = [cuda.to_gpu(self.array, device)]
            if self._grad_var is not None:
                self._grad_var.to_gpu(device)
            # ensure that the node tracks the device migration
            node = self._node
            if node is not None and node._data is not None:
                node.retain_data()

    def to_intel64(self):
        """Copies the data and gradient arrays to intel64 specific mdarray.

        If the array is not suited for intel64, it will be converted to
        :class:`numpy.ndarray`.
        """
        if self._is_chainerx:
            raise RuntimeError(
                'A variable of ChainerX does not provide a to_intel64 method.')

        intel64.check_ideep_available()
        array = self.array
        if array is not None:
            if isinstance(array, cuda.ndarray):
                # cupy.ndarray to numpy.ndarray
                array = array.get()
            if (isinstance(array, numpy.ndarray) and array.ndim in (1, 2, 4)):
                # TODO(kmaehashi): Remove ndim validation once iDeep has fixed.
                # Currently iDeep only supports (1, 2, 4)-dim arrays.
                # Note that array returned from `ideep.array` may not be an
                # iDeep mdarray, e.g., when the dtype is not float32.
                array = intel64.ideep.array(
                    array, itype=intel64.ideep.wgt_array)
            self._data = [array]

        if self._grad_var is not None:
            self._grad_var.to_intel64()
        # ensure that the node tracks the device migration
        node = self._node
        if node._data is not None:
            node.retain_data()

    # TODO(niboshi): Revisit API. Possibly the default device should be used
    # for device=None. In that case current behavior (automatically choose
    # a device with zero-copy) should be achieved in another way.
    def to_chainerx(self, device=None):
        """Copies the data and gradient arrays to specified device.

        Args:
            device: Target device specifier. If omitted, an appropriate device
                depending on the original array is used.

        """
        data = self.data
        requires_grad = self._requires_grad

        if data is not None:
            new_data = backend.to_chainerx(data, device)
            if requires_grad:
                new_data.require_grad()

            grad_var = self._grad_var
            if grad_var is not None:
                grad_var.to_chainerx(device)
                new_data.set_grad(grad_var.array)

        else:
            new_data = None

        self._is_chainerx = True
        self._set_chainerx_array(new_data, requires_grad)

    def cleargrad(self):
        """Clears the gradient array."""
        self.grad_var = None

    def zerograd(self):
        """Initializes the gradient array by zeros.

        Note that the gradient variable is unchained from the computational
        graph by this method because this operation breaks the backprop
        validity.

        .. deprecated:: v1.15
           Use :meth:`cleargrad` instead.

        """
        warnings.warn(
            'Variable.zerograd is deprecated. Use Variable.cleargrad instead.',
            DeprecationWarning)

        if self.array is None:
            return

<<<<<<< HEAD
        gv = self._grad_var

        if self._is_chainerx:
            if gv is None:
                self.grad = chainerx.zeros_like(self.data)
            elif gv.requires_grad:
                gv._data_chainerx[0].cleargrad()
                gv._data_chainerx[0].fill(0)
        else:
            with cuda.get_device_from_array(self.data) as dev:
                if gv is None:
                    xp = numpy if dev.id == -1 else cuda.cupy
                    self.grad = xp.zeros_like(self.data)
                else:
                    gv.unchain()
                    gv.array.fill(0)
=======
        with cuda.get_device_from_array(self.array) as dev:
            gv = self._grad_var
            if gv is None:
                xp = numpy if dev.id == -1 else cuda.cupy
                self.grad = xp.zeros_like(self.array)
            else:
                gv.unchain()
                gv.data.fill(0)
>>>>>>> 7bff9e97

    def copydata(self, var):
        """Copies the data array from given source variable.

        This method copies the data array from given variable to this variable.
        The copy is done even if the arrays reside on different devices,
        including across the host and a GPU device. If this variable has an
        uninitialized data array, this method initializes it by the data array
        of the given variable. Similarly, if the given variable has an
        uninitialized data array, this method initializes it by the data array
        of this variable (``self``). If both are uninitialized, this method
        does nothing.

        Args:
            var (Variable): Source variable.

        """
        src = var.array
        dst = self.array
        if src is None:
            if dst is None:
                return
            var.initialize(self.shape)
            src = var.array
        elif dst is None:
            self.initialize(src.shape)
            dst = self.array
        backend.copyto(dst, src)

    def addgrad(self, var):
        """Accumulates the gradient array from given source variable.

        This method adds the gradient of a given variable to the gradient of
        this variable. The accumulation is even done across the host and
        different devices. If this variable has uninitialized data/grad arrays,
        this method initializes it with the shape of the given variable and
        then accumulates the gradient.

        Args:
            var (Variable): Source variable.

        """
        # TODO(sonots): Implement for ChainerX
        if self._is_chainerx:
            raise NotImplementedError()
        src = var._grad_var
        if src is None:
            return

        if self.array is None:
            self.initialize(var.shape)
        dst = self._grad_var

        src_dev = cuda.get_device_from_array(src.array)
        dst_dev = cuda.get_device_from_array(self.array)

        if src_dev.id != dst_dev.id:
            src = chainer.functions.copy(src, dst_dev.id)
        self._grad_var = src if dst is None else src + dst

    def set_creator(self, gen_func):
        """Notifies the variable that the given function is its creator.

        Args:
            gen_func (Function): Function object that creates this variable as
                one of its outputs.

        """
        if self._is_chainerx:
            raise RuntimeError(
                'A variable of ChainerX does not provide a creator.')
        self._node.set_creator(gen_func)

    def set_creator_node(self, fnode):
        """Notifies the variable that the given node is its creator.

        Args:
            fnode (FunctionNode): Function node that has this variable as an
                output.

        """
        if self._is_chainerx:
            raise RuntimeError(
                'A variable of ChainerX does not provide a creator node.')
        self._node.set_creator_node(fnode)

    def backward(self, retain_grad=False, enable_double_backprop=False,
                 loss_scale=None):
        """Runs error backpropagation (a.k.a.\\  backprop) from this variable.

        On backprop,
        :meth:`FunctionNode.backward() <chainer.FunctionNode.backward>`
        is called on each :class:`~chainer.FunctionNode` object appearing in
        the backward graph starting from this variable.
        The backward graph is represented by backward
        references from variable nodes to their creators, and from function
        nodes to their input variable nodes. The backprop stops at all root
        nodes. Some function nodes set ``None`` as gradients of some inputs,
        where further backprop does not take place at such inputs.

        This method uses :data:`grad` as the initial error array. User can
        manually set a gradient array before calling this method.
        If the shape of :data:`data` is ``()`` (i.e., it is scalar) and
        :data:`grad` is ``None``, then this method automatically complements
        1.0 as the initial error. This is useful on starting backprop from
        some scalar loss value.

        From v3, this method supports *differentiable backprop* (a.k.a. double
        backprop, grad of grads). To enable it, pass
        ``enable_double_backprop=True``.

        Args:
            retain_grad (bool): If ``True``, the gradient arrays of all
                intermediate variables are kept.
                Otherwise, :data:`~chainer.Variable.grad` of the
                intermediate variables are set to ``None`` on appropriate
                timing, which may reduce the maximum memory consumption.

                In most cases of training some models, the purpose of backprop
                is to compute gradients of parameters, not of all variables,
                and therefore it is recommended to set this flag ``False``.
            enable_double_backprop (bool): *(Added in v3.0)* If ``True``,
                computational trace of the whole backpropagation procedure is
                recorded to the computational graph so that one can further do
                backpropagation from the resulting gradients. Note that
                enabling it results in larger memory consumption needed to
                store the gradients w.r.t intermediate variables that are
                required for the second gradient computation.
            loss_scale (float): Loss scaling factor. Loss scaling is a usefull
                technique to mitigate vanishing gradient issue that tends to
                happen when low precision data type like float16 is used during
                training. If you set loss scaling factor, gradients of loss
                values are to be multiplied by the factor before backprop
                starts. The factor is propagated to whole gradients in a
                computational graph along the backprop. The gradients of
                parameters are divided by the factor just before the parameters
                are to be updated.
        """
        if self._is_chainerx:
            if retain_grad:
                raise RuntimeError(
                    'retain_grad is not supported for ChainerX array.')
            if loss_scale is not None:
                raise RuntimeError(
                    'loss_scale if not supported for ChainerX array.')
            arr = self._data_chainerx[0]
            assert isinstance(arr, chainerx.ndarray)
            chainerx.backward(
                arr, enable_double_backprop=enable_double_backprop)
            return

        with chainer.using_config('enable_backprop', enable_double_backprop):
            self._backward_main(retain_grad, loss_scale)

    def _backward_main(self, retain_grad, loss_scale):
        # TODO(sonots): Implement for ChainerX
        if self._is_chainerx:
            raise NotImplementedError()
        self._node._check_old_style_gradient()
        if self.creator_node is None:
            return

        cand_funcs = []
        seen_set = set()
        grads = _backprop_utils.GradTable(load_if_new=True)

        # Initialize error by 1, if this is a loss variable
        if self.array.size == 1 and self._grad_var is None:
            if self.array.ndim != 0:
                warnings.warn(
                    'Treating a scalar as a variable with only one element'
                    ' in Variable.backward is deprecated. A scalar variable'
                    ' must be a 0-dimensional array. Apply'
                    ' chainer.functions.squeeze to obtain a scalar variable.'
                    ' If the size of this variable accidentally becomes one,'
                    ' set zero to grad.',
                    DeprecationWarning)
            with cuda.get_device_from_array(self.array) as device:
                if device is cuda.DummyDevice:
                    self.grad = numpy.ones_like(self.array)
                else:
                    self.grad = cuda.cupy.ones_like(self.array)
            if loss_scale is not None:
                self.grad *= loss_scale
        grads[self._node] = self._grad_var

        def add_cand(cand):
            if cand not in seen_set:
                # Negate since heapq is min-heap
                heapq.heappush(cand_funcs, (-cand.rank, len(seen_set), cand))
                seen_set.add(cand)

        add_cand(self.creator_node)
        leaf_nodes = set()

        while cand_funcs:
            _, _, func = heapq.heappop(cand_funcs)
            inputs = func.inputs
            target_input_indexes = tuple([
                i for i, x in enumerate(inputs) if x.requires_grad
            ])
            outputs = [y() for y in func.outputs]  # access via weak ref
            out_grad = tuple([grads.pop(y) for y in outputs])
            if not target_input_indexes:
                continue

            in_data = tuple([x.data for x in inputs])
            out_grad_array = tuple(
                [None if g is None else g.array for g in out_grad])
            hooks = chainer.get_function_hooks()
            if func._n_local_function_hooks != 0:
                hooks = collections.OrderedDict(hooks)
                hooks.update(func.local_function_hooks)
            hooks = hooks.values()  # avoid six for performance

            with cuda.get_device_from_array(*(in_data + out_grad_array)):
                for hook in hooks:
                    hook.backward_preprocess(func, in_data, out_grad_array)

                # Collect the current input gradients.
                target_inputs = [inputs[i] for i in target_input_indexes]
                # Keep the order for the portability, rather than
                # in_grad = {x: grads.get_as_list(x)
                #            for x in set(target_inputs)}
                in_grad = collections.OrderedDict()
                for x in target_inputs:
                    if x not in in_grad:
                        in_grad[x] = grads.get_as_list(x)
                        # to reduce memory usage
                        x._set_grad_var_if_available(None)

                _backprop_utils.backprop_step(
                    func, target_input_indexes, out_grad, in_grad)

                for hook in hooks:
                    hook.backward_postprocess(func, in_data, out_grad_array)

            for y, gy in six.moves.zip(outputs, out_grad):
                if y is not None and y is not self.node:
                    y._set_grad_var_if_available(
                        gy if retain_grad else None)
            del gy, out_grad  # to reduce memory usage

            for x, gx in in_grad.items():
                if not gx:  # gradient == None
                    continue

                for gx_elem in gx:
                    _check_grad_type(func, x, gx_elem.data)
                del gx_elem  # to reduce memory usage

                if x.creator_node is None:  # leaf
                    leaf_nodes.add(x)
                else:
                    add_cand(x.creator_node)
            del gx, in_grad  # to reduce memory usage

        for x in leaf_nodes:
            x_var = x.get_variable_or_none()
            gx = grads.pop(x)
            if x_var is not None:
                x_var._grad_var = gx
                x_var._loss_scale = loss_scale
        grads.assert_no_grads()

    def reshape(self, *shape):
        """Returns a variable of a different shape and the same content.

        .. seealso::
           :func:`chainer.functions.reshape` for full documentation,

        """
        if len(shape) == 1 and isinstance(shape[0], (tuple, list)):
            shape = shape[0]
        return chainer.functions.reshape(self, shape)

    def transpose(self, *axes):
        """Permute the dimensions of an input variable without copy.

        .. seealso::
           :func:`chainer.functions.transpose` for full documentation.

        """
        if len(axes) == 0:
            axes = None
        elif len(axes) == 1 and (isinstance(axes[0], (tuple, list)) or
                                 axes[0] is None):
            axes = axes[0]
        return chainer.functions.transpose(self, axes)

    def unchain(self):
        """Deletes the reference to the creator of this variable.

        This method deletes the reference to the creator from the corresponding
        variable node. Unlike :meth:`unchain_backward`, it does not backtrack
        the graph.

        This method is equivalent to ``self.creator_node = None``.

        """
        if self._is_chainerx:
            raise RuntimeError(
                'A variable of ChainerX does not provide an unchain method.')
        self.creator_node = None

    def unchain_backward(self):
        """Deletes references between variable nodes and functions backward.

        After this method completes, intermediate variable nodes and functions
        that are not referenced from anywhere are deallocated by reference
        count GC. Also this variable itself deletes the reference to its
        creator function from the node, i.e. the node becomes root in the
        computation graph. It indicates that backprop after unchaining stops at
        this variable. This behavior is useful to implement truncated BPTT.

        """
        if self._is_chainerx:
            raise RuntimeError(
                'A variable of ChainerX does not provide an unchain_backward '
                'method.')
        cand_funcs = []
        seen_set = set()

        def add_cand(cand):
            if cand is not None and cand not in seen_set:
                cand_funcs.append(cand)
                seen_set.add(cand)

        add_cand(self.creator_node)

        while cand_funcs:
            func = cand_funcs.pop()
            for var in func.inputs:
                add_cand(var.creator_node)
            func.unchain()

    def retain_data(self):
        """Lets the corresponding variable node keep the underlying array."""
        if self._is_chainerx:
            raise RuntimeError(
                'A variable of ChainerX does not provide a retain_data '
                'method.')
        self._node.data = self._data[0]

    def __lt__(self, other):
        """This operator is not defined for Variable."""
        raise NotImplementedError()

    def __le__(self, other):
        """This operator is not defined for Variable."""
        raise NotImplementedError()

    def __eq__(self, other):
        """This operator is not defined for Variable."""
        raise NotImplementedError()

    def __ne__(self, other):
        """This operator is not defined for Variable."""
        raise NotImplementedError()

    def __gt__(self, other):
        """This operator is not defined for Variable."""
        raise NotImplementedError()

    def __ge__(self, other):
        """This operator is not defined for Variable."""
        raise NotImplementedError()

    def __nonzero__(self):
        """This operator is not defined for Variable."""
        raise NotImplementedError()

    def __bool__(self):
        """This operator is not defined for Variable."""
        raise NotImplementedError()

    __array_priority__ = 200
    __hash__ = None


class Parameter(Variable):

    """Parameter variable that can be registered to a link.

    Parameter is a subclass of :class:`Variable`. It almost behaves as same
    as a usual variable except that a parameter can be registered to a
    :class:`~chainer.Link` object just by assigning it to an attribute of
    the link within an :meth:`~chainer.Link.init_scope` context.

    Parameter also supports an initialization by an initializer. It can have
    two initializers: one for the data array, and the other for the gradient
    array. The initializer only specifies the way of filling the elements of
    these arrays, and the shape information is specified at the initialization
    point.

    When a link that the parameter has been registered to is passed to an
    :class:`~chainer.GradientMethod`, an update rule is set to the parameter.
    This update rule specifies how to update the data array of the parameter
    using its gradient array.

    Args:
        initializer (~chainer.Initializer or numpy.ndarray or cupy.ndarray):
            Initializer of the data array. If ``shape`` is given, this
            initializer is immediately used to initialize the data array.
            Otherwise, if it is an array, it is immediately used as the data
            array, and otherwise the data array is left uninitialized and will
            be initialized by this initializer in :meth:`initialize`. It can
            also be a scalar, in which case the data array will be filled by
            this scalar. Note that float32 is used in this case.
        shape (int or tuple of int or None): Shape of the parameter. If it is
            ``None``, the initialization is deferred to the call of
            :meth:`initialize`.
        name (str): Name of the parameter.

    Attributes:
        initializer: Initializer of the data array. It is used for
            initializing the data array of an uninitialized variable.
        update_rule: :class:`~chainer.optimizer.UpdateRule` instance that
            updates this variable as a parameter. This argument is set to
            :attr:`update_rule`.

    """

    initializer = None
    _grad_initializer = None
    _initial_backend = None
    _initial_device = None

    def __init__(self, initializer=None, shape=None, name=None):
        if initializer is None:
            initializer = constant.NaN()
        elif numpy.isscalar(initializer):
            initializer = constant.Constant(initializer)
        if shape is None:
            if chainer.is_arrays_compatible([initializer]):
                # parameter initialized by the initial array
                super(Parameter, self).__init__(initializer, name=name)
            else:
                # uninitialized parameter
                super(Parameter, self).__init__(name=name)
                dtype = getattr(initializer, 'dtype', None)
                self._grad_initializer = constant.NaN(dtype)
        else:
            # parameter initialized with a given shape
            if chainer.is_arrays_compatible([initializer]):
                xp = backend.get_array_module(initializer)
                initializer = constant.Constant(initializer)
            else:
                xp = numpy
            data = initializers.generate_array(initializer, shape, xp)
            grad = xp.full_like(data, numpy.nan)
            super(Parameter, self).__init__(data, name=name, grad=grad)

        self.update_rule = None
        self.initializer = initializer

    def __copy__(self):
        return self._copy_to(Parameter())

    def __reduce__(self):
        return _recover_parameter, (self.array, self.name, self.grad,
                                    self.initializer, self.update_rule)

    def to_cpu(self):
<<<<<<< HEAD
        if self.data is None:
=======
        super(Parameter, self).to_cpu()
        if self.array is None:
>>>>>>> 7bff9e97
            self._initial_backend = None
            self._initial_device = None
        super(Parameter, self).to_cpu()

    def to_gpu(self, device=None):
<<<<<<< HEAD
        if self.data is None:
=======
        super(Parameter, self).to_gpu(device)
        if self.array is None:
>>>>>>> 7bff9e97
            if device is None:
                device = cuda.Device().id
            self._initial_backend = 'cuda'
            self._initial_device = device
        super(Parameter, self).to_gpu(device)

    def to_intel64(self):
<<<<<<< HEAD
        if self.data is None:
=======
        super(Parameter, self).to_intel64()
        if self.array is None:
>>>>>>> 7bff9e97
            self._initial_backend = 'intel64'
            self._initial_device = None
        super(Parameter, self).to_intel64()

    # TODO(niboshi): Revisit API
    def to_chainerx(self, device=None):
        if self.data is None:
            if device is None:
                raise ValueError(
                    'Explicit device is required for delayed initialization.')
            self._initial_backend = 'chainerx'
            self._initial_device = device
        super(Parameter, self).to_chainerx(device)

    def cleargrad(self):
        super(Parameter, self).cleargrad()
        if self.array is None:
            self._grad_initializer = None

    def zerograd(self):
        super(Parameter, self).zerograd()
        if self.array is None:
            dtype = getattr(self.initializer, 'dtype', None)
            self._grad_initializer = initializers.Zero(dtype)

    def initialize(self, shape):
        """Initializes the uninitialized variable.

        Uninitialized variable is a variable created with the data array set to
        None. This method creates and initializes the data array. The shape of
        the variable can be left unknown until this method is called.

        Args:
            shape (tuple of int): Shape of the data array.

        """
        if self._initial_backend == 'chainerx':
            xp = chainerx
            device = chainerx.get_device(self._initial_device)
        else:
            xp = cuda.cupy if self._initial_backend == 'cuda' else numpy
            device = cuda.get_device_from_id(self._initial_device)

        data = initializers.generate_array(
            self.initializer, shape, xp, device=device)
        ginit = self._grad_initializer
        grad = None if ginit is None else initializers.generate_array(
            ginit, shape, xp, device=device)

        self.array = data
        self.grad = grad

        # Convert the array for iDeep.
        if self._initial_backend == 'intel64':
            self.to_intel64()

    def update(self):
        """Updates the data array using the gradient and the update rule.

        This method updates the parameter using the attached update rule.

        """
        if self.update_rule is not None:
            self.update_rule.update(self)


def as_variable(obj):
    """Converts an array or a variable into :class:`~chainer.Variable`.

    This is a convenient function to get a :class:`~chainer.Variable` object
    transparently from a raw array or a variable.

    Note that this function should only be used for type consistency (i.e., to
    enforce the return value of an API having type :class:`~chainer.Variable`).
    The :class:`~chainer.Variable.requires_grad` flag is kept as is; if ``obj``
    is a raw array, the newly created variable has ``requires_grad = False``.
    In order to make a variable w.r.t. which you want to compute the gradient,
    you should use :class:`~chainer.Variable` directly.

    Args:
        obj (numpy.ndarray or cupy.ndarray or ~chainer.Variable): An array or
            a variable that you want to convert to :class:`~chainer.Variable`.

    Returns:
        ~chainer.Variable:
        A variable converted from ``obj``. If ``obj`` is a raw array, this is a
        new :class:`~chainer.Variable` object that wraps the array. If ``obj``
        is already a :class:`~chainer.Variable` object, this function returns
        ``obj`` as is.

    """
    if isinstance(obj, Variable):
        return obj

    if chainerx.is_available() and isinstance(obj, chainerx.ndarray):
        requires_grad = obj.is_backprop_required()
    else:
        requires_grad = False
    return Variable(obj, requires_grad=requires_grad)


# TODO(hvy): Make private, i.e. _as_array?
def as_array(obj):
    """Returns the underlying array from a variable or an array.

    This is a convenient function to get the underlying array object
    transparently from an object that could be either a variable or an array.

    Args:
        obj (chainerx.ndarray numpy.ndarray or cupy.ndarray or
            ~chainer.Variable): An array or a variable.

    Returns:
        chainerx.ndarray numpy.ndarray or cupy.ndarray or ~chainer.Variable:
        The underlying array object of the argument.

    """
    if isinstance(obj, Variable):
        if obj._is_chainerx:
            return obj._data_chainerx[0]
        return obj.array
    return obj


def _recover_parameter(data, name, grad, initializer, update_rule):
    p = Parameter(initializer=initializer, name=name)
    p.array = data
    p.grad = grad
    p.update_rule = update_rule
    return p


class _ChainerxVariableNodeProps(object):

    def __init__(self, x):
        self.shape = x.shape
        self.dtype = x.dtype<|MERGE_RESOLUTION|>--- conflicted
+++ resolved
@@ -767,13 +767,8 @@
         and error.
 
         """
-<<<<<<< HEAD
         gv = self.grad_var
-        return None if gv is None else gv.data
-=======
-        gv = self._grad_var
         return None if gv is None else gv.array
->>>>>>> 7bff9e97
 
     @grad.setter
     def grad(self, g):
@@ -806,7 +801,6 @@
     def grad_var(self, g):
         if g is not None:
             _check_grad_type(None, self, g.array)
-<<<<<<< HEAD
 
         if self._is_chainerx:
             arr = self._data_chainerx[0]
@@ -822,8 +816,6 @@
                     assert g._is_chainerx
                     arr.set_grad(g._data_chainerx[0])
 
-=======
->>>>>>> 7bff9e97
         self._grad_var = g
 
     @property
@@ -898,15 +890,11 @@
                 used.
 
         """
-<<<<<<< HEAD
         if self._is_chainerx:
             raise RuntimeError(
                 'A variable of ChainerX does not provide a to_gpu method.')
 
-        if self.data is None:
-=======
         if self.array is None:
->>>>>>> 7bff9e97
             self._data = [None]  # Renew placeholder to break sharing
         else:
             self._data = [cuda.to_gpu(self.array, device)]
@@ -1001,7 +989,6 @@
         if self.array is None:
             return
 
-<<<<<<< HEAD
         gv = self._grad_var
 
         if self._is_chainerx:
@@ -1014,20 +1001,10 @@
             with cuda.get_device_from_array(self.data) as dev:
                 if gv is None:
                     xp = numpy if dev.id == -1 else cuda.cupy
-                    self.grad = xp.zeros_like(self.data)
+                    self.grad = xp.zeros_like(self.array)
                 else:
                     gv.unchain()
                     gv.array.fill(0)
-=======
-        with cuda.get_device_from_array(self.array) as dev:
-            gv = self._grad_var
-            if gv is None:
-                xp = numpy if dev.id == -1 else cuda.cupy
-                self.grad = xp.zeros_like(self.array)
-            else:
-                gv.unchain()
-                gv.data.fill(0)
->>>>>>> 7bff9e97
 
     def copydata(self, var):
         """Copies the data array from given source variable.
@@ -1492,23 +1469,13 @@
                                     self.initializer, self.update_rule)
 
     def to_cpu(self):
-<<<<<<< HEAD
-        if self.data is None:
-=======
-        super(Parameter, self).to_cpu()
         if self.array is None:
->>>>>>> 7bff9e97
             self._initial_backend = None
             self._initial_device = None
         super(Parameter, self).to_cpu()
 
     def to_gpu(self, device=None):
-<<<<<<< HEAD
-        if self.data is None:
-=======
-        super(Parameter, self).to_gpu(device)
         if self.array is None:
->>>>>>> 7bff9e97
             if device is None:
                 device = cuda.Device().id
             self._initial_backend = 'cuda'
@@ -1516,12 +1483,7 @@
         super(Parameter, self).to_gpu(device)
 
     def to_intel64(self):
-<<<<<<< HEAD
-        if self.data is None:
-=======
-        super(Parameter, self).to_intel64()
         if self.array is None:
->>>>>>> 7bff9e97
             self._initial_backend = 'intel64'
             self._initial_device = None
         super(Parameter, self).to_intel64()

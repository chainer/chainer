import collections
import copy
import heapq
import traceback
import warnings
import weakref
import sys

import numpy
import six

import chainer
from chainer import _backprop_utils
from chainer import backend
from chainer.backends import _cpu
from chainer.backends import cuda
from chainer.backends import intel64
from chainer import initializers
from chainer.initializers import constant
from chainer.utils import argument
import chainerx


def _check_grad_type(func, x, is_node_x, gx, is_var_gx):
    if gx is None:
        return
    x_grad = gx.array if is_var_gx else gx

    # FIXME: avoid `isinstance`
    x_data = None if isinstance(x, _ChainerxVariableNodeProps) else x.data

    # TODO(kataoka): Make _update_data_info store the array module.
    # ``is_node_x and x_data is None`` implies that the data array is not
    # retained.
    # ``not is_node_x and x_data is None`` implies that grad of uninitialized
    # variable is checked here.

    if x_grad is None:
        # TODO(kataoka): This should be an error.
        return
    elif x_data is None and not is_node_x:
        # TODO(kataoka): This should be an error.
        return
    elif not chainer.is_arrays_compatible((x_grad, x_data)):
        msg = ('Type of data and grad mismatch\ngrad: %s != data: %s' %
               (type(x_grad), type(x_data)))
        typ = TypeError
    elif x.dtype is None or x.shape is None:
        # unretained Variable(None)
        # TODO(kataoka): This should be an error.
        return
    elif gx.dtype != x.dtype:
        msg = ('Dtype of data and grad mismatch\ngrad: %s != data: %s' %
               (gx.dtype, x.dtype))
        typ = TypeError
    elif gx.shape != x.shape:
        msg = ('Shape of data and grad mismatch\ngrad: %s != data: %s' %
               (gx.shape, x.shape))
        typ = ValueError
    else:
        return

    detail = ''
    if func:
        detail = 'Function `{0}` ({1}) has a bug.\n'.format(
            type(func)._impl_name, func.label)
        stack = func.stack
        if stack:
            detail += 'Stacktrace of the function is below:\n'
            for line in traceback.format_list(func.stack):
                detail += line
        detail += '''
Please report this error to the issue tracker with the stack trace,
the information of your environment, and your script:
https://github.com/chainer/chainer/issues/new.
'''

    raise typ(detail + msg)


def variable_repr(var):
    """Return the string representation of a variable.

    Args:
        var (~chainer.Variable): Input Variable.
    .. seealso:: numpy.array_repr
    """
    arr = _cpu._to_cpu(var.array)

    if var.name:
        prefix = 'variable ' + var.name
    else:
        prefix = 'variable'

    if arr is None:
        lst = 'None'
    elif arr.size > 0 or arr.shape == (0,):
        lst = numpy.array2string(arr, None, None, None, ', ', prefix + '(')
    else:  # show zero-length shape unless it is (0,)
        lst = '[], shape=%s' % (repr(arr.shape),)

    return '%s(%s)' % (prefix, lst)


def variable_str(var):
    """Return the string representation of a variable.

    Args:
        var (~chainer.Variable): Input Variable.
    .. seealso:: numpy.array_str
    """
    arr = _cpu._to_cpu(var.array)

    if var.name:
        prefix = 'variable ' + var.name
    else:
        prefix = 'variable'

    if arr is None:
        lst = 'None'
    else:
        lst = numpy.array2string(arr, None, None, None, ' ', prefix + '(')

    return '%s(%s)' % (prefix, lst)


class VariableNode(object):

    """Node in the backward computational graph representing a variable.

    This object represents a variable node in a computational graph. The node
    is used in error backpropagation (a.k.a. backprop) to determine which
    gradient to be passed to each function.

    A variable node is held by the corresponding :class:`~chainer.Variable`
    object, which is managed by users. :class:`~chainer.FunctionNode` objects
    that take the variable as an input also hold references to the variable
    node.

    Note that the node does not hold a reference to the corresponding data
    array in general. The data array is actually accessible by the node in the
    following cases.

    1. If there exists a :class:`~chainer.Variable` object that holds a
       reference to the variable node, the variable node holds a weak reference
       to the variable object, and thus the data array is accessible via the
       weak reference.
    2. If :meth:`retain_data` is called, the node holds a reference to the data
       array. It is mainly called by a function that needs the input or output
       data array in its backprop procedure.
       See :meth:`FunctionNode.retain_inputs()
       <chainer.FunctionNode.retain_inputs>`
       and :meth:`FunctionNode.retain_outputs()
       <chainer.FunctionNode.retain_outputs>` for more details.

    Users usually do not need to touch this variable node object. The
    computational graph is automatically managed by Chainer, and any interface
    that is beneficial for users is also provided by
    :class:`~chainer.Variable`.

    Args:
        variable (Variable): The corresponding variable object.
        name (str): Name of the variable node.

    Attributes:
        dtype: Data type of the data array.
        shape: Shape of the data array.
        name (str): Name of the variable node.

    """

    _creator_node = None
    _data = None
    _rank = 0
    # Name of the Function is assigned if this variable is a gradient generated
    # by an old-style Function
    _old_style_grad_generator = None

    def __init__(self, variable, name, **kwargs):
        if kwargs:
            argument.check_unexpected_kwargs(
                kwargs,
                grad='unexpected keyword argument "grad": '
                     'pass the gradient to Variable instead'
            )
        self._variable = weakref.ref(variable)
        self.name = name
        self._requires_grad = variable.requires_grad

        vdata = variable.data
        self._update_data_info(vdata)

    @property
    def creator(self):
        """Function object that created this variable node.

        When the function is implemented with the old-style API (i.e., it uses
        :class:`~chainer.Function` class),
        this property returns the :class:`~chainer.Function` object.
        The object is extracted from the :class:`~chainer.FunctionAdapter`
        object, so the returned object is not the function node, but instead
        the actual implementation of forward and backward procedures.

        When the function is implemented with the new-style API (i.e., it uses
        :class:`~chainer.FunctionNode` class),
        this property returns the function node
        object. In this case, the returned object is same as
        :attr:`creator_node`.

        .. warning::

           As of v3.0.0, when the creator is an old-style function, the
           following code is invalid:

           .. code-block:: python

              creator = v.creator
              v.creator = None
              ...
              v.creator = creator

           The point is that :class:`~chainer.FunctionNode` objects are used
           as nodes in the computational graph instead of
           :class:`~chainer.Function`, and each :class:`~chainer.Function`
           object only holds a *weak reference* to the corresponding
           :class:`~chainer.FunctionNode`.
           Since ``creator`` returns the :class:`~chainer.Function` object,
           the :class:`~chainer.FunctionNode` object is not kept by preserving
           ``creator``.

           The above code should be fixed as follows.

           .. code-block:: python

              creator_node = v.creator_node
              v.creator_node = None
              ...
              v.creator_node = creator_node

        """
        node = self._creator_node
        if node is None:
            return None

        if isinstance(node, chainer.function.FunctionAdapter):
            return node.function
        return node

    @creator.setter
    def creator(self, func):
        self.creator_node = func

    @property
    def creator_node(self):
        """Function node that has this variable as an output.

        See :class:`~chainer.FunctionNode` for the definition of a function
        node.

        """
        return self._creator_node

    @creator_node.setter
    def creator_node(self, func):
        if isinstance(func, chainer.Function):
            func = func.node
        self._creator_node = func
        if func is not None:
            self._rank = func.rank + 1

    @property
    def data(self):
        """Data array of the corresponding variable.

        If the data is not available, it returns ``None``.

        """
        return self._data

    @data.setter
    def data(self, d):
        self._data = d
        self._update_data_info(d)

    @property
    def grad(self):
        """Gradient array of the corresponding variable.

        If the variable is not available, it returns ``None``.

        """
        var = self._variable()
        return None if var is None else var.grad

    @property
    def grad_var(self):
        """Gradient variable of the corresponding variable.

        If the corresponding variable is not available, it return ``None``.

        """
        var = self._variable()
        return None if var is None else var.grad_var

    def _set_grad_var_if_available(self, g):
        var = self._variable()
        if var is not None:
            var._set_grad_var_without_check(g)

    @property
    def label(self):
        """Short text that represents the variable node."""
        if self.shape == ():
            return str(self.dtype)
        return '(%s), %s' % (', '.join(map(str, self.shape)),
                             str(self.dtype))

    @property
    def rank(self):
        return self._rank

    @property
    def requires_grad(self):
        """It indicates that ``grad`` will be set in backward calculation."""
        return self._requires_grad

    def get_variable(self):
        """Returns the corresponding :class:`~chainer.Variable` object.

        VariableNode object holds a weak reference of the variable object. If
        the reference is alive, it is returned by this property. Otherwise,
        this property creates a new :class:`~chainer.Variable` object from
        this node object and returns it.

        Returns:
            Variable: The variable object that refers this node.

        """
        var = self._variable()
        if var is not None:
            return var

        var = Variable(self.data, name=self.name,
                       requires_grad=self._requires_grad)
        var._node = self
        return var

    def get_variable_or_none(self):
        """Returns the holding :class:`~chainer.Variable` object or ``None``.

        VariableNode object holds a weak reference of the variable object.If
        the reference is alive, it is returned by this property. Otherwise,
        returns ``None``.

        Returns:
            Variable: The variable object that refers this node.

        """
        return self._variable()

    def set_creator(self, creator):
        """Sets a :class:`~chainer.Function` object that created this node.

        This method is equivalent to ``self.creator = creator``. A
        :class:`~chainer.FunctionNode` object can also be passed.

        Args:
            creator (Function or FunctionNode): Function that has created this
                variable.

        """
        self.creator = creator

    def set_creator_node(self, creator_node):
        """Sets a :class:`~chainer.FunctionNode` object that created this node.

        This method is equivalent to ``self.creator_node = creator_node``. A
        :class:`~chainer.Function` object can also be passed, in which case the
        :attr:`Function.node <chainer.Function.node>` attribute is used.

        Args:
            creator_node (FunctionNode or Function): Function node that has
                this variable as an output.

        """
        self.creator_node = creator_node

    def unchain(self):
        """Deletes the reference to the creator of this variable node.

        This method is equivalent to ``self.creator_node = None``.

        """
        self.creator_node = None

    def retain_data(self):
        """Lets the node hold a reference to the underlying data array.

        This method gets the data array of the corresponding variable and keeps
        it. If the weak reference to the corresponding variable is dead, it
        raises an error.

        """
        variable = self._variable()
        if variable is not None:
            self.data = variable.data
        else:
            raise RuntimeError('cannot retain variable data: the variable has '
                               'been already released')

    def _update_data_info(self, d):
        if d is None:
            self.dtype = None
            self.shape = None
        else:
            self.dtype = d.dtype
            self.shape = d.shape

        # If the node has a reference to data, update it as well.
        if self._data is not None:
            self._data = d

    def _check_old_style_gradient(self):
        if self._old_style_grad_generator is not None:
            raise RuntimeError(
                'cannot twice-differentiate an old style Function "%s"' %
                self._old_style_grad_generator)


def _create_variable(data, name, grad, requires_grad):
    return Variable(
        data, name=name, grad=grad, requires_grad=requires_grad)


class Variable(object):

    """__init__(data=None, *, name=None, grad=None, requires_grad=True)

    Array with a structure to keep track of computation.

    Every variable holds a data array of type either :class:`numpy.ndarray` or
    :class:`cupy.ndarray`.

    A variable object holds a data array and a
    :class:`~chainer.variable.VariableNode` object of
    a computational graph. If the variable is constructed by the user, the node
    is *root* and does not hold any parent. If the variable is constructed by a
    :class:`~chainer.FunctionNode` object (i.e., by calling functions under
    ``chainer.functions`` or user-defined functions), or by using operators
    (see the list below), the node holds a reference to its parent called
    :attr:`creator_node`.
    This reference is used in backpropagation to backtrack the graph.

    Users can disable (resp. enable) this chaining behavior by calling
    :func:`~chainer.no_backprop_mode` (resp.
    :func:`~chainer.force_backprop_mode`).
    In the former context, a variable never creates a computational graph,
    whereas in the latter context, it is forced to create.

    .. note::

        The following operators are defined for variable(s).

        * Indexing: ``a[slices]`` (:meth:`__getitem__`)
        * Addition: ``a + b`` (:meth:`__add__`, :meth:`__radd__`)
        * Subtraction: ``a - b`` (:meth:`__sub__`, :meth:`__rsub__`)
        * Multiplication: ``a * b`` (:meth:`__mul__`, :meth:`__rmul__`)
        * Division: ``a / b`` (:meth:`__div__`, :meth:`__rdiv__`, \
                               :meth:`__truediv__`, :meth:`__rtruediv__`)
        * Floor Division: ``a // b`` (:meth:`__floordiv__`, \
                                      :meth:`__rfloordiv__`)
        * Exponentiation: ``a ** b`` (:meth:`__pow__`, :meth:`__rpow__`)
        * Matrix Multiplication: ``a @ b`` (:meth:`__matmul__`, \
                                            :meth:`__rmatmul__`)
        * Negation (Arithmetic): ``- a`` (:meth:`__neg__`)
        * Absolute value: ``abs(a)`` (:meth:`__abs__`)

    .. warning::

       ``volatile`` argument is not supported anymore since v2.
       Instead, use :func:`chainer.no_backprop_mode`.

    Args:
        data (numpy.ndarray or cupy.ndarray): Initial data array.
        name (str): Name of the variable.
        grad (numpy.ndarray or cupy.ndarray): Initial gradient array.
        requires_grad (bool): Boolean indicating whether ``grad`` will be set
            in backward calculation.

    """  # NOQA

    # Cached grad-stopped view of chainerx array. This is the return value
    # of `array` and `data` properties.
    _chainerx_nobp_array_cache = None

    # Cached grad-stopped view of the array returned by `grad` property.
    # It's a 2-element tuple, where the first is the original grad array and
    # the second is a grad-stopped view of the first. `grad` property returns
    # the second element.
    _chainerx_grad_cache = None

    _chainerx_name = None

    # A NumPy, CuPy array cache to avoid redundant conversions between
    # NumPy/CuPy and ChainerX.
    # TODO(hvy): Avoid modifying this variable from outside this class.
    _chainerx_fallback_array = None

    # Used in non-ChainerX variables. The gradient array is stored in
    # this attribute on Variable.grad setter to delay creation of grad_var
    # instance.
    _grad = None

    def __init__(self, data=None, **kwargs):
        name, grad, requires_grad = argument.parse_kwargs(
            kwargs, ('name', None), ('grad', None), ('requires_grad', True),
            volatile='volatile argument is not supported anymore. '
            'Use chainer.using_config')
        assert isinstance(requires_grad, bool)
        if data is not None:
            array_types = chainer.get_array_types()
            if not isinstance(data, array_types):
                msg = '{} or {} are expected. Actual: {}'.format(
                    ', '.join([str(at) for at in array_types[:-1]]),
                    array_types[-1], type(data))
                raise TypeError(msg)

        # Use a list as a data structure to hold the data array indirectly to
        # abstract its initialized/uninitialized state.

        self._requires_grad = requires_grad
        self._loss_scale = None
        self._grad_var = None
        self._device = None

        if isinstance(data, chainerx.ndarray):
            if not requires_grad and grad is not None:
                raise ValueError(
                    'Cannot initialize a variable with gradients if the '
                    'require_grad argument is False.')
            self._set_chainerx_array(data, grad)

            # ChainerX itself has own node objects, but not exposed to python.
            self._node = None
            self._chainerx_name = name
        else:
            self._data = [data]
            self._node = VariableNode(self, name)
            self._grad = grad

    def __copy__(self):
        return self._copy_to(Variable())

    def _copy_to(self, target):
        target.__dict__ = copy.copy(self.__dict__)
        target._node = VariableNode(target, self.name)
        return target

    def __reduce__(self):
        return _create_variable, (self.array, self.name, self.grad,
                                  self._requires_grad)

    def __repr__(self):
        return variable_repr(self)

    def __str__(self):
        return variable_str(self)

    def _clear_chainerx(self):
        self._chainerx_nobp_array_cache = None
        self._chainerx_grad_cache = None
        self._chainerx_fallback_array = None

    def _ensure_grad_var_up_to_date(self):
        # For non-ChainerX, this method creates _grad_var if it's not yet
        # created and _grad is set.
        # For ChainerX, this method checks consistency between
        # _grad_var._data[0] and self._data[0].grad and recreates _grad_var
        # as necessary. (chainerx.ndarray.grad can be altered independently
        # from chainer)
        if self.xp is chainerx:
            self._grad = None
            # Update gradient variable if it has not yet been initialized or
            # it happens to be dirty w.r.t. the actual gradient of the
            # underlying chainerx.ndarray.
            arr = self._data[0]
            actual_grad = (
                arr.grad
                if arr is not None and arr.is_grad_required()
                else None)
            if actual_grad is None:
                self._grad_var = None
            else:
                grad_var = self._grad_var
                old_grad = None if grad_var is None else grad_var._data[0]
                if actual_grad is not old_grad:
                    self._grad_var = Variable(
                        actual_grad,
                        requires_grad=actual_grad.is_backprop_required())
            return

        if self._grad_var is None:
            if self._grad is not None:
                self._grad_var = Variable(self._grad)

    def _set_chainerx_array(self, array, grad):
        # Sets chainerx array and grad.
        assert array is None or isinstance(array, chainerx.ndarray)
        requires_grad = self._requires_grad

        if (not requires_grad
                and array is not None
                and array.is_backprop_required()):
            raise ValueError(
                'Cannot initialize a variable to not require '
                'gradients if the ChainerX array already requires '
                'backprop.')

        # Create a view of the given data to hold internally and modify.
        if array is None:
            self._data = [None]
        else:
            # If the array `array` is not connected to a graph, a view of it is
            # created and kept, in order not to change the no-graph status of
            # it. If the array is connected, the graph status is kept track of.
            if not array.is_backprop_required():
                array = array.view()
            if requires_grad:
                array.require_grad()
                if grad is not None:
                    array.set_grad(grad)
            self._data = [array]

        self._chainerx_nobp_array_cache = None
        self._chainerx_grad_cache = None
        self._chainerx_fallback_array = None

    @property
    def device(self):
        """Device on which the data array of this variable reside."""
        # lazy initialization for performance
        if self._device is None:
            if self._data[0] is None:
                self._device = backend.CpuDevice()
            else:
                self._device = backend.get_device_from_array(self._data[0])
        return self._device

    @property
    def xp(self):
        """Array module for the data array of this variable."""
        device = self.device
        return None if device is None else device.xp

    @property
    def name(self):
        if self.xp is chainerx:
            return self._chainerx_name
        return self._node.name

    @name.setter
    def name(self, n):
        if self.xp is chainerx:
            self._chainerx_name = n
            return
        self._node.name = n

    def summary(self):
        if self.name:
            return '<variable %s>' % self.name
        else:
            return '<variable at 0x%x>' % id(self)

    def debug_print(self):
        """Display a summary of the stored data and location of the Variable"""

        msg = """{summary}
- device: {device}
- backend: {backend}
- shape: {shape}
- dtype: {dtype}
- statistics: {stats}
- grad: {grad}"""

        stats_msg = 'mean={0:.8f}, std={1:.8f}'

        array = self.array
        with cuda.get_device_from_array(array) as dev:
            xp = numpy if int(dev) == -1 else cuda.cupy

            if array is None:
                # `array` can be `None` if constructed without any arguments
                device = None
                backend = None
                stats = None
            else:
                device = getattr(array, 'device', 'CPU')
                backend = type(array)
                stats = stats_msg.format(float(xp.mean(array)),
                                         float(xp.std(array)))
            shape = getattr(array, 'shape', None)
            dtype = getattr(array, 'dtype', None)

            if self.grad is None:
                grad = None
            elif xp.all(self.grad == 0):
                grad = 0
            else:
                grad = stats_msg.format(float(xp.mean(self.grad)),
                                        float(xp.std(self.grad)))

        return msg.format(summary=self.summary(), device=device,
                          backend=backend, shape=shape, dtype=dtype,
                          stats=stats, grad=grad)

    def __pos__(self):
        return self

    def __len__(self):
        """Returns the first dimension of the data array.

        Returns:
            int: Number of the first dimension of the data array.

        """
        return len(self.array)

    @property
    def label(self):
        """Short text that represents the variable."""
        if self.xp is chainerx:
            raise RuntimeError(
                'A variable of ChainerX does not provide a node label.')
        return self._node.label

    @property
    def creator(self):
        """Function implementation that created this variable.

        When this variable has been created by an old-style function (i.e., it
        is implemented as a subclass of :class:`Function`), this property
        returns that :class:`Function` object.

        When this variable has been created by a new-style function (i.e., it
        is implemented as a subclass of :class:`FunctionNode` class), this
        property returns that node object.

        """
        if self.xp is chainerx:
            raise RuntimeError(
                'A variable of ChainerX does not provide a creator.')
        return self._node.creator

    @creator.setter
    def creator(self, func):
        if self.xp is chainerx:
            raise RuntimeError(
                'A variable of ChainerX does not provide a creator.')
        self._node.creator = func

    @property
    def creator_node(self):
        """:class:`FunctionNode` object that created this variable.

        This property has a setter to which ``None`` can be set. Setting
        ``None`` to this property is equivalent to call :meth:`unchain`;
        it purges the variable from the function that created this variable.

        The setter also accepts the original :class:`FunctionNode` object that
        created this variable. For example, you can once set ``None`` to this
        property and then set the original value again.

        .. note::
           Setting an irrelevant :meth:`FunctionNode` object does not emit any
           error immediately, whereas the behavior is undefined. Do not set
           a :meth:`FunctionNode` object that did not create this variable
           object.

        """
        if self.xp is chainerx:
            raise RuntimeError(
                'A variable of ChainerX does not provide a creator_node.')
        return self._node._creator_node

    @creator_node.setter
    def creator_node(self, func):
        if self.xp is chainerx:
            raise RuntimeError(
                'A variable of ChainerX does not provide a creator_node.')
        self._node.creator_node = func

    @property
    def array(self):
        """The underlying data array.

        It is either :class:`numpy.ndarray` or :class:`cupy.ndarray` object,
        or ``None`` if the variable in in an uninitialized state.

        """
        # For ChainerX, this property always returns a grad-stopped view.
        # The view is cached to reduce potential overhead.
        if self.xp is chainerx:
            if (self._chainerx_nobp_array_cache is None
                    and self._data[0] is not None):
                self._chainerx_nobp_array_cache = (
                    self._data[0].as_grad_stopped())
            return self._chainerx_nobp_array_cache

        return self._data[0]

    @array.setter
    def array(self, d):
        if self.xp is chainerx:
            d_old = self._data[0]
            if (d_old is not None
                    and (d_old.is_backprop_required()
                         or d.is_backprop_required())):
                raise ValueError(
                    'Cannot update the array of a Variable if either the '
                    'existing or the new array requires backprop.')

            self._set_chainerx_array(d, None)
            return

        self._node._update_data_info(d)
        self._data[0] = d

    @property
    def data(self):
        """The underlying data array (equivalent to :attr:`array`).

        Note that using this attribute directly is discouraged; use
        :attr:`array` instead. Using :attr:`array`, you can find an error
        earlier when your code mixes up Variable and ndarray because
        ndarray does not have an attribute ``.array`` while it has
        ``.data``.

        """
        return self.array

    @data.setter
    def data(self, d):
        self.array = d

    def _set_chainerx_grad(self, g):
        # Assigns chainerx.ndarray.grad
        assert self.xp is chainerx
        if not self._requires_grad and g is not None:
            raise RuntimeError(
                'Cannot set the gradient of a variable that is flagged to not '
                'require one.')
        arr = self._data[0]
        if arr is None:
            if g is not None:
                raise RuntimeError(
                    'Cannot set a gradient to an empty variable')
        elif arr.is_backprop_required():
            arr.set_grad(g)

    def _set_grad_without_check(self, g):
        if self.xp is chainerx:
            self._set_chainerx_grad(g)
            self._grad_var = None
            return

        self._grad = g
        self._grad_var = None

    @property
    def grad(self):
        """Gradient array of this variable.

        Note that this property returns the underlying array of the gradient
        variable instead of the gradient variable itself; to get/set
        gradient variable, use :attr:`grad_var` instead.

        If the underlying array is a :class:`chainerx.ndarray` and
        requires_grad is false, trying to access the gradient will results in
        and error.

        """
        if self.xp is chainerx:
            arr = self._data[0]
            if arr is None or not arr.is_backprop_required():
                self._chainerx_grad_cache = None
                return None

            actual_grad = arr.grad

            if actual_grad is None:
                self._chainerx_grad_cache = None
                return None

            # If grad is cached and the actual grad has not changed, return
            # the cache.
            if self._chainerx_grad_cache is not None:
                orig_grad, grad_stopped_grad = self._chainerx_grad_cache
                if orig_grad is actual_grad:
                    return grad_stopped_grad

            # Update the cache
            grad_stopped_grad = actual_grad.as_grad_stopped()
            self._chainerx_grad_cache = (actual_grad, grad_stopped_grad)

            return grad_stopped_grad

        if self._grad_var is not None:
            return self._grad_var.array
        return self._grad

    @grad.setter
    def grad(self, g):
        _check_grad_type(None, self, False, g, False)
        self._set_grad_without_check(g)

    def _set_grad_var_without_check(self, gv):
        if self.xp is chainerx:
            self._set_chainerx_grad(None if gv is None else gv._data[0])
            self._grad_var = gv
            return

        self._grad_var = gv
        self._grad = None if gv is None else gv.array

    @property
    def grad_var(self):
        """Gradient variable."""
        self._ensure_grad_var_up_to_date()
        return self._grad_var

    @grad_var.setter
    def grad_var(self, g):
        _check_grad_type(None, self, False, g, True)
        self._set_grad_var_without_check(g)

    @property
    def shape(self):
        return self.array.shape

    @property
    def ndim(self):
        return self.array.ndim

    @property
    def size(self):
        return self.array.size

    @property
    def dtype(self):
        return self.array.dtype

    @property
    def rank(self):
        if self.xp is chainerx:
            raise RuntimeError(
                'A variable of ChainerX does not provide a node rank.')
        return self._node.rank

    @property
    def node(self):
        if self.xp is chainerx:
            raise RuntimeError(
                'A variable of ChainerX does not provide a node.')
        return self._node

    @property
    def requires_grad(self):
        """It indicates that ``grad`` will be set in backward calculation."""
        return self._requires_grad

    @property
    def T(self):
        """Transposition of this variable."""
        return chainer.functions.transpose(self)

    def to_cpu(self):
        """Copies the data and gradient arrays to CPU."""
        self.to_device(backend.CpuDevice())

    def to_gpu(self, device=None):
        """Copies the data and gradient arrays to specified GPU.

        Args:
            device: Target device specifier. If omitted, the current device is
                used.

        """
        cuda.check_cuda_available()
        self.to_device(cuda._get_device_or_current(device))

    def to_intel64(self):
        """Copies the data and gradient arrays to intel64 specific mdarray.

        If the array is not suited for intel64, it will be converted to
        :class:`numpy.ndarray`.
        """
        intel64.check_ideep_available()
        self.to_device(intel64)

    def to_chainerx(self):
        """Converts the array and gradient to ChainerX arrays without copy.

        This method converts the underlying array and gradient to
        :class:`chainerx.ndarray` on the same physical device. It does nothing
        if the array held by the Variable object is already a ChainerX array.
        The new array is a view of the original one.

        """
        self._to_chainerx(allow_unchaining=False)

    def _to_chainerx(self, allow_unchaining):
        if not chainerx.is_available():
            raise RuntimeError('ChainerX is not available.')

        if self.xp is chainerx:
            return

        if not allow_unchaining and self.creator is not None:
            raise RuntimeError(
                'A variable with a creator cannot be converted into ChainerX '
                'array')

        array = self.array
        grad = self.grad
        if array is None and grad is not None:
            # TODO(hvy): Reconsider this possibly invalid state.
            raise RuntimeError(
                'A variable without data but with a gradient cannot be '
                'transferred to a ChainerX device.')

        self._to_device(
            backend.ChainerxDevice.from_fallback_device(self.device),
            allow_unchaining)

    def from_chainerx(self):
        """Converts the array and gradient to non-ChainerX arrays without copy.

        This method converts the underlying ChainerX array and gradient
        residing in either a ``native`` or ``cuda`` device to NumPy or CuPy
        arrays respectively, on their same physical device. It does nothing
        if the array held by the Variable object is not a ChainerX array. The
        new array is a view of the original one.

        Raises an error if such a conversion is not supported for the device.

        """
        self._from_chainerx(allow_unchaining=False)

    def _from_chainerx(self, allow_unchaining):
        if self.xp is not chainerx:
            return

        if not allow_unchaining and self._data[0].is_backprop_required():
            raise RuntimeError(
                'Cannot convert from a Variable with a ChainerX array that is '
                'connected to a graph.')

        self.to_device(self.device.fallback_device)

    def to_device(self, device):
        """Copies the data and gradient arrays to specified device.

        Args:
            device: Target device specifier. See
                :func:`~chainer.get_device` for available values.

        """
        self._to_device(device, allow_unchaining=False)

    def _to_device(self, device, allow_unchaining):
        device = chainer.get_device(device)

        was_chainerx = self.device.xp is chainerx
        is_chainerx = device.xp is chainerx

        if not allow_unchaining:
            if was_chainerx and not is_chainerx:
                chx_arr = self._data[0]
                if chx_arr is not None and chx_arr.is_backprop_required():
                    raise RuntimeError(
                        'A variable of a ChainerX array which requires '
                        'gradients cannot be copied into non-chainerx device '
                        '({}).'.format(device))
            elif not was_chainerx and is_chainerx:
                arr = self._data[0]
                if arr is not None and self.creator is not None:
                    raise RuntimeError(
                        'A variable of a non-ChainerX array which is '
                        'connected to a graph cannot be copied to a ChainerX '
                        'device ({}).'.format(device))

        arr = self._data[0]
        grad_var = self.grad_var

        if was_chainerx and not is_chainerx:
            self._clear_chainerx()
            self._node = VariableNode(self, self._chainerx_name)
        elif not was_chainerx and is_chainerx:
            self._chainerx_name = self._node.name

        self._device = device

        if arr is None:
            return

        if backend.get_device_from_array(arr) == device:
            return

        new_arr = device.send(arr)
        if is_chainerx:
            if grad_var is None:
                new_grad = None
            else:
                new_grad = device.send(grad_var._data[0])
            self._set_chainerx_array(new_arr, new_grad)
        else:
            self._data = [new_arr]
            if grad_var is not None:
                grad_var.to_device(device)

        # ensure that the node tracks the device migration
        node = self._node
        if is_chainerx:
            # ChainerX itself has own node objects,
            # ensure that the node is disconnected with this variable.
            if node is not None:
                # Disconnect by replacing with an alternative of dead weakref
                node._variable = lambda: None
                self._node = None
        else:
            if node._data is not None:
                node.retain_data()

    def cleargrad(self):
        """Clears the gradient array."""
        self.grad_var = None

    def zerograd(self):
        """Initializes the gradient array by zeros.

        Note that the gradient variable is unchained from the computational
        graph by this method because this operation breaks the backprop
        validity.

        .. deprecated:: v1.15
           Use :meth:`cleargrad` instead.

        """
        warnings.warn(
            'Variable.zerograd is deprecated. Use Variable.cleargrad instead.',
            DeprecationWarning)

        arr = self.array
        if arr is None:
            return

        if self.xp is chainerx:
            gv = self.grad_var
            if gv is None:
                self.grad = chainerx.zeros_like(
                    arr, device=self.device.device)
            else:
                gv._data[0].fill(0)
        else:
            with cuda.get_device_from_array(arr) as dev:
                if self._grad is None:
                    xp = numpy if dev.id == -1 else cuda.cupy
                    self._grad = xp.zeros_like(arr)
                    self._grad_var = None
                else:
                    gv = self._grad_var
                    if gv is not None:
                        gv.unchain()
                    self._grad.fill(0)

    def copydata(self, var):
        """Copies the data array from given source variable.

        This method copies the data array from given variable to this variable.
        The copy is done even if the arrays reside on different devices,
        including across the host and a GPU device. If this variable has an
        uninitialized data array, this method initializes it by the data array
        of the given variable. Similarly, if the given variable has an
        uninitialized data array, this method initializes it by the data array
        of this variable (``self``). If both are uninitialized, this method
        does nothing.

        Args:
            var (Variable): Source variable.

        """
        src = var.array
        dst = self.array
        if src is None:
            if dst is None:
                return
            var.initialize(self.shape)
            src = var.array
        elif dst is None:
            self.initialize(src.shape)
            dst = self.array
        backend.copyto(dst, src)

    def addgrad(self, var):
        """Accumulates the gradient array from given source variable.

        This method adds the gradient of a given variable to the gradient of
        this variable. The accumulation is even done across the host and
        different devices. If this variable has uninitialized data/grad arrays,
        this method initializes it with the shape of the given variable and
        then accumulates the gradient.

        Args:
            var (Variable): Source variable.

        """
        # TODO(sonots): Implement for ChainerX
        if self.xp is chainerx:
            raise NotImplementedError()

        assert var.xp is not chainerx
        if var._grad is None:
            return

        src = var.grad_var

        if self.array is None:
            self.initialize(var.shape)

        dst = self.grad_var

        src_dev = cuda.get_device_from_array(src.array)
        dst_dev = cuda.get_device_from_array(self.array)

        if src_dev.id != dst_dev.id:
            src = chainer.functions.copy(src, dst_dev.id)
        self._grad_var = src if dst is None else src + dst
        self._grad = None

    def set_creator(self, gen_func):
        """Notifies the variable that the given function is its creator.

        Args:
            gen_func (Function): Function object that creates this variable as
                one of its outputs.

        """
        if self.xp is chainerx:
            raise RuntimeError(
                'A variable of ChainerX does not provide a creator.')
        self._node.set_creator(gen_func)

    def set_creator_node(self, fnode):
        """Notifies the variable that the given node is its creator.

        Args:
            fnode (FunctionNode): Function node that has this variable as an
                output.

        """
        if self.xp is chainerx:
            raise RuntimeError(
                'A variable of ChainerX does not provide a creator node.')
        self._node.set_creator_node(fnode)

    def backward(self, retain_grad=False, enable_double_backprop=False,
                 loss_scale=None, **kwargs):
        """Runs error backpropagation (a.k.a.\\  backprop) from this variable.

        On backprop,
        :meth:`FunctionNode.backward() <chainer.FunctionNode.backward>`
        is called on each :class:`~chainer.FunctionNode` object appearing in
        the backward graph starting from this variable.
        The backward graph is represented by backward
        references from variable nodes to their creators, and from function
        nodes to their input variable nodes. The backprop stops at all root
        nodes. Some function nodes set ``None`` as gradients of some inputs,
        where further backprop does not take place at such inputs.

        This method uses :data:`grad` as the initial error array. User can
        manually set a gradient array before calling this method.
        If the shape of :data:`data` is ``()`` (i.e., it is scalar) and
        :data:`grad` is ``None``, then this method automatically complements
        1.0 as the initial error. This is useful on starting backprop from
        some scalar loss value.

        From v3, this method supports *differentiable backprop* (a.k.a. double
        backprop, grad of grads). To enable it, pass
        ``enable_double_backprop=True``.

        Args:
            retain_grad (bool): If ``True``, the gradient arrays of all
                intermediate variables are kept.
                Otherwise, :data:`~chainer.Variable.grad` of the
                intermediate variables are set to ``None`` on appropriate
                timing, which may reduce the maximum memory consumption.

                In most cases of training some models, the purpose of backprop
                is to compute gradients of parameters, not of all variables,
                and therefore it is recommended to set this flag ``False``.
            enable_double_backprop (bool): *(Added in v3.0)* If ``True``,
                computational trace of the whole backpropagation procedure is
                recorded to the computational graph so that one can further do
                backpropagation from the resulting gradients. Note that
                enabling it results in larger memory consumption needed to
                store the gradients w.r.t intermediate variables that are
                required for the second gradient computation.
            loss_scale (float): Loss scaling factor. Loss scaling is a usefull
                technique to mitigate vanishing gradient issue that tends to
                happen when low precision data type like float16 is used during
                training. If you set loss scaling factor, gradients of loss
                values are to be multiplied by the factor before backprop
                starts. The factor is propagated to whole gradients in a
                computational graph along the backprop. The gradients of
                parameters are divided by the factor just before the parameters
                are to be updated.
        """
        if self.xp is chainerx:
            if retain_grad:
                raise RuntimeError(
                    'retain_grad is not supported for ChainerX array.')
            if loss_scale is not None:
                raise RuntimeError(
                    'loss_scale if not supported for ChainerX array.')
            arr = self._data[0]
            assert isinstance(arr, chainerx.ndarray)
            chainerx.backward(
                arr, enable_double_backprop=enable_double_backprop)
            return

        return_cont = False
        assert_refs = True
        if kwargs:
            return_cont, assert_refs = argument.parse_kwargs(
                kwargs,
                ('_return_cont', return_cont),
                ('_assert_refs', assert_refs),
            )

        # Initialize error by 1, if this is a loss variable
        if self.array.size == 1 and self.grad_var is None:
            if self.array.ndim != 0:
                warnings.warn(
                    'Treating a scalar as a variable with only one element'
                    ' in Variable.backward is deprecated. A scalar variable'
                    ' must be a 0-dimensional array. Apply'
                    ' chainer.functions.squeeze to obtain a scalar variable.'
                    ' If the size of this variable accidentally becomes one,'
                    ' set zero to grad.',
                    DeprecationWarning)
            with cuda.get_device_from_array(self.array) as device:
                if device is cuda.DummyDevice:
                    self.grad = numpy.ones_like(self.array)
                else:
                    self.grad = cuda.cupy.ones_like(self.array)
            if loss_scale is not None:
                self.grad *= loss_scale

        if not return_cont:
            with chainer.using_config(
                    'enable_backprop', enable_double_backprop):
                _backprop_to_all([self], retain_grad, loss_scale)
            return

        ref_self = [self]

        def cont():
            if not ref_self:
                raise RuntimeError(
                    'the continuation Variable.backward(_return_cont=True) '
                    'has been consumed')
            outputs = ref_self
            if sys.getrefcount(ref_self[0]) > 2:
                if assert_refs:
                    raise RuntimeError(
                        'The continuation Variable.backward(_return_cont=True)'
                        ' is called but there are other references to self')
                else:
                    outputs = list(outputs)
            with chainer.using_config(
                    'enable_backprop', enable_double_backprop):
                _backprop_to_all(outputs, retain_grad, loss_scale)

        return cont

    def reshape(self, *shape):
        """Returns a variable of a different shape and the same content.

        .. seealso::
           :func:`chainer.functions.reshape` for full documentation,

        """
        if len(shape) == 1 and isinstance(shape[0], (tuple, list)):
            shape = shape[0]
        return chainer.functions.reshape(self, shape)

    def transpose(self, *axes):
        """Permute the dimensions of an input variable without copy.

        .. seealso::
           :func:`chainer.functions.transpose` for full documentation.

        """
        if len(axes) == 0:
            axes = None
        elif len(axes) == 1 and (isinstance(axes[0], (tuple, list)) or
                                 axes[0] is None):
            axes = axes[0]
        return chainer.functions.transpose(self, axes)

    def unchain(self):
        """Deletes the reference to the creator of this variable.

        This method deletes the reference to the creator from the corresponding
        variable node. Unlike :meth:`unchain_backward`, it does not backtrack
        the graph.

        This method is equivalent to ``self.creator_node = None``.

        """
        if self.xp is chainerx:
            raise RuntimeError(
                'A variable of ChainerX does not provide an unchain method.')
        self.creator_node = None

    def unchain_backward(self):
        """Deletes references between variable nodes and functions backward.

        After this method completes, intermediate variable nodes and functions
        that are not referenced from anywhere are deallocated by reference
        count GC. Also this variable itself deletes the reference to its
        creator function from the node, i.e. the node becomes root in the
        computation graph. It indicates that backprop after unchaining stops at
        this variable. This behavior is useful to implement truncated BPTT.

        """
        if self.xp is chainerx:
            raise RuntimeError(
                'A variable of ChainerX does not provide an unchain_backward '
                'method.')
        cand_funcs = []
        seen_set = set()

        def add_cand(cand):
            if cand is not None and cand not in seen_set:
                cand_funcs.append(cand)
                seen_set.add(cand)

        add_cand(self.creator_node)

        while cand_funcs:
            func = cand_funcs.pop()
            for var in func.inputs:
                add_cand(var.creator_node)
            func.unchain()

    def retain_data(self):
        """Lets the corresponding variable node keep the underlying array."""
        if self.xp is chainerx:
            raise RuntimeError(
                'A variable of ChainerX does not provide a retain_data '
                'method.')
        self._node.data = self._data[0]

    def __lt__(self, other):
        """This operator is not defined for Variable."""
        raise NotImplementedError()

    def __le__(self, other):
        """This operator is not defined for Variable."""
        raise NotImplementedError()

    def __eq__(self, other):
        """This operator is not defined for Variable."""
        raise NotImplementedError()

    def __ne__(self, other):
        """This operator is not defined for Variable."""
        raise NotImplementedError()

    def __gt__(self, other):
        """This operator is not defined for Variable."""
        raise NotImplementedError()

    def __ge__(self, other):
        """This operator is not defined for Variable."""
        raise NotImplementedError()

    def __nonzero__(self):
        """This operator is not defined for Variable."""
        raise NotImplementedError()

    def __bool__(self):
        """This operator is not defined for Variable."""
        raise NotImplementedError()

    __array_priority__ = 200
    __hash__ = None


if six.PY3:
    OrderedDict = collections.OrderedDict
else:
    # Reference counting cannot free keys in old `collections.OrderedDict`,
    # where a doubly linked list is used to maintain the order.
    class OrderedDict(object):
        def __init__(self):
            self.keys = set()
            self.dict = collections.OrderedDict()

        def __contains__(self, key):
            return weakref.ref(key) in self.dict

        def __setitem__(self, key, value):
            self.keys.add(key)
            self.dict[weakref.ref(key)] = value

        def __getitem__(self, key):
            return self.dict[weakref.ref(key)]

        def items(self):
            return [(k(), v) for k, v in self.dict.items()]

        def values(self):
            return self.dict.values()


def _backprop_to_all(outputs, retain_grad, loss_scale):
    cand_funcs = []
    seen_set = set()

    def add_cand(cand):
        ref_cand = weakref.ref(cand)
        if ref_cand not in seen_set:
            # Negate since heapq is min-heap
            heapq.heappush(cand_funcs, (-cand.rank, len(seen_set), cand))
            seen_set.add(ref_cand)

    grads = _backprop_utils.GradTable(load_if_new=True)

    root_nodes = set()
    leaf_nodes = set()

    for y_var in outputs:
        # TODO(sonots): Implement for ChainerX
        if y_var.xp is chainerx:
            raise NotImplementedError()

        y = y_var.node
        root_nodes.add(weakref.ref(y))
        grads[y] = y_var.grad_var

        y._check_old_style_gradient()
        func = y.creator_node
        if func is None:  # leaf
            leaf_nodes.add(y)
        else:
            add_cand(func)
        del y_var, y, func

    if len(root_nodes) != len(outputs):
        raise RuntimeError('output variables should be distinct')

    # remove references
    del outputs[:]

    while cand_funcs:
        _, _, func = heapq.heappop(cand_funcs)
        inputs = func.inputs
        target_input_indexes = tuple([
            i
            for i, x in enumerate(inputs)
            if x.requires_grad
        ])
        out_grad = [
            grads.pop(y())  # access via weak ref
            for y in func.outputs
        ]
        for y, gy in six.moves.zip(func.outputs, out_grad):
            y = y()
            if y is not None and weakref.ref(y) not in root_nodes:
                y._set_grad_var_if_available(
                    gy if retain_grad else None)
            del y, gy

        if not target_input_indexes:
            del out_grad
            x = None  # fix Python 2
            continue

        # TODO(kataoka): remove NOQA if flake8 is fixed
        in_data = tuple([x.data for x in inputs])  # NOQA
        out_grad_array = tuple(
            [None if gy is None else gy.array for gy in out_grad])
        gy = None  # fix Python 2

        hooks = chainer.get_function_hooks()
        if func._n_local_function_hooks != 0:
            hooks = collections.OrderedDict(hooks)
            hooks.update(func.local_function_hooks)
        hooks = hooks.values()  # avoid six for performance

        with cuda.get_device_from_array(*(in_data + out_grad_array)):
            for hook in hooks:
                hook.backward_preprocess(func, in_data, out_grad_array)

            if not hooks:
                in_data, out_grad_array = None, None  # to reduce memory usage

            # Collect the current input gradients.
            # Keep the order for the portability, rather than
            # target_inputs = [inputs[i] for i in target_input_indexes]
            # in_grad = {x: grads.get_as_list(x) for x in set(target_inputs)}
            in_grad = OrderedDict()
            for i in target_input_indexes:
                x = inputs[i]
                if x not in in_grad:
                    if weakref.ref(x) in root_nodes:
                        raise RuntimeError(
                            'an output variable depends on another output '
                            'variable')
                    in_grad[x] = grads.get_as_list(x)
                    # to reduce memory usage
                    x._set_grad_var_if_available(None)

            _backprop_utils.backprop_step(
                func, target_input_indexes, out_grad, in_grad)

            for hook in hooks:
                hook.backward_postprocess(func, in_data, out_grad_array)
        del in_data, out_grad_array

        for x, gx in in_grad.items():
            if not gx:  # gradient == None
                continue

            for gx_elem in gx:
<<<<<<< HEAD
                _check_grad_type(func, x, gx_elem.array)
            del gx_elem
=======
                _check_grad_type(func, x, True, gx_elem, True)
            del gx_elem  # to reduce memory usage
>>>>>>> 1cbbba84

            if x.creator_node is None:  # leaf
                leaf_nodes.add(x)
            else:
                add_cand(x.creator_node)
        del x, gx, in_grad  # to reduce memory usage

    for x in leaf_nodes:
        x_var = x.get_variable_or_none()
        gx = grads.pop(x)
        if x_var is not None:
            x_var._set_grad_var_without_check(gx)
            x_var._loss_scale = loss_scale
    grads.assert_no_grads()


class Parameter(Variable):

    """Parameter variable that can be registered to a link.

    Parameter is a subclass of :class:`Variable`. It almost behaves as same
    as a usual variable except that a parameter can be registered to a
    :class:`~chainer.Link` object just by assigning it to an attribute of
    the link within an :meth:`~chainer.Link.init_scope` context.

    Parameter also supports an initialization by an initializer. It can have
    two initializers: one for the data array, and the other for the gradient
    array. The initializer only specifies the way of filling the elements of
    these arrays, and the shape information is specified at the initialization
    point.

    When a link that the parameter has been registered to is passed to an
    :class:`~chainer.GradientMethod`, an update rule is set to the parameter.
    This update rule specifies how to update the data array of the parameter
    using its gradient array.

    Args:
        initializer (~chainer.Initializer or numpy.ndarray or cupy.ndarray):
            Initializer of the data array. If ``shape`` is given, this
            initializer is immediately used to initialize the data array.
            Otherwise, if it is an array, it is immediately used as the data
            array, and otherwise the data array is left uninitialized and will
            be initialized by this initializer in :meth:`initialize`. It can
            also be a scalar, in which case the data array will be filled by
            this scalar. Note that float32 is used in this case.
        shape (int or tuple of int or None): Shape of the parameter. If it is
            ``None``, the initialization is deferred to the call of
            :meth:`initialize`.
        name (str): Name of the parameter.

    Attributes:
        initializer: Initializer of the data array. It is used for
            initializing the data array of an uninitialized variable.
        update_rule: :class:`~chainer.optimizer.UpdateRule` instance that
            updates this variable as a parameter. This argument is set to
            :attr:`update_rule`.

    """

    initializer = None
    _grad_initializer = None

    def __init__(self, initializer=None, shape=None, name=None):
        if initializer is None:
            initializer = constant.NaN()
        elif numpy.isscalar(initializer):
            initializer = constant.Constant(initializer)
        if shape is None:
            if chainer.is_arrays_compatible([initializer]):
                # parameter initialized by the initial array
                super(Parameter, self).__init__(initializer, name=name)
            else:
                # uninitialized parameter
                super(Parameter, self).__init__(name=name)
                dtype = getattr(initializer, 'dtype', None)
                self._grad_initializer = constant.NaN(dtype)
        else:
            # parameter initialized with a given shape
            if chainer.is_arrays_compatible([initializer]):
                xp = backend.get_array_module(initializer)
                initializer = constant.Constant(initializer)
            else:
                xp = numpy
            data = initializers.generate_array(initializer, shape, xp)
            grad = xp.full_like(data, numpy.nan)
            super(Parameter, self).__init__(data, name=name, grad=grad)

        self._initial_device = backend.CpuDevice()
        self.update_rule = None
        self.initializer = initializer

    def __copy__(self):
        return self._copy_to(Parameter())

    def __reduce__(self):
        return _recover_parameter, (self.array, self.name, self.grad,
                                    self.initializer, self.update_rule)

    def to_cpu(self):
        return self.to_device(backend.CpuDevice())

    def to_gpu(self, device=None):
        device = chainer.get_device(cuda._get_device_or_current(device))
        assert device.xp is cuda.cupy
        self.to_device(device)

    def to_intel64(self):
        self.to_device(intel64)

    def to_chainerx(self):
        if not chainerx.is_available():
            raise RuntimeError('ChainerX is not available.')

        # Derive the target ChainerX device from the array if it is
        # initialized. Otherwise, from the current initial device.
        if self.array is not None:
            device = backend.get_device_from_array(self.array)
        else:
            device = self._initial_device

        if device.xp is numpy:
            self._initial_device = backend.ChainerxDevice(
                chainerx.get_device('native:0'))
        elif device.xp is cuda.cupy:
            self._initial_device = backend.ChainerxDevice(
                chainerx.get_device('cuda:{}'.format(device.device.id)))

        super(Parameter, self)._to_chainerx(allow_unchaining=True)

    def from_chainerx(self):
        if self.array is not None:
            device = backend.get_device_from_array(self.array)
        else:
            device = self._initial_device

        if isinstance(device, backend.ChainerxDevice):
            backend_name = device.device.backend.name
            if backend_name is 'native':
                self._initial_device = backend.CpuDevice()
            elif backend_name is 'cuda':
                self._initial_device = chainer.get_device(
                    (cuda.cupy, device.device.index))

        super(Parameter, self)._from_chainerx(allow_unchaining=True)

    def to_device(self, device):
        device = chainer.get_device(device)
        if self.data is None and self._initial_device != device:
            self._data = [None]  # Renew placeholder to break sharing
        self._initial_device = device
        super(Parameter, self)._to_device(device, allow_unchaining=True)

    def cleargrad(self):
        super(Parameter, self).cleargrad()
        if self.array is None:
            self._grad_initializer = None

    def zerograd(self):
        super(Parameter, self).zerograd()
        if self.array is None:
            dtype = getattr(self.initializer, 'dtype', None)
            self._grad_initializer = initializers.Zero(dtype)

    def initialize(self, shape):
        """Initializes the uninitialized variable.

        Uninitialized variable is a variable created with the data array set to
        None. This method creates and initializes the data array. The shape of
        the variable can be left unknown until this method is called.

        Args:
            shape (tuple of int): Shape of the data array.

        """
        device = self._initial_device
        assert device is not None
        xp = device.xp

        data = initializers.generate_array(
            self.initializer, shape, xp, device=device)
        ginit = self._grad_initializer
        grad = None if ginit is None else initializers.generate_array(
            ginit, shape, xp, device=device)

        self.array = data
        self.grad = grad

        # Convert the array for iDeep.
        # TODO(niboshi): This could be done in generate_array().
        if isinstance(self._initial_device, intel64.Intel64Device):
            self.to_intel64()

    def update(self):
        """Updates the data array using the gradient and the update rule.

        This method updates the parameter using the attached update rule.

        """
        if self.update_rule is not None:
            self.update_rule.update(self)


def as_variable(obj):
    """Converts an array or a variable into :class:`~chainer.Variable`.

    This is a convenient function to get a :class:`~chainer.Variable` object
    transparently from a raw array or a variable.

    Note that this function should only be used for type consistency (i.e., to
    enforce the return value of an API having type :class:`~chainer.Variable`).
    The :class:`~chainer.Variable.requires_grad` flag is kept as is; if ``obj``
    is a raw array, the newly created variable has ``requires_grad = False``.
    In order to make a variable w.r.t. which you want to compute the gradient,
    you should use :class:`~chainer.Variable` directly.

    Args:
        obj (numpy.ndarray or cupy.ndarray or ~chainer.Variable): An array or
            a variable that you want to convert to :class:`~chainer.Variable`.

    Returns:
        ~chainer.Variable:
        A variable converted from ``obj``. If ``obj`` is a raw array, this is a
        new :class:`~chainer.Variable` object that wraps the array. If ``obj``
        is already a :class:`~chainer.Variable` object, this function returns
        ``obj`` as is.

    """
    if isinstance(obj, Variable):
        return obj

    if isinstance(obj, chainerx.ndarray):
        requires_grad = obj.is_backprop_required()
    else:
        requires_grad = False
    return Variable(obj, requires_grad=requires_grad)


# TODO(hvy): Make private, i.e. _as_array?
def as_array(obj):
    """Returns the underlying array from a variable or an array.

    This is a convenient function to get the underlying array object
    transparently from an object that could be either a variable or an array.

    Args:
        obj (chainerx.ndarray numpy.ndarray or cupy.ndarray or
            ~chainer.Variable): An array or a variable.

    Returns:
        chainerx.ndarray numpy.ndarray or cupy.ndarray or ~chainer.Variable:
        The underlying array object of the argument.

    """
    if isinstance(obj, Variable):
        return obj.array
    return obj


def _recover_parameter(data, name, grad, initializer, update_rule):
    p = Parameter(initializer=initializer, name=name)
    p.array = data
    p.grad = grad
    p.update_rule = update_rule
    return p


class _ChainerxVariableNodeProps(object):

    def __init__(self, x):
        self.shape = x.shape
        self.dtype = x.dtype<|MERGE_RESOLUTION|>--- conflicted
+++ resolved
@@ -1635,13 +1635,8 @@
                 continue
 
             for gx_elem in gx:
-<<<<<<< HEAD
-                _check_grad_type(func, x, gx_elem.array)
+                _check_grad_type(func, x, True, gx_elem, True)
             del gx_elem
-=======
-                _check_grad_type(func, x, True, gx_elem, True)
-            del gx_elem  # to reduce memory usage
->>>>>>> 1cbbba84
 
             if x.creator_node is None:  # leaf
                 leaf_nodes.add(x)

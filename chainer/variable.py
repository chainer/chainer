from __future__ import absolute_import
import copy
import traceback
import typing as tp  # NOQA
import warnings
import weakref

import numpy

import chainer
from chainer import _backprop
from chainer import backend
from chainer.backends import _cpu
from chainer.backends import cuda
from chainer.backends import intel64
from chainer import initializers
from chainer.initializers import constant
from chainer import types  # NOQA
import chainer.utils._collections
from chainer.utils import argument
import chainerx


def _check_grad_type(func, x, is_node_x, gx):
    # TODO(niboshi): Write comment about is_node_x
    assert gx is not None

    # TODO(kataoka): avoid `isinstance`
    x_data = None if isinstance(x, _ChainerxVariableNodeProps) else x.data

    # TODO(kataoka): Make _update_data_info store the array module.
    # ``is_node_x and x_data is None`` implies that the data array is not
    # retained.
    # ``not is_node_x and x_data is None`` implies that grad of uninitialized
    # variable is checked here.

    if x_data is None and not is_node_x:
        # TODO(kataoka): This should be an error.
        return
    if x.dtype is None or x.shape is None:
        # unretained Variable(None)
        # TODO(kataoka): This should be an error.
        return

    if not isinstance(gx, chainer.get_array_types()):
        msg = ('Type of grad is invalid:\n'
               + 'Expected: Any of {}\n'.format(chainer.get_array_types())
               + 'Actual: {}'.format(type(gx)))
        typ = TypeError
    elif x_data is not None and not chainer.is_arrays_compatible((gx, x_data)):
        msg = ('Type of data and grad mismatch\ngrad: %s != data: %s' %
               (type(gx), type(x_data)))
        typ = TypeError
    elif gx.dtype != x.dtype:
        msg = ('Dtype of data and grad mismatch\ngrad: %s != data: %s' %
               (gx.dtype, x.dtype))
        typ = TypeError
    elif gx.shape != x.shape:
        msg = ('Shape of data and grad mismatch\ngrad: %s != data: %s' %
               (gx.shape, x.shape))
        typ = ValueError
    else:
        return

    detail = ''
    if func:
        detail = 'Function `{0}` ({1}) has a bug.\n'.format(
            type(func)._impl_name, func.label)
        stack = func.stack
        if stack:
            detail += 'Stacktrace of the function is below:\n'
            for line in traceback.format_list(func.stack):
                detail += line
        detail += '''
Please report this error to the issue tracker with the stack trace,
the information of your environment, and your script:
https://github.com/chainer/chainer/issues/new.
'''

    raise typ(detail + msg)


def variable_repr(var):
    """Return the string representation of a variable.

    Args:
        var (~chainer.Variable): Input Variable.
    .. seealso:: numpy.array_repr
    """
    arr = _cpu._to_cpu(var.array)

    if var.name:
        prefix = 'variable ' + var.name
    else:
        prefix = 'variable'

    if arr is None:
        lst = 'None'
    elif arr.size > 0 or arr.shape == (0,):
        lst = numpy.array2string(arr, None, None, None, ', ', prefix + '(')
    else:  # show zero-length shape unless it is (0,)
        lst = '[], shape=%s' % (repr(arr.shape),)

    return '%s(%s)' % (prefix, lst)


def variable_str(var):
    """Return the string representation of a variable.

    Args:
        var (~chainer.Variable): Input Variable.
    .. seealso:: numpy.array_str
    """
    arr = _cpu._to_cpu(var.array)

    if var.name:
        prefix = 'variable ' + var.name
    else:
        prefix = 'variable'

    if arr is None:
        lst = 'None'
    else:
        lst = numpy.array2string(arr, None, None, None, ' ', prefix + '(')

    return '%s(%s)' % (prefix, lst)


class VariableNode(object):

    """Node in the backward computational graph representing a variable.

    This object represents a variable node in a computational graph. The node
    is used in error backpropagation (a.k.a. backprop) to determine which
    gradient to be passed to each function.

    A variable node is held by the corresponding :class:`~chainer.Variable`
    object, which is managed by users. :class:`~chainer.FunctionNode` objects
    that take the variable as an input also hold references to the variable
    node.

    Note that the node does not hold a reference to the corresponding data
    array in general. The data array is actually accessible by the node in the
    following cases.

    1. If there exists a :class:`~chainer.Variable` object that holds a
       reference to the variable node, the variable node holds a weak reference
       to the variable object, and thus the data array is accessible via the
       weak reference.
    2. If :meth:`retain_data` is called, the node holds a reference to the data
       array. It is mainly called by a function that needs the input or output
       data array in its backprop procedure.
       See :meth:`FunctionNode.retain_inputs()
       <chainer.FunctionNode.retain_inputs>`
       and :meth:`FunctionNode.retain_outputs()
       <chainer.FunctionNode.retain_outputs>` for more details.

    Users usually do not need to touch this variable node object. The
    computational graph is automatically managed by Chainer, and any interface
    that is beneficial for users is also provided by
    :class:`~chainer.Variable`.

    Args:
        variable (~chainer.Variable): The corresponding variable object.
        name (str): Name of the variable node.

    Attributes:
        dtype: Data type of the data array.
        shape: Shape of the data array.
        name (str): Name of the variable node.

    """

    _creator_node = None
    _data = None  # type: types.NdArray
    _rank = 0  # type: int
    # Name of the Function is assigned if this variable is a gradient generated
    # by an old-style Function
    _old_style_grad_generator = None  # type: str

    def __init__(self, variable, name, **kwargs):
        # type: (Variable, tp.Optional[str], **tp.Any) -> None

        if kwargs:
            argument.check_unexpected_kwargs(
                kwargs,
                grad='unexpected keyword argument "grad": '
                     'pass the gradient to Variable instead'
            )
        self._variable = weakref.ref(variable)
        self.name = name
        self._requires_grad = variable.requires_grad

        vdata = variable.data
        self._update_data_info(vdata)

    @property
    def creator(self):
        """Function object that created this variable node.

        When the function is implemented with the old-style API (i.e., it uses
        :class:`~chainer.Function` class),
        this property returns the :class:`~chainer.Function` object.
        The object is extracted from the :class:`~chainer.FunctionAdapter`
        object, so the returned object is not the function node, but instead
        the actual implementation of forward and backward procedures.

        When the function is implemented with the new-style API (i.e., it uses
        :class:`~chainer.FunctionNode` class),
        this property returns the function node
        object. In this case, the returned object is same as
        :attr:`creator_node`.

        .. warning::

           As of v3.0.0, when the creator is an old-style function, the
           following code is invalid:

           .. code-block:: python

              creator = v.creator
              v.creator = None
              ...
              v.creator = creator

           The point is that :class:`~chainer.FunctionNode` objects are used
           as nodes in the computational graph instead of
           :class:`~chainer.Function`, and each :class:`~chainer.Function`
           object only holds a *weak reference* to the corresponding
           :class:`~chainer.FunctionNode`.
           Since ``creator`` returns the :class:`~chainer.Function` object,
           the :class:`~chainer.FunctionNode` object is not kept by preserving
           ``creator``.

           The above code should be fixed as follows.

           .. code-block:: python

              creator_node = v.creator_node
              v.creator_node = None
              ...
              v.creator_node = creator_node

        """
        node = self._creator_node
        if node is None:
            return None

        if isinstance(node, chainer.function.FunctionAdapter):
            return node.function
        return node

    @creator.setter
    def creator(self, func):
        self.creator_node = func

    @property
    def creator_node(self):
        """Function node that has this variable as an output.

        See :class:`~chainer.FunctionNode` for the definition of a function
        node.

        """
        return self._creator_node

    @creator_node.setter
    def creator_node(self, func):
        if isinstance(func, chainer.Function):
            func = func.node
        self._creator_node = func
        if func is not None:
            self._rank = func.rank + 1

    @property
    def data(self):
        """Data array of the corresponding variable.

        If the data is not available, it returns ``None``.

        """
        return self._data

    @data.setter
    def data(self, d):
        self._data = d
        self._update_data_info(d)

    @property
    def grad(self):
        """Gradient array of the corresponding variable.

        If the variable is not available, it returns ``None``.

        """
        var = self._variable()
        return None if var is None else var.grad

    @property
    def grad_var(self):
        """Gradient variable of the corresponding variable.

        If the corresponding variable is not available, it return ``None``.

        """
        var = self._variable()
        return None if var is None else var.grad_var

    def _set_grad_var_if_available(self, g):
        var = self._variable()
        if var is not None:
            var._set_grad_var_without_check(g)

    @property
    def label(self):
        """Short text that represents the variable node."""
        if self.shape == ():
            return str(self.dtype)
        return '(%s), %s' % (', '.join(map(str, self.shape)),
                             str(self.dtype))

    @property
    def rank(self):
        return self._rank

    @property
    def requires_grad(self):
        """It indicates that ``grad`` will be set in backward calculation."""
        return self._requires_grad

    def get_variable(self):
        """Returns the corresponding :class:`~chainer.Variable` object.

        VariableNode object holds a weak reference of the variable object. If
        the reference is alive, it is returned by this property. Otherwise,
        this property creates a new :class:`~chainer.Variable` object from
        this node object and returns it.

        Returns:
            ~chainer.Variable: The variable object that refers this node.

        """
        var = self._variable()
        if var is not None:
            return var
        var = Variable._init_unchecked(
            self.data,
            name=self.name,
            requires_grad=self.requires_grad,
            node=self)
        return var

    def get_variable_or_none(self):
        """Returns the holding :class:`~chainer.Variable` object or ``None``.

        VariableNode object holds a weak reference of the variable object.If
        the reference is alive, it is returned by this property. Otherwise,
        returns ``None``.

        Returns:
            ~chainer.Variable: The variable object that refers this node.

        """
        return self._variable()

    def set_creator(self, creator):
        """Sets a :class:`~chainer.Function` object that created this node.

        This method is equivalent to ``self.creator = creator``. A
        :class:`~chainer.FunctionNode` object can also be passed.

        Args:
            creator (Function or FunctionNode): Function that has created this
                variable.

        """
        self.creator = creator

    def set_creator_node(self, creator_node):
        """Sets a :class:`~chainer.FunctionNode` object that created this node.

        This method is equivalent to ``self.creator_node = creator_node``. A
        :class:`~chainer.Function` object can also be passed, in which case the
        :attr:`Function.node <chainer.Function.node>` attribute is used.

        Args:
            creator_node (FunctionNode or Function): Function node that has
                this variable as an output.

        """
        self.creator_node = creator_node

    def unchain(self):
        """Deletes the reference to the creator of this variable node.

        This method is equivalent to ``self.creator_node = None``.

        """
        self.creator_node = None

    def retain_data(self):
        """Lets the node hold a reference to the underlying data array.

        This method gets the data array of the corresponding variable and keeps
        it. If the weak reference to the corresponding variable is dead, it
        raises an error.

        """
        variable = self._variable()
        if variable is not None:
            self.data = variable.data
        else:
            raise RuntimeError('cannot retain variable data: the variable has '
                               'been already released')

    def _update_data_info(self, d):
        if d is None:
            self.dtype = None
            self.shape = None
        else:
            self.dtype = d.dtype
            self.shape = d.shape

        # If the node has a reference to data, update it as well.
        if self._data is not None:
            self._data = d

    def _check_old_style_gradient(self):
        if self._old_style_grad_generator is not None:
            raise RuntimeError(
                'cannot twice-differentiate an old style Function "%s"' %
                self._old_style_grad_generator)


def _create_variable(data, name, grad, requires_grad, device):
    var = Variable(
        data, name=name, grad=grad, requires_grad=requires_grad)
    var.to_device(device)
    return var


class Variable(object):

    """__init__(data=None, *, name=None, grad=None, requires_grad=True)

    Array with a structure to keep track of computation.

    Every variable holds a data array of type either :class:`numpy.ndarray` or
    :class:`cupy.ndarray`.

    A variable object holds a data array and a
    :class:`~chainer.variable.VariableNode` object of
    a computational graph. If the variable is constructed by the user, the node
    is *root* and does not hold any parent. If the variable is constructed by a
    :class:`~chainer.FunctionNode` object (i.e., by calling functions under
    ``chainer.functions`` or user-defined functions), or by using operators
    (see the list below), the node holds a reference to its parent called
    :attr:`creator_node`.
    This reference is used in backpropagation to backtrack the graph.

    Users can disable (resp. enable) this chaining behavior by calling
    :func:`~chainer.no_backprop_mode` (resp.
    :func:`~chainer.force_backprop_mode`).
    In the former context, a variable never creates a computational graph,
    whereas in the latter context, it is forced to create.

    .. note::

        The following operators are defined for variable(s).

        * Indexing: ``a[slices]`` (:meth:`__getitem__`)
        * Addition: ``a + b`` (:meth:`__add__`, :meth:`__radd__`)
        * Subtraction: ``a - b`` (:meth:`__sub__`, :meth:`__rsub__`)
        * Multiplication: ``a * b`` (:meth:`__mul__`, :meth:`__rmul__`)
        * Division: ``a / b`` (:meth:`__div__`, :meth:`__rdiv__`, \
                               :meth:`__truediv__`, :meth:`__rtruediv__`)
        * Floor Division: ``a // b`` (:meth:`__floordiv__`, \
                                      :meth:`__rfloordiv__`)
        * Exponentiation: ``a ** b`` (:meth:`__pow__`, :meth:`__rpow__`)
        * Matrix Multiplication: ``a @ b`` (:meth:`__matmul__`, \
                                            :meth:`__rmatmul__`)
        * Negation (Arithmetic): ``- a`` (:meth:`__neg__`)
        * Absolute value: ``abs(a)`` (:meth:`__abs__`)

    Args:
        data (:ref:`ndarray`): Initial data array.
        name (str): Name of the variable.
        grad (:ref:`ndarray`): Initial gradient array.
        requires_grad (bool): Boolean indicating whether ``grad`` will be set
            in backward calculation.

    """

    # Cached value of `self.xp is chainerx`. It prevents from initializing
    # self._device as much as possible because it is really costly.
    _has_chainerx_array = False

    # Cached grad-stopped view of chainerx array. This is the return value
    # of `array` and `data` properties.
    _chainerx_nobp_array_cache = None

    # Cached grad-stopped view of the array returned by `grad` property.
    # It's a 2-element tuple, where the first is the original grad array and
    # the second is a grad-stopped view of the first. `grad` property returns
    # the second element.
    _chainerx_grad_cache = None

    _chainerx_name = None  # type: tp.Optional[str]

    # A NumPy, CuPy array cache to avoid redundant conversions between
    # NumPy/CuPy and ChainerX.
    # TODO(hvy): Avoid modifying this variable from outside this class.
    _chainerx_fallback_array = None

    # Used in non-ChainerX variables. The gradient array is stored in
    # this attribute on Variable.grad setter to delay creation of grad_var
    # instance.
    _grad = None

    def __init__(self, data=None, **kwargs):
        # type: (tp.Optional[types.NdArray], **tp.Any) -> None

        name, grad, requires_grad, grad_valid = argument.parse_kwargs(
            kwargs, ('name', None), ('grad', None), ('requires_grad', True),
            ('_grad_valid', True),
            volatile='volatile argument is not supported anymore. '
                     'Use chainer.using_config')
        # _grad_valid is for internal use, hence the prefix _.

        assert isinstance(requires_grad, bool)
        if data is not None:
            array_types = chainer.get_array_types()
            if not isinstance(data, array_types):
                msg = '{} or {} are expected. Actual: {}'.format(
                    ', '.join([str(at) for at in array_types[:-1]]),
                    array_types[-1], type(data))
                raise TypeError(msg)

        self._init_impl(
            data, None, name, grad, grad_valid, requires_grad, None, None)

    @staticmethod
    def _init_unchecked(
            data=None, device=None, name=None, grad=None, grad_valid=True,
            requires_grad=True, is_chainerx_array=None, node=None):
        """Creates a new :class:`Variable` without the validations for
        optimizing performance.
        """

        # Create a Variable without invoking __init__
        var = Variable.__new__(Variable)
        var._init_impl(
            data, device, name, grad, grad_valid, requires_grad,
            is_chainerx_array, node)
        return var

    def _init_impl(self, data, device, name, grad, grad_valid, requires_grad,
                   is_chainerx_array, node):
        # `device` must be of type chainer.backend.Device.
        # Check is skipped for performance.

        self._requires_grad = requires_grad  # type: bool
        self._loss_scale = None
        self._grad_var = None
        self._device = device
        # A flag to prevent grad from being used before calling cleargrad().
        # It becomes True when either
        # - cleargrad() is called, or
        # - zerograd() is called, or
        # - grad is set.
        # Note that it won't be True by merely initializing an uninitialized
        # Parameter.
        self._grad_valid = grad_valid

        if is_chainerx_array is None:
            is_chainerx_array = isinstance(data, chainerx.ndarray)

        if is_chainerx_array:
            if not requires_grad and grad is not None:
                raise ValueError(
                    'Cannot initialize a variable with gradients if the '
                    'require_grad argument is False.')
            self._set_chainerx_array(data, grad)  # type: ignore

            # ChainerX itself has own node objects, but not exposed to python.
            self._node = None  # type: tp.Optional[VariableNode]
            self._chainerx_name = name
        else:
            # Use a list as a data structure to hold the data array indirectly
            # to abstract its initialized/uninitialized state.
            self._data = [data]  # type: tp.List[tp.Optional[types.NdArray]]
            if node is None:
                self._node = VariableNode(self, name)
            else:
                self._node = node
            self._grad = grad

    def __copy__(self):
        return self._copy_to(Variable())

    def _copy_to(self, target):
        target.__dict__ = copy.copy(self.__dict__)
        target._node = VariableNode(target, self.name)
        return target

    def __reduce__(self):
        args = (
            self.array, self.name, self.grad, self._requires_grad, self.device)
        return _create_variable, args

    def __repr__(self):
        return variable_repr(self)

    def __str__(self):
        return variable_str(self)

    def _clear_chainerx(self):
        self._chainerx_nobp_array_cache = None
        self._chainerx_grad_cache = None
        self._chainerx_fallback_array = None

    def _ensure_grad_var_up_to_date(self):
        # For non-ChainerX, this method creates _grad_var if it's not yet
        # created and _grad is set.
        # For ChainerX, this method checks consistency between
        # _grad_var._data[0] and self._data[0].grad and recreates _grad_var
        # as necessary. (chainerx.ndarray.grad can be altered independently
        # from chainer)
        if self._has_chainerx_array:
            self._grad = None
            # Update gradient variable if it has not yet been initialized or
            # it happens to be dirty w.r.t. the actual gradient of the
            # underlying chainerx.ndarray.
            arr = self._data[0]
            actual_grad = (
                arr.grad
                if arr is not None and arr.is_grad_required()
                else None)
            if actual_grad is None:
                self._grad_var = None
            else:
                grad_var = self._grad_var
                old_grad = None if grad_var is None else grad_var._data[0]
                if actual_grad is not old_grad:
                    self._grad_var = Variable(
                        actual_grad,
                        requires_grad=actual_grad.is_backprop_required())
            return

        if self._grad_var is None:
            if self._grad is not None:
                self._grad_var = Variable(self._grad)

    def _set_chainerx_array(self, array, grad):
        # type: (tp.Optional[chainerx.ndarray], tp.Optional[chainerx.ndarray]) -> None # NOQA

        # Sets chainerx array and grad.
        assert array is None or isinstance(array, chainerx.ndarray)
        requires_grad = self._requires_grad

        self._grad = None

        if (not requires_grad
                and array is not None
                and array.is_backprop_required()):
            raise ValueError(
                'Cannot initialize a variable to not require '
                'gradients if the ChainerX array already requires '
                'backprop.')

        # Create a view of the given data to hold internally and modify.
        if array is None:
            self._data = [None]
        else:
            # If the array `array` is not connected to a graph, a view of it is
            # created and kept, in order not to change the no-graph status of
            # it. If the array is connected, the graph status is kept track of.
            if not array.is_backprop_required():
                array = array.view()
            if requires_grad:
                array.require_grad()
                if grad is not None:
                    array.set_grad(grad)
            self._data = [array]

        self._has_chainerx_array = True  # even if data is None
        self._chainerx_nobp_array_cache = None
        self._chainerx_grad_cache = None
        self._chainerx_fallback_array = None

    @property
    def device(self):
        """Device on which the data array of this variable reside."""
        # lazy initialization for performance
        if self._device is None:
            if self._data[0] is None:
                self._device = backend.CpuDevice()
            else:
                self._device = backend.get_device_from_array(self._data[0])
        return self._device

    @property
    def xp(self):
        # type: () -> tp.Optional[types.Xp]
        """Array module for the data array of this variable."""
        if self._has_chainerx_array:
            return chainerx
        else:
            device = self.device
            return None if device is None else device.xp

    @property
    def name(self):
        if self._has_chainerx_array:
            return self._chainerx_name
        return self._node.name

    @name.setter
    def name(self, n):
        if self._has_chainerx_array:
            self._chainerx_name = n
            return
        self._node.name = n

    def summary(self):
        if self.name:
            return '<variable %s>' % self.name
        else:
            return '<variable at 0x%x>' % id(self)

    def debug_print(self):
        """Display a summary of the stored data and location of the Variable"""

        msg = """{summary}
- device: {device}
- backend: {backend}
- shape: {shape}
- dtype: {dtype}
- statistics: {stats}
- grad: {grad}"""

        stats_msg = 'mean={0:.8f}, std={1:.8f}'

        array = self.array
        device = self.device
        with chainer.using_device(device):
            xp = device.xp

            if array is None:
                # `array` can be `None` if constructed without any arguments
                device = None
                backend = None
                stats = None
            else:
                device = getattr(array, 'device', 'CPU')
                backend = type(array)
                stats = stats_msg.format(float(xp.mean(array)),
                                         float(xp.std(array)))
            shape = getattr(array, 'shape', None)
            dtype = getattr(array, 'dtype', None)

            if self.grad is None:
                grad = None
            elif xp.all(self.grad == 0):
                grad = 0
            else:
                grad = stats_msg.format(float(xp.mean(self.grad)),
                                        float(xp.std(self.grad)))

        return msg.format(summary=self.summary(), device=device,
                          backend=backend, shape=shape, dtype=dtype,
                          stats=stats, grad=grad)

    def __pos__(self):
        return self

    def __len__(self):
        """Returns the first dimension of the data array.

        Returns:
            int: Number of the first dimension of the data array.

        """
        return len(self.array)

    @property
    def label(self):
        """Short text that represents the variable."""
        if self._has_chainerx_array:
            raise RuntimeError(
                'A variable of ChainerX does not provide a node label.')
        return self._node.label

    @property
    def creator(self):
        """Function implementation that created this variable.

        When this variable has been created by an old-style function (i.e., it
        is implemented as a subclass of :class:`Function`), this property
        returns that :class:`Function` object.

        When this variable has been created by a new-style function (i.e., it
        is implemented as a subclass of :class:`FunctionNode` class), this
        property returns that node object.

        """
        if self._has_chainerx_array:
            raise RuntimeError(
                'A variable of ChainerX does not provide a creator.')
        return self._node.creator

    @creator.setter
    def creator(self, func):
        if self._has_chainerx_array:
            raise RuntimeError(
                'A variable of ChainerX does not provide a creator.')
        self._node.creator = func

    @property
    def creator_node(self):
        """:class:`FunctionNode` object that created this variable.

        This property has a setter to which ``None`` can be set. Setting
        ``None`` to this property is equivalent to call :meth:`unchain`;
        it purges the variable from the function that created this variable.

        The setter also accepts the original :class:`FunctionNode` object that
        created this variable. For example, you can once set ``None`` to this
        property and then set the original value again.

        .. note::
           Setting an irrelevant :meth:`FunctionNode` object does not emit any
           error immediately, whereas the behavior is undefined. Do not set
           a :meth:`FunctionNode` object that did not create this variable
           object.

        """
        if self._has_chainerx_array:
            raise RuntimeError(
                'A variable of ChainerX does not provide a creator_node.')
        return self._node._creator_node

    @creator_node.setter
    def creator_node(self, func):
        if self._has_chainerx_array:
            raise RuntimeError(
                'A variable of ChainerX does not provide a creator_node.')
        self._node.creator_node = func

    @property
    def array(self):
        # type: () -> tp.Optional[types.NdArray]
        """The underlying data array.

        It is either :class:`numpy.ndarray` or :class:`cupy.ndarray` object,
        or ``None`` if the variable in in an uninitialized state.

        """
        # For ChainerX, this property always returns a grad-stopped view.
        # The view is cached to reduce potential overhead.
        if self._has_chainerx_array:
            if (self._chainerx_nobp_array_cache is None
                    and self._data[0] is not None):
                self._chainerx_nobp_array_cache = (
                    self._data[0].as_grad_stopped())  # type: ignore
            return self._chainerx_nobp_array_cache

        return self._data[0]

    @array.setter
    def array(self, d):
        # type: (tp.Optional[types.NdArray]) -> None

        if self._has_chainerx_array:
            d_old = self._data[0]
            if (d_old is not None
                    and (d_old.is_backprop_required()  # type: ignore
                         or d.is_backprop_required())):  # type: ignore
                raise ValueError(
                    'Cannot update the array of a Variable if either the '
                    'existing or the new array requires backprop.')

            self._set_chainerx_array(d, None)  # type: ignore
        else:
            self._node._update_data_info(d)  # type: ignore # _node doesn't have value when xp is chainerx # NOQA
            self._data[0] = d
            self._has_chainerx_array = False

    @property
    def chx_array(self):
        """A view of the raw ChainerX array.

        In contrary to :data:`Variable.array` which is always disconnected,
        the array represented by this attribute may be connected to the
        computational graph.

        It is a view, so it has a distinct gradient from the original array.

        If this attribute is queried on a :class:`Variable` with a non-ChainerX
        array, :class:`ValueError` will be raised.
        """
        if not self._has_chainerx_array:
            raise ValueError(
                'chx_array is not available for Variable with '
                'non-ChainerX array.')
        return self._data[0].view()

    @property
    def data(self):
        # type: () -> tp.Optional[types.NdArray]
        """The underlying data array (equivalent to :attr:`array`).

        Note that using this attribute directly is discouraged; use
        :attr:`array` instead. Using :attr:`array`, you can find an error
        earlier when your code mixes up Variable and ndarray because
        ndarray does not have an attribute ``.array`` while it has
        ``.data``.

        """
        return self.array

    @data.setter
    def data(self, d):
        # type: (types.NdArray) -> None

        self.array = d

    def _set_chainerx_grad(self, g, from_grad_var):
        # Assigns chainerx.ndarray.grad.
        #
        # If the main array is connected to the graph, in order to enable
        # double-backprop, the grad will also be backprop-required
        # (a view is created not to affect the given grad).
        # If the given grad is from a grad_var, this operation is skipped,
        # as the status of the given grad reflects the necessity of
        # double-backprop.
        assert self.xp is chainerx
        if not self._requires_grad and g is not None:
            raise RuntimeError(
                'Cannot set the gradient of a variable that is flagged to not '
                'require one.')
        arr = self._data[0]
        if arr is None:
            if g is not None:
                raise RuntimeError(
                    'Cannot set a gradient to an empty variable')
        elif arr.is_backprop_required():
            # If g is grad-stopped, require grad on it.
            # Make a view in order not to affect the input.
            if (g is not None
                    and not from_grad_var
                    and not g.is_backprop_required()):
                g = g.view().require_grad()
            arr.set_grad(g)

    def _set_grad_without_check(self, g):
        if self._has_chainerx_array:
            self._set_chainerx_grad(g, False)
            self._grad_var = None
            self._grad_valid = True
            return

        self._grad = g
        self._grad_var = None
        self._grad_valid = True

    @property
    def grad(self):
        # type: () -> tp.Optional[types.NdArray]
        """Gradient array of this variable.

        Note that this property returns the underlying array of the gradient
        variable instead of the gradient variable itself; to get/set
        gradient variable, use :attr:`grad_var` instead.

        If the underlying array is a :class:`chainerx.ndarray` and
        requires_grad is false, trying to access the gradient will results in
        and error.

        """
        if not self._grad_valid:
            raise RuntimeError(
                'Cannot retrieve Variable.grad. '
                'Either it must be set manually or Variable.cleargrad() '
                'must be called beforehand.')

        if self._has_chainerx_array:
            arr = self._data[0]
            if arr is None or not arr.is_backprop_required():
                self._chainerx_grad_cache = None
                return None

            actual_grad = arr.grad

            if actual_grad is None:
                self._chainerx_grad_cache = None
                return None

            # If grad is cached and the actual grad has not changed, return
            # the cache.
            if self._chainerx_grad_cache is not None:
                orig_grad, grad_stopped_grad = self._chainerx_grad_cache
                if orig_grad is actual_grad:
                    return grad_stopped_grad

            # Update the cache
            grad_stopped_grad = actual_grad.as_grad_stopped()
            self._chainerx_grad_cache = (actual_grad, grad_stopped_grad)

            return grad_stopped_grad

        if self._grad_var is not None:
            return self._grad_var.array
        return self._grad

    @grad.setter
    def grad(self, g):
        # type: (tp.Optional[types.NdArray]) -> None
        if g is not None:
            _check_grad_type(None, self, False, g)
        self._set_grad_without_check(g)

    def _set_grad_var_without_check(self, gv):
        if self._has_chainerx_array:
            self._set_chainerx_grad(
                None if gv is None else gv._data[0],
                True)
            self._grad_var = gv
            return

        self._grad_var = gv
        self._grad = None if gv is None else gv.array

    @property
    def grad_var(self):
        # type: () -> tp.Optional["Variable"]
        """Gradient variable."""
        self._ensure_grad_var_up_to_date()
        return self._grad_var

    @grad_var.setter
    def grad_var(self, g):
        # type: (tp.Optional["Variable"]) -> None
        if g is not None:
            _check_grad_type(None, self, False, g.array)
        self._set_grad_var_without_check(g)

    @property
    def shape(self):
        return self.array.shape

    @property
    def ndim(self):
        return self.array.ndim

    @property
    def size(self):
        return self.array.size

    @property
    def dtype(self):
        return self.array.dtype

    @property
    def rank(self):
        if self._has_chainerx_array:
            raise RuntimeError(
                'A variable of ChainerX does not provide a node rank.')
        return self._node.rank

    @property
    def node(self):
        if self._has_chainerx_array:
            raise RuntimeError(
                'A variable of ChainerX does not provide a node.')
        return self._node

    @property
    def requires_grad(self):
        """It indicates that ``grad`` will be set in backward calculation."""
        return self._requires_grad

    @property
    def T(self):
        """Transposition of this variable."""
        return chainer.functions.transpose(self)

    def to_cpu(self):
        """Copies the data and gradient arrays to CPU."""
        self.to_device(backend.CpuDevice())

    def to_gpu(self, device=None):
        """Copies the data and gradient arrays to specified GPU.

        Args:
            device: Target device specifier. If omitted, the current device is
                used.

        """
        cuda.check_cuda_available()
        self.to_device(cuda._get_device_or_current(device))

    def to_intel64(self):
        """Copies the data and gradient arrays to intel64 specific mdarray.

        If the array is not suited for intel64, it will be converted to
        :class:`numpy.ndarray`.
        """
        intel64.check_ideep_available()
        self.to_device(intel64.Intel64Device())

    def to_chx(self):
        """Converts the array and gradient to ChainerX arrays without copy.

        This method converts the underlying array and gradient to
        :class:`chainerx.ndarray` on the same physical device. It does nothing
        if the array held by the Variable object is already a ChainerX array.
        The new array is a view of the original one.

        """
        self._to_chx(allow_unchaining=False)

    def _to_chx(self, allow_unchaining):
        if not chainerx.is_available():
            raise RuntimeError('ChainerX is not available.')

        if self._has_chainerx_array:
            return

        if not allow_unchaining and self.creator is not None:
            raise RuntimeError(
                'A variable with a creator cannot be converted into ChainerX '
                'array')

        self._to_device(
            backend.ChainerxDevice.from_fallback_device(self.device),
            allow_unchaining)

    def from_chx(self):
        """Converts the array and gradient to non-ChainerX arrays without copy.

        This method converts the underlying ChainerX array and gradient
        residing in either a ``native`` or ``cuda`` device to NumPy or CuPy
        arrays respectively, on their same physical device. It does nothing
        if the array held by the Variable object is not a ChainerX array. The
        new array is a view of the original one.

        Raises an error if such a conversion is not supported for the device.

        """
        self._from_chx(allow_unchaining=False)

    def _from_chx(self, allow_unchaining):
        if not self._has_chainerx_array:
            return

        if not allow_unchaining and self._data[0].is_backprop_required():
            raise RuntimeError(
                'Cannot convert from a Variable with a ChainerX array that is '
                'connected to a graph.')

        self.to_device(self.device.fallback_device)

    def to_device(self, device):
        """Copies the data and gradient arrays to specified device.

        Args:
            device: Target device specifier. See
                :func:`~chainer.get_device` for available values.

        """
        self._to_device(device, allow_unchaining=False)

    def _to_device(self, device, allow_unchaining):
        device = chainer.get_device(device)

        was_chainerx = self._has_chainerx_array
        is_chainerx = device.xp is chainerx

        if not allow_unchaining:
            if was_chainerx and not is_chainerx:
                chx_arr = self._data[0]
                if chx_arr is not None and chx_arr.is_backprop_required():
                    raise RuntimeError(
                        'A variable of a ChainerX array which requires '
                        'gradients cannot be copied into non-chainerx device '
                        '({}).'.format(device))
            elif not was_chainerx and is_chainerx:
                arr = self._data[0]
                if arr is not None and self.creator is not None:
                    raise RuntimeError(
                        'A variable of a non-ChainerX array which is '
                        'connected to a graph cannot be copied to a ChainerX '
                        'device ({}).'.format(device))

        arr = self._data[0]
        grad_var = self.grad_var

        if was_chainerx and not is_chainerx:
            self._clear_chainerx()
            self._node = VariableNode(self, self._chainerx_name)
        elif not was_chainerx and is_chainerx:
            self._chainerx_name = self._node.name

        self._device = device
        self._has_chainerx_array = is_chainerx

        if arr is None:
            return

        if backend.get_device_from_array(arr) == device:
            return

        new_arr = device.send(arr)
        if is_chainerx:
            if grad_var is None:
                new_grad = None
            else:
                new_grad = device.send(grad_var._data[0])
            self._set_chainerx_array(new_arr, new_grad)
        else:
            self._data = [new_arr]
            if grad_var is not None:
                grad_var._to_device(device, allow_unchaining=allow_unchaining)
                # _grad has been invalidated by the line above.
                self._grad = grad_var.array

        # ensure that the node tracks the device migration
        node = self._node
        if is_chainerx:
            # ChainerX itself has own node objects,
            # ensure that the node is disconnected with this variable.
            if node is not None:
                # Disconnect by replacing with an alternative of dead weakref
                node._variable = lambda: None
                self._node = None
        else:
            if node._data is not None:
                node.retain_data()

    def cleargrad(self):
        """Clears the gradient array."""
        self.grad_var = None
        self._grad_valid = True

    def zerograd(self):
        """Initializes the gradient array by zeros.


        Note that the gradient variable is unchained from the computational
        graph by this method, because this operation breaks the backprop
        validity.

        .. deprecated:: v1.15
           Use more efficient  :meth:`cleargrads` instead.

        """
        warnings.warn(
            'Variable.zerograd is deprecated. Use Variable.cleargrad instead.',
            DeprecationWarning)

        arr = self.array
        if arr is None:
            self._grad_valid = True
            return

        if self._has_chainerx_array:
            gv = self.grad_var
            if gv is None:
                self.grad = chainerx.zeros_like(
                    arr, device=self.device.device)
            else:
                gv._data[0].fill(0)
        else:
            with chainer.using_device(self.device):
                xp = self.device.xp
                if self._grad is None:
                    self._grad = xp.zeros_like(arr)
                    self._grad_var = None
                else:
                    gv = self._grad_var
                    if gv is not None:
                        gv.unchain()
                    self._grad.fill(0)
        self._grad_valid = True

    def copydata(self, var):
        """Copies the data array from given source variable.

        This method copies the data array from given variable to this variable.
        The copy is done even if the arrays reside on different devices,
        including across the host and a GPU device. If this variable has an
        uninitialized data array, this method initializes it by the data array
        of the given variable. Similarly, if the given variable has an
        uninitialized data array, this method initializes it by the data array
        of this variable (``self``). If both are uninitialized, this method
        does nothing.

        Args:
            var (~chainer.Variable): Source variable.

        """
        src = var.array
        dst = self.array
        if src is None:
            if dst is None:
                return
            var.initialize(self.shape)
            src = var.array
        elif dst is None:
            self.initialize(src.shape)
            dst = self.array
        backend.copyto(dst, src)

    def addgrad(self, var):
        """Accumulates the gradient array from given source variable.

        This method adds the gradient of a given variable to the gradient of
        this variable. The accumulation is even done across the host and
        different devices. If this variable has uninitialized data/grad arrays,
        this method initializes it with the shape of the given variable and
        then accumulates the gradient.

        Args:
            var (~chainer.Variable): Source variable.

        """
        dst_device = self.device
        is_chainerx = dst_device.xp is chainerx

        if is_chainerx != (var.device.xp is chainerx):
            raise RuntimeError(
                'Variable.addgrad does not support addition between '
                'gradients on non-ChainerX and ChainerX devices.\n'
                'Adding gradient to: {}\n'
                'Adding gradient from: {}'.format(
                    dst_device, var.device))

        if var.grad is None:
            return

        src = var.grad_var

        if self.array is None:
            self.initialize(var.shape)

        dst = self.grad_var
        src_device = src.device
        if src_device != dst_device:
            src = chainer.functions.copy(src, dst_device)
        self.grad_var = src if dst is None else src + dst

    def set_creator(self, gen_func):
        """Notifies the variable that the given function is its creator.

        Args:
            gen_func (Function): Function object that creates this variable as
                one of its outputs.

        """
        if self._has_chainerx_array:
            raise RuntimeError(
                'A variable of ChainerX does not provide a creator.')
        self._node.set_creator(gen_func)

    def set_creator_node(self, fnode):
        """Notifies the variable that the given node is its creator.

        Args:
            fnode (FunctionNode): Function node that has this variable as an
                output.

        """
        if self._has_chainerx_array:
            raise RuntimeError(
                'A variable of ChainerX does not provide a creator node.')
        self._node.set_creator_node(fnode)

    def backward(self, retain_grad=False, enable_double_backprop=False,
                 loss_scale=None):
        """Runs error backpropagation (a.k.a.\\  backprop) from this variable.

        On backprop,
        :meth:`FunctionNode.backward() <chainer.FunctionNode.backward>`
        is called on each :class:`~chainer.FunctionNode` object appearing in
        the backward graph starting from this variable.
        The backward graph is represented by backward
        references from variable nodes to their creators, and from function
        nodes to their input variable nodes. The backprop stops at all root
        nodes. Some function nodes set ``None`` as gradients of some inputs,
        where further backprop does not take place at such inputs.

        This method uses :data:`grad` as the initial error array. User can
        manually set a gradient array before calling this method.
        If the shape of :data:`data` is ``()`` (i.e., it is scalar) and
        :data:`grad` is ``None``, then this method automatically complements
        1.0 as the initial error. This is useful on starting backprop from
        some scalar loss value.

        From v3, this method supports *differentiable backprop* (a.k.a. double
        backprop, grad of grads). To enable it, pass
        ``enable_double_backprop=True``.

        Args:
            retain_grad (bool): If ``True``, the gradient arrays of all
                intermediate variables are kept.
                Otherwise, :data:`~chainer.Variable.grad` of the
                intermediate variables are set to ``None`` on appropriate
                timing, which may reduce the maximum memory consumption.

                In most cases of training some models, the purpose of backprop
                is to compute gradients of parameters, not of all variables,
                and therefore it is recommended that this flag be set to
                ``False``.
            enable_double_backprop (bool): *(Added in v3.0)* If ``True``,
                computational trace of the whole backpropagation procedure is
                recorded to the computational graph so that one can further do
                backpropagation from the resulting gradients. Note that
                enabling it results in larger memory consumption needed to
                store the gradients w.r.t intermediate variables that are
                required for the second gradient computation.
            loss_scale (float): Loss scaling factor. Loss scaling is a usefull
                technique to mitigate vanishing gradient issue that tends to
                happen when low precision data type like float16 is used during
                training. If you set loss scaling factor, gradients of loss
                values are to be multiplied by the factor before backprop
                starts. The factor is propagated to whole gradients in a
                computational graph along the backprop. The gradients of
                parameters are divided by the factor just before the parameters
                are to be updated.
        """
        if self._has_chainerx_array:
            if retain_grad:
                raise RuntimeError(
                    'retain_grad is not supported for ChainerX array.')
            arr = self._data[0]
            assert isinstance(arr, chainerx.ndarray)
<<<<<<< HEAD
            if self.requires_grad:
                chainerx.backward(
                    arr, enable_double_backprop=enable_double_backprop)
=======
            # pybind has issues when converting int -> opt<float>
            if loss_scale:
                loss_scale = float(loss_scale)
            chainerx.backward(
                arr, enable_double_backprop=enable_double_backprop,
                loss_scale=loss_scale)
>>>>>>> 859919cd
            return

        # Initialize error by 1, if this is a loss variable
        if self.array.size == 1 and self.grad_var is None:
            if self.array.ndim != 0:
                warnings.warn(
                    'Treating a variable with only one element as a scalar'
                    ' in Variable.backward is deprecated. A scalar variable'
                    ' must be a 0-dimensional array. Apply'
                    ' chainer.functions.squeeze to obtain a scalar variable.'
                    ' If the size of this variable accidentally becomes one,'
                    ' set zero to grad.',
                    DeprecationWarning)
            with chainer.using_device(self.device):
                self.grad = self.device.xp.ones_like(self.array)
            if loss_scale is not None:
                self.grad *= loss_scale

        node = self.node
        grad_var = self.grad_var
        self.grad_var = None

        with chainer.using_config('enable_backprop', enable_double_backprop):
            # TODO(kataoka): The following line should not pass grad_var = None
            # to _backprop_to_all, but it is working because grad_var is
            # immediately popped away as None = _backprop_utils._reduce([None])
            _backprop._backprop_to_all(
                [(node, grad_var)], retain_grad, loss_scale)

    def item(self):
        """Converts the variable with one element to a Python scalar.

        This will incur host-device synchronization.

        Returns:
            int or float: The element of the array.

        """
        return self.array.item()

    def mean(self, axis=None, weights=None, keepdims=False):
        """Calculate weighted average of array elements over a given axis.

        .. seealso::
           :func:`chainer.functions.average` for full documentation,

        """
        return chainer.functions.average(self, axis, weights, keepdims)

    def reshape(self, *shape):
        """Returns a variable of a different shape and the same content.

        .. seealso::
           :func:`chainer.functions.reshape` for full documentation,

        """
        if len(shape) == 1 and isinstance(shape[0], (tuple, list)):
            shape = shape[0]
        return chainer.functions.reshape(self, shape)

    def transpose(self, *axes):
        """Permute the dimensions of an input variable without copy.

        .. seealso::
           :func:`chainer.functions.transpose` for full documentation.

        """
        if len(axes) == 0:
            axes = None
        elif len(axes) == 1 and (isinstance(axes[0], (tuple, list)) or
                                 axes[0] is None):
            axes = axes[0]
        return chainer.functions.transpose(self, axes)

    def unchain(self):
        """Deletes the reference to the creator of this variable.

        This method deletes the reference to the creator from the corresponding
        variable node. Unlike :meth:`unchain_backward`, it does not backtrack
        the graph.

        This method is equivalent to ``self.creator_node = None``.

        """
        if self._has_chainerx_array:
            raise RuntimeError(
                'A variable of ChainerX does not provide an unchain method.')
        self.creator_node = None

    def unchain_backward(self):
        """Deletes references between variable nodes and functions backward.

        After this method completes, intermediate variable nodes and functions
        that are not referenced from anywhere are deallocated by reference
        count GC. Also this variable itself deletes the reference to its
        creator function from the node, i.e. the node becomes root in the
        computation graph. It indicates that backprop after unchaining stops at
        this variable. This behavior is useful to implement truncated BPTT.

        """
        if self._has_chainerx_array:
            raise RuntimeError(
                'A variable of ChainerX does not provide an unchain_backward '
                'method.')
        cand_funcs = []
        seen_set = set()

        def add_cand(cand):
            if cand is not None and cand not in seen_set:
                cand_funcs.append(cand)
                seen_set.add(cand)

        add_cand(self.creator_node)

        while cand_funcs:
            func = cand_funcs.pop()
            for var in func.inputs:
                add_cand(var.creator_node)
            func.unchain()

    def retain_data(self):
        """Lets the corresponding variable node keep the underlying array."""
        if self._has_chainerx_array:
            raise RuntimeError(
                'A variable of ChainerX does not provide a retain_data '
                'method.')
        self._node.data = self._data[0]

    def _error_nobp_op(self, op):
        raise TypeError(
            'Variables do not support {} operator. '
            'You could use `array` attribute instead.'.format(op))

    def __lt__(self, other):
        """This operator is not supported in Variables."""
        self._error_nobp_op('<')

    def __le__(self, other):
        """This operator is not supported in Variables."""
        self._error_nobp_op('<=')

    def __eq__(self, other):
        """This operator is not supported in Variables."""
        self._error_nobp_op('==')

    def __ne__(self, other):
        """This operator is not supported in Variables."""
        self._error_nobp_op('!=')

    def __gt__(self, other):
        """This operator is not supported in Variables."""
        self._error_nobp_op('>')

    def __ge__(self, other):
        """This operator is not supported in Variables."""
        self._error_nobp_op('>=')

    def __nonzero__(self):
        """This operator is not supported in Variables."""
        # Python 2.x
        raise TypeError(
            'Variables cannot be evaluated as Python bool.')

    def __bool__(self):
        """This operator is not supported in Variables."""
        # Python 3.x
        raise TypeError(
            'Variables cannot be evaluated as Python bool.')

    __array_priority__ = 200  # type: int
    __hash__ = None  # type: tp.Callable[[object], int]


class Parameter(Variable):

    """Parameter variable that can be registered to a link.

    Parameter is a subclass of :class:`Variable`. It almost behaves as same
    as a usual variable except that a parameter can be registered to a
    :class:`~chainer.Link` object just by assigning it to an attribute of
    the link within an :meth:`~chainer.Link.init_scope` context.

    Parameter also supports an initialization by an initializer. It can have
    two initializers: one for the data array, and the other for the gradient
    array. The initializer only specifies the way of filling the elements of
    these arrays, and the shape information is specified at the initialization
    point.

    When a link that the parameter has been registered to is passed to an
    :class:`~chainer.GradientMethod`, an update rule is set to the parameter.
    This update rule specifies how to update the data array of the parameter
    using its gradient array.

    Args:
        initializer (~chainer.Initializer or :ref:`ndarray`):
            Initializer of the data array. If ``shape`` is given, this
            initializer is immediately used to initialize the data array.
            Otherwise, if it is an array, it is immediately used as the data
            array, and otherwise the data array is left uninitialized and will
            be initialized by this initializer in :meth:`initialize`. It can
            also be a scalar, in which case the data array will be filled by
            this scalar. Note that float32 is used in this case.
        shape (int or tuple of int or None): Shape of the parameter. If it is
            ``None``, the initialization is deferred to the call of
            :meth:`initialize`.
        name (str): Name of the parameter.

    Attributes:
        initializer: Initializer of the data array. It is used for
            initializing the data array of an uninitialized variable.
        update_rule: :class:`~chainer.optimizer.UpdateRule` instance that
            updates this variable as a parameter. This argument is set to
            :attr:`update_rule`.

    """

    initializer = None  # type: tp.Optional[tp.Union[tp.Optional[types.AbstractInitializer], types.NdArray]] # NOQA
    # TODO(okapies): fix the behavior when shape is None and remove NdArray
    _grad_initializer = None  # type: tp.Optional[types.AbstractInitializer]

    def __init__(self, initializer=None, shape=None, name=None):
        # type: (tp.Optional[types.InitializerSpec], tp.Optional[types.ShapeSpec], tp.Optional[str]) -> None # NOQA

        if initializer is None:
            initializer = constant.NaN()
        elif numpy.isscalar(initializer):
            initializer = constant.Constant(initializer)
        if shape is None:
            if isinstance(initializer, chainer.get_array_types()):
                # parameter initialized by the initial array
                super(Parameter, self).__init__(initializer, name=name)
            else:
                # uninitialized parameter
                super(Parameter, self).__init__(name=name, _grad_valid=False)
                dtype = getattr(initializer, 'dtype', None)
                self._grad_initializer = constant.NaN(dtype)
        else:
            # parameter initialized with a given shape
            if isinstance(initializer, chainer.get_array_types()):
                xp = backend.get_array_module(initializer)
                initializer = constant.Constant(initializer)
            else:
                xp = numpy
            data = initializers.generate_array(initializer, shape, xp)  # type: ignore # NOQA
            grad = xp.full_like(data, numpy.nan)
            super(Parameter, self).__init__(data, name=name, grad=grad)

        self._initial_device = backend.CpuDevice()
        self.update_rule = None
        self.initializer = initializer

    def __copy__(self):
        return self._copy_to(Parameter())

    def __reduce__(self):
        args = (
            self.array, self.name, self._grad, self._grad_valid,
            self.initializer, self.update_rule, self.device)
        return _recover_parameter, args

    @property
    def dtype(self):
        array = self.array
        if array is not None:
            return array.dtype
        # uninitialized
        initializer = self.initializer
        if hasattr(initializer, 'dtype'):
            return numpy.dtype(initializer.dtype)
        raise RuntimeError(
            'Dtype of the parameter is not determined yet because it\'s '
            'uninitialized and dtype was not explicitly given.')

    def to_cpu(self):
        return self.to_device(backend.CpuDevice())

    def to_gpu(self, device=None):
        device = chainer.get_device(cuda._get_device_or_current(device))
        assert device.xp is cuda.cupy
        self.to_device(device)

    def to_intel64(self):
        self.to_device(intel64.Intel64Device())

    def to_chx(self):
        if not chainerx.is_available():
            raise RuntimeError('ChainerX is not available.')

        # Derive the target ChainerX device from the array if it is
        # initialized. Otherwise, from the current initial device.
        if self.array is not None:
            device = backend.get_device_from_array(self.array)
        else:
            device = self._initial_device

        if device.xp is numpy:
            self._initial_device = backend.ChainerxDevice(
                chainerx.get_device('native:0'))
        elif device.xp is cuda.cupy:
            self._initial_device = backend.ChainerxDevice(
                chainerx.get_device('cuda:{}'.format(device.device.id)))

        super(Parameter, self)._to_chx(allow_unchaining=True)

    def from_chx(self):
        if self.array is not None:
            device = backend.get_device_from_array(self.array)
        else:
            device = self._initial_device

        if device.xp is chainerx:
            backend_name = device.device.backend.name
            if backend_name == 'native':
                self._initial_device = backend.CpuDevice()
            elif backend_name == 'cuda':
                self._initial_device = backend.GpuDevice.from_device_id(
                    device.device.index)

        super(Parameter, self)._from_chx(allow_unchaining=True)

    def to_device(self, device):
        device = chainer.get_device(device)
        if self.data is None and self._initial_device != device:
            self._data = [None]  # Renew placeholder to break sharing
            self._has_chainerx_array = False
        self._initial_device = device
        super(Parameter, self)._to_device(device, allow_unchaining=True)

    def cleargrad(self):
        super(Parameter, self).cleargrad()
        if self.array is None:
            self._grad_initializer = None

    def zerograd(self):
        super(Parameter, self).zerograd()
        if self.array is None:
            dtype = getattr(self.initializer, 'dtype', None)
            self._grad_initializer = initializers.Zero(dtype)

    def initialize(self, shape):
        """Initializes the uninitialized variable.

        Uninitialized variable is a variable created with the data array set to
        None. This method creates and initializes the data array. The shape of
        the variable can be left unknown until this method is called.

        Args:
            shape (tuple of int): Shape of the data array.

        """
        device = self._initial_device
        assert device is not None
        xp = device.xp

        data = initializers.generate_array(
            self.initializer, shape, xp, device=device)
        ginit = self._grad_initializer
        grad = None if ginit is None else initializers.generate_array(
            ginit, shape, xp, device=device)

        self.array = data
        self.grad = grad

        # Convert the array for iDeep.
        # TODO(niboshi): This could be done in generate_array().
        if isinstance(self._initial_device, intel64.Intel64Device):
            self.to_intel64()

    def update(self):
        """Updates the data array using the gradient and the update rule.

        This method updates the parameter using the attached update rule.

        """
        if self.update_rule is not None:
            self.update_rule.update(self)


def as_variable(obj):
    """Converts an array or a variable into :class:`~chainer.Variable`.

    This is a convenient function to get a :class:`~chainer.Variable` object
    transparently from a raw array or a variable.

    Note that this function should only be used for type consistency (i.e., to
    enforce the return value of an API having type :class:`~chainer.Variable`).
    The :class:`~chainer.Variable.requires_grad` flag is kept as is; if ``obj``
    is a raw array, the newly created variable has ``requires_grad = False``.
    In order to make a variable w.r.t. which you want to compute the gradient,
    you should use :class:`~chainer.Variable` directly.

    Args:
        obj (:ref:`ndarray` or ~chainer.Variable): An array or
            a variable that you want to convert to :class:`~chainer.Variable`.

    Returns:
        ~chainer.Variable:
        A variable converted from ``obj``. If ``obj`` is a raw array, this is a
        new :class:`~chainer.Variable` object that wraps the array. If ``obj``
        is already a :class:`~chainer.Variable` object, this function returns
        ``obj`` as is.

    """
    if isinstance(obj, Variable):
        return obj

    if isinstance(obj, chainerx.ndarray):
        requires_grad = obj.is_backprop_required()
    else:
        requires_grad = False
    return Variable(obj, requires_grad=requires_grad)


def as_array(obj):
    """Returns the underlying array from a variable or an array.

    This is a convenient function to get the underlying array object
    transparently from an object that could be either a variable or an array.

    Args:
        obj (:ref:`ndarray` or ~chainer.Variable): An array or a variable.

    Returns:
        :ref:`ndarray` or ~chainer.Variable:
        The underlying array object of the argument.

    """
    if isinstance(obj, Variable):
        return obj.array
    return obj


def _recover_parameter(*args):
    if len(args) == 7:
        # latest
        data, name, grad, grad_valid, initializer, update_rule, device = args
    elif len(args) == 6:
        data, name, grad, initializer, update_rule, device = args
        grad_valid = True
    else:
        assert False, len(args)

    p = Parameter(initializer=initializer, name=name)
    p.array = data
    p._grad = grad
    p._grad_valid = grad_valid
    p.update_rule = update_rule
    p.to_device(device)
    return p


class _ChainerxVariableNodeProps(object):

    def __init__(self, x):
        self.shape = x.shape
        self.dtype = x.dtype<|MERGE_RESOLUTION|>--- conflicted
+++ resolved
@@ -1435,18 +1435,13 @@
                     'retain_grad is not supported for ChainerX array.')
             arr = self._data[0]
             assert isinstance(arr, chainerx.ndarray)
-<<<<<<< HEAD
-            if self.requires_grad:
-                chainerx.backward(
-                    arr, enable_double_backprop=enable_double_backprop)
-=======
             # pybind has issues when converting int -> opt<float>
             if loss_scale:
                 loss_scale = float(loss_scale)
-            chainerx.backward(
-                arr, enable_double_backprop=enable_double_backprop,
-                loss_scale=loss_scale)
->>>>>>> 859919cd
+            if self.requires_grad:
+                chainerx.backward(
+                    arr, enable_double_backprop=enable_double_backprop,
+                    loss_scale=loss_scale)
             return
 
         # Initialize error by 1, if this is a loss variable

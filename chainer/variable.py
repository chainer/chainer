--- conflicted
+++ resolved
@@ -989,14 +989,10 @@
 
     @grad.setter
     def grad(self, g):
-<<<<<<< HEAD
         # type: (tp.Optional[types.NdArray]) -> None
 
-        _check_grad_type(None, self, False, g, False)
-=======
         if g is not None:
             _check_grad_type(None, self, False, g)
->>>>>>> 8c52c894
         self._set_grad_without_check(g)
 
     def _set_grad_var_without_check(self, gv):
@@ -1017,14 +1013,10 @@
 
     @grad_var.setter
     def grad_var(self, g):
-<<<<<<< HEAD
         # type: (tp.Optional["Variable"]) -> None
 
-        _check_grad_type(None, self, False, g, True)
-=======
         if g is not None:
             _check_grad_type(None, self, False, g.array)
->>>>>>> 8c52c894
         self._set_grad_var_without_check(g)
 
     @property

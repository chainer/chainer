import collections
import copy
import heapq
import traceback
import warnings
import weakref
import sys

import numpy
import six

import chainer
from chainer import _backprop_utils
from chainer import backend
from chainer.backends import cuda
from chainer.backends import intel64
from chainer import initializers
from chainer.initializers import constant
from chainer.utils import argument


def _check_grad_type(func, x, gx):
    if x.data is None or gx is None:
        # ``x.data is None`` implies that the data array is not retained
        return
    if not chainer.is_arrays_compatible((gx, x.data)):
        msg = ('Type of data and grad mismatch\ngrad: %s != data: %s' %
               (type(gx), type(x.data)))
        typ = TypeError
    elif gx.dtype != x.data.dtype:
        msg = ('Dtype of data and grad mismatch\ngrad: %s != data: %s' %
               (gx.dtype, x.data.dtype))
        typ = TypeError
    elif gx.shape != x.data.shape:
        msg = ('Shape of data and grad mismatch\ngrad: %s != data: %s' %
               (gx.shape, x.data.shape))
        typ = ValueError
    else:
        return

    detail = ''
    if func:
        detail = 'Function `{0}` ({1}) has a bug.\n'.format(
            type(func)._impl_name, func.label)
        stack = func.stack
        if stack:
            detail += 'Stacktrace of the function is below:\n'
            for line in traceback.format_list(func.stack):
                detail += line
        detail += '''
Please report this error to the issue tracker with the stack trace,
the information of your environment, and your script:
https://github.com/chainer/chainer/issues/new.
'''.format(type(func).__name__, func.label)

    raise typ(detail + msg)


def variable_repr(var):
    """Return the string representation of a variable.

    Args:
        var (~chainer.Variable): Input Variable.
    .. seealso:: numpy.array_repr
    """
    xp = backend.get_array_module(var)
    if xp is numpy:
        arr = var.data
    else:
        arr = var.data.get()

    if var.name:
        prefix = 'variable ' + var.name
    else:
        prefix = 'variable'

    if arr is None:
        lst = 'None'
    elif arr.size > 0 or arr.shape == (0,):
        lst = numpy.array2string(arr, None, None, None, ', ', prefix + '(')
    else:  # show zero-length shape unless it is (0,)
        lst = '[], shape=%s' % (repr(arr.shape),)

    return '%s(%s)' % (prefix, lst)


def variable_str(var):
    """Return the string representation of a variable.

    Args:
        var (~chainer.Variable): Input Variable.
    .. seealso:: numpy.array_str
    """
    xp = backend.get_array_module(var)
    if xp is numpy:
        arr = var.data
    else:
        arr = var.data.get()

    if var.name:
        prefix = 'variable ' + var.name
    else:
        prefix = 'variable'

    if arr is None:
        lst = 'None'
    else:
        lst = numpy.array2string(arr, None, None, None, ' ', prefix + '(')

    return '%s(%s)' % (prefix, lst)


class VariableNode(object):

    """Node in the backward computational graph representing a variable.

    This object represents a variable node in a computational graph. The node
    is used in error backpropagation (a.k.a. backprop) to determine which
    gradient to be passed to each function.

    A variable node is held by the corresponding :class:`~chainer.Variable`
    object, which is managed by users. :class:`~chainer.FunctionNode` objects
    that take the variable as an input also hold references to the variable
    node.

    Note that the node does not hold a reference to the corresponding data
    array in general. The data array is actually accessible by the node in the
    following cases.

    1. If there exists a :class:`~chainer.Variable` object that holds a
       reference to the variable node, the variable node holds a weak reference
       to the variable object, and thus the data array is accessible via the
       weak reference.
    2. If :meth:`retain_data` is called, the node holds a reference to the data
       array. It is mainly called by a function that needs the input or output
       data array in its backprop procedure.
       See :meth:`FunctionNode.retain_inputs()
       <chainer.FunctionNode.retain_inputs>`
       and :meth:`FunctionNode.retain_outputs()
       <chainer.FunctionNode.retain_outputs>` for more details.

    Users usually do not need to touch this variable node object. The
    computational graph is automatically managed by Chainer, and any interface
    that is beneficial for users is also provided by
    :class:`~chainer.Variable`.

    Args:
        variable (Variable): The corresponding variable object.
        name (str): Name of the variable node.

    Attributes:
        dtype: Data type of the data array.
        shape: Shape of the data array.
        name (str): Name of the variable node.

    """

    _creator_node = None
    _data = None
    _rank = 0
    # Name of the Function is assigned if this variable is a gradient generated
    # by an old-style Function
    _old_style_grad_generator = None

    def __init__(self, variable, name, **kwargs):
        if kwargs:
            argument.check_unexpected_kwargs(
                kwargs,
                grad='unexpected keyword argument "grad": '
                     'pass the gradient to Variable instead'
            )
        self._variable = weakref.ref(variable)
        self.name = name
        self._requires_grad = variable.requires_grad

        vdata = variable.data
        self._update_data_info(vdata)

    @property
    def creator(self):
        """Function object that created this variable node.

        When the function is implemented with the old-style API (i.e., it uses
        :class:`~chainer.Function` class),
        this property returns the :class:`~chainer.Function` object.
        The object is extracted from the :class:`~chainer.FunctionAdapter`
        object, so the returned object is not the function node, but instead
        the actual implementation of forward and backward procedures.

        When the function is implemented with the new-style API (i.e., it uses
        :class:`~chainer.FunctionNode` class),
        this property returns the function node
        object. In this case, the returned object is same as
        :attr:`creator_node`.

        .. warning::

           As of v3.0.0, when the creator is an old-style function, the
           following code is invalid:

           .. code-block:: python

              creator = v.creator
              v.creator = None
              ...
              v.creator = creator

           The point is that :class:`~chainer.FunctionNode` objects are used
           as nodes in the computational graph instead of
           :class:`~chainer.Function`, and each :class:`~chainer.Function`
           object only holds a *weak reference* to the corresponding
           :class:`~chainer.FunctionNode`.
           Since ``creator`` returns the :class:`~chainer.Function` object,
           the :class:`~chainer.FunctionNode` object is not kept by preserving
           ``creator``.

           The above code should be fixed as follows.

           .. code-block:: python

              creator_node = v.creator_node
              v.creator_node = None
              ...
              v.creator_node = creator_node

        """
        node = self._creator_node
        if node is None:
            return None

        if isinstance(node, chainer.function.FunctionAdapter):
            return node.function
        return node

    @creator.setter
    def creator(self, func):
        self.creator_node = func

    @property
    def creator_node(self):
        """Function node that has this variable as an output.

        See :class:`~chainer.FunctionNode` for the definition of a function
        node.

        """
        return self._creator_node

    @creator_node.setter
    def creator_node(self, func):
        if isinstance(func, chainer.Function):
            func = func.node
        self._creator_node = func
        if func is not None:
            self._rank = func.rank + 1

    @property
    def data(self):
        """Data array of the corresponding variable.

        If the data is not available, it returns ``None``.

        """
        return self._data

    @data.setter
    def data(self, d):
        self._data = d
        self._update_data_info(d)

    @property
    def grad(self):
        """Gradient array of the corresponding variable.

        If the variable is not available, it returns ``None``.

        """
        var = self._variable()
        return None if var is None else var.grad

    @property
    def grad_var(self):
        """Gradient variable of the corresponding variable.

        If the corresponding variable is not available, it return ``None``.

        """
        var = self._variable()
        return None if var is None else var._grad_var

    def _set_grad_var_if_available(self, g):
        var = self._variable()
        if var is not None:
            var._grad_var = g

    @property
    def label(self):
        """Short text that represents the variable node."""
        if self.shape == ():
            return str(self.dtype)
        return '(%s), %s' % (', '.join(map(str, self.shape)),
                             str(self.dtype))

    @property
    def rank(self):
        return self._rank

    @property
    def requires_grad(self):
        """It indicates that ``grad`` will be set in backward calculation."""
        return self._requires_grad

    def get_variable(self):
        """Returns the corresponding :class:`~chainer.Variable` object.

        VariableNode object holds a weak reference of the variable object. If
        the reference is alive, it is returned by this property. Otherwise,
        this property creates a new :class:`~chainer.Variable` object from
        this node object and returns it.

        Returns:
            Variable: The variable object that refers this node.

        """
        var = self._variable()
        if var is not None:
            return var

        var = Variable(self.data, name=self.name,
                       requires_grad=self._requires_grad)
        var._node = self
        return var

    def get_variable_or_none(self):
        """Returns the holding :class:`~chainer.Variable` object or ``None``.

        VariableNode object holds a weak reference of the variable object.If
        the reference is alive, it is returned by this property. Otherwise,
        returns ``None``.

        Returns:
            Variable: The variable object that refers this node.

        """
        return self._variable()

    def set_creator(self, creator):
        """Sets a :class:`~chainer.Function` object that created this node.

        This method is equivalent to ``self.creator = creator``. A
        :class:`~chainer.FunctionNode` object can also be passed.

        Args:
            creator (Function or FunctionNode): Function that has created this
                variable.

        """
        self.creator = creator

    def set_creator_node(self, creator_node):
        """Sets a :class:`~chainer.FunctionNode` object that created this node.

        This method is equivalent to ``self.creator_node = creator_node``. A
        :class:`~chainer.Function` object can also be passed, in which case the
        :attr:`Function.node <chainer.Function.node>` attribute is used.

        Args:
            creator_node (FunctionNode or Function): Function node that has
                this variable as an output.

        """
        self.creator_node = creator_node

    def unchain(self):
        """Deletes the reference to the creator of this variable node.

        This method is equivalent to ``self.creator_node = None``.

        """
        self.creator_node = None

    def retain_data(self):
        """Lets the node hold a reference to the underlying data array.

        This method gets the data array of the corresponding variable and keeps
        it. If the weak reference to the corresponding variable is dead, it
        raises an error.

        """
        variable = self._variable()
        if variable is not None:
            self.data = variable.data
        else:
            raise RuntimeError('cannot retain variable data: the variable has '
                               'been already released')

    def _update_data_info(self, d):
        if d is None:
            self.dtype = None
            self.shape = None
        else:
            self.dtype = d.dtype
            self.shape = d.shape

        # If the node has a reference to data, update it as well.
        if self._data is not None:
            self._data = d

    def _check_old_style_gradient(self):
        if self._old_style_grad_generator is not None:
            raise RuntimeError(
                'cannot twice-differentiate an old style Function "%s"' %
                self._old_style_grad_generator)


def _create_variable(data, name, grad, requires_grad):
    return Variable(
        data, name=name, grad=grad, requires_grad=requires_grad)


class Variable(object):

    """__init__(data=None, *, name=None, grad=None, requires_grad=True)

    Array with a structure to keep track of computation.

    Every variable holds a data array of type either :class:`numpy.ndarray` or
    :class:`cupy.ndarray`.

    A variable object holds a data array and a
    :class:`~chainer.variable.VariableNode` object of
    a computational graph. If the variable is constructed by the user, the node
    is *root* and does not hold any parent. If the variable is constructed by a
    :class:`~chainer.FunctionNode` object (i.e., by calling functions under
    ``chainer.functions`` or user-defined functions), or by using operators
    (see the list below), the node holds a reference to its parent called
    :attr:`creator_node`.
    This reference is used in backpropagation to backtrack the graph.

    Users can disable (resp. enable) this chaining behavior by calling
    :func:`~chainer.no_backprop_mode` (resp.
    :func:`~chainer.force_backprop_mode`).
    In the former context, a variable never creates a computational graph,
    whereas in the latter context, it is forced to create.

    .. note::

        The following operators are defined for variable(s).

        * Indexing: ``a[slices]`` (:meth:`__getitem__`)
        * Addition: ``a + b`` (:meth:`__add__`, :meth:`__radd__`)
        * Subtraction: ``a - b`` (:meth:`__sub__`, :meth:`__rsub__`)
        * Multiplication: ``a * b`` (:meth:`__mul__`, :meth:`__rmul__`)
        * Division: ``a / b`` (:meth:`__div__`, :meth:`__rdiv__`, \
                               :meth:`__truediv__`, :meth:`__rtruediv__`)
        * Floor Division: ``a // b`` (:meth:`__floordiv__`, \
                                      :meth:`__rfloordiv__`)
        * Exponentiation: ``a ** b`` (:meth:`__pow__`, :meth:`__rpow__`)
        * Matrix Multiplication: ``a @ b`` (:meth:`__matmul__`, \
                                            :meth:`__rmatmul__`)
        * Negation (Arithmetic): ``- a`` (:meth:`__neg__`)
        * Absolute value: ``abs(a)`` (:meth:`__abs__`)

    .. warning::

       ``volatile`` argument is not supported anymore since v2.
       Instead, use :func:`chainer.no_backprop_mode`.

    Args:
        data (numpy.ndarray or cupy.ndarray): Initial data array.
        name (str): Name of the variable.
        grad (numpy.ndarray or cupy.ndarray): Initial gradient array.
        requires_grad (bool): Boolean indicating whether ``grad`` will be set
            in backward calculation.

    """  # NOQA

    def __init__(self, data=None, **kwargs):
        name, grad, requires_grad = argument.parse_kwargs(
            kwargs, ('name', None), ('grad', None), ('requires_grad', True),
            volatile='volatile argument is not supported anymore. '
            'Use chainer.using_config')
        if (data is not None and
                not isinstance(data, chainer.get_array_types())):
            msg = '''numpy.ndarray or cuda.ndarray are expected.
Actual: {0}'''.format(type(data))
            raise TypeError(msg)

        # Use a list as a data structure to hold the data array indirectly to
        # abstract its initialized/uninitialized state.
        self._data = [data]
        self._requires_grad = requires_grad
        self._node = VariableNode(self, name)
        self._grad_var = None if grad is None else Variable(grad)
        self._loss_scale = None

    def __copy__(self):
        return self._copy_to(Variable())

    def _copy_to(self, target):
        target.__dict__ = copy.copy(self.__dict__)
        target._node = VariableNode(target, self.name)
        return target

    def __reduce__(self):
        return _create_variable, (self.array, self.name, self.grad,
                                  self._requires_grad)

    def __repr__(self):
        return variable_repr(self)

    def __str__(self):
        return variable_str(self)

    @property
    def xp(self):
        """Array module for this variable.

        Depending on which of CPU/GPU this variable is on, this property
        returns :mod:`numpy` or :mod:`cupy`.

        """
        return backend.get_array_module(self)

    @property
    def name(self):
        return self._node.name

    @name.setter
    def name(self, n):
        self._node.name = n

    def summary(self):
        if self.name:
            return '<variable %s>' % self.name
        else:
            return '<variable at 0x%x>' % id(self)

    def debug_print(self):
        """Display a summary of the stored data and location of the Variable"""

        msg = """{summary}
- device: {device}
- backend: {backend}
- shape: {shape}
- dtype: {dtype}
- statistics: {stats}
- grad: {grad}"""

        stats_msg = 'mean={0:.8f}, std={1:.8f}'

        array = self.array
        with cuda.get_device_from_array(array) as dev:
            xp = numpy if int(dev) == -1 else cuda.cupy

            if array is None:
                # `array` can be `None` if constructed without any arguments
                device = None
                backend = None
                stats = None
            else:
                device = getattr(array, 'device', 'CPU')
                backend = type(array)
                stats = stats_msg.format(float(xp.mean(array)),
                                         float(xp.std(array)))
            shape = getattr(array, 'shape', None)
            dtype = getattr(array, 'dtype', None)

            if self.grad is None:
                grad = None
            elif xp.all(self.grad == 0):
                grad = 0
            else:
                grad = stats_msg.format(float(xp.mean(self.grad)),
                                        float(xp.std(self.grad)))

        return msg.format(summary=self.summary(), device=device,
                          backend=backend, shape=shape, dtype=dtype,
                          stats=stats, grad=grad)

    def __pos__(self):
        return self

    def __len__(self):
        """Returns the first dimension of the data array.

        Returns:
            int: Number of the first dimension of the data array.

        """
        return len(self.array)

    @property
    def label(self):
        """Short text that represents the variable."""
        return self._node.label

    @property
    def creator(self):
        """Function implementation that created this variable.

        When this variable has been created by an old-style function (i.e., it
        is implemented as a subclass of :class:`Function`), this property
        returns that :class:`Function` object.

        When this variable has been created by a new-style function (i.e., it
        is implemented as a subclass of :class:`FunctionNode` class), this
        property returns that node object.

        """
        return self._node.creator

    @creator.setter
    def creator(self, func):
        self._node.creator = func

    @property
    def creator_node(self):
        """:class:`FunctionNode` object that created this variable.

        This property has a setter to which ``None`` can be set. Setting
        ``None`` to this property is equivalent to call :meth:`unchain`;
        it purges the variable from the function that created this variable.

        The setter also accepts the original :class:`FunctionNode` object that
        created this variable. For example, you can once set ``None`` to this
        property and then set the original value again.

        .. note::
           Setting an irrelevant :meth:`FunctionNode` object does not emit any
           error immediately, whereas the behavior is undefined. Do not set
           a :meth:`FunctionNode` object that did not create this variable
           object.

        """
        return self._node._creator_node

    @creator_node.setter
    def creator_node(self, func):
        self._node.creator_node = func

    @property
    def array(self):
        """The underlying data array.

        It is either :class:`numpy.ndarray` or :class:`cupy.ndarray` object,
        or ``None`` if the variable in in an uninitialized state.

        """
        return self._data[0]

    @array.setter
    def array(self, d):
        self._data[0] = d
        self._node._update_data_info(d)

    @property
    def data(self):
        """The underlying data array (equivalent to :attr:`array`).

        Note that using this attribute directly is discouraged; use
        :attr:`array` instead. Using :attr:`array`, you can find an error
        earlier when your code mixes up Variable and ndarray because
        ndarray does not have an attribute ``.array`` while it has
        ``.data``.

        """
        return self._data[0]

    @data.setter
    def data(self, d):
        self._data[0] = d
        self._node._update_data_info(d)

    @property
    def grad(self):
        """Gradient array of this variable.

        Note that this property returns the underlying array of the gradient
        variable instead of the gradient variable itself; to get/set
        gradient variable, use :attr:`grad_var` instead.

        """
        gv = self._grad_var
        return None if gv is None else gv.array

    @grad.setter
    def grad(self, g):
        self.grad_var = None if g is None else Variable(g)

    @property
    def grad_var(self):
        """Gradient variable."""
        return self._grad_var

    @grad_var.setter
    def grad_var(self, g):
        if g is not None:
            _check_grad_type(None, self, g.array)
        self._grad_var = g

    @property
    def shape(self):
        return self.array.shape

    @property
    def ndim(self):
        return self.array.ndim

    @property
    def size(self):
        return self.array.size

    @property
    def dtype(self):
        return self.array.dtype

    @property
    def rank(self):
        return self._node.rank

    @property
    def node(self):
        return self._node

    @property
    def requires_grad(self):
        """It indicates that ``grad`` will be set in backward calculation."""
        return self._requires_grad

    @property
    def T(self):
        """Transposition of this variable."""
        return chainer.functions.transpose(self)

    def to_cpu(self):
        """Copies the data and gradient arrays to CPU."""

        array = self.array
        if array is None:
            return

        if isinstance(array, cuda.ndarray):
            # cupy.ndarray to numpy.ndarray
            self._data = [cuda.to_cpu(array)]
        elif isinstance(array, intel64.mdarray):
            # ideep.mdarray to numpy.ndarray
            self._data = [numpy.array(array)]

        if self._grad_var is not None:
            self._grad_var.to_cpu()
        # ensure that the node tracks the device migration
        node = self._node
        if node._data is not None:
            node.retain_data()

    def to_gpu(self, device=None):
        """Copies the data and gradient arrays to specified GPU.

        Args:
            device: Target device specifier. If omitted, the current device is
                used.

        """
        if self.array is None:
            self._data = [None]  # Renew placeholder to break sharing
        else:
            self._data = [cuda.to_gpu(self.array, device)]
            if self._grad_var is not None:
                self._grad_var.to_gpu(device)
            # ensure that the node tracks the device migration
            node = self._node
            if node._data is not None:
                node.retain_data()

    def to_intel64(self):
        """Copies the data and gradient arrays to intel64 specific mdarray.

        If the array is not suited for intel64, it will be converted to
        :class:`numpy.ndarray`.
        """
        intel64.check_ideep_available()
        array = self.array
        if array is not None:
            if isinstance(array, cuda.ndarray):
                # cupy.ndarray to numpy.ndarray
                array = array.get()
            if (isinstance(array, numpy.ndarray) and array.ndim in (1, 2, 4)):
                # TODO(kmaehashi): Remove ndim validation once iDeep has fixed.
                # Currently iDeep only supports (1, 2, 4)-dim arrays.
                # Note that array returned from `ideep.array` may not be an
                # iDeep mdarray, e.g., when the dtype is not float32.
                array = intel64.ideep.array(
                    array, itype=intel64.ideep.wgt_array)
            self._data = [array]

        if self._grad_var is not None:
            self._grad_var.to_intel64()
        # ensure that the node tracks the device migration
        node = self._node
        if node._data is not None:
            node.retain_data()

    def cleargrad(self):
        """Clears the gradient array."""
        self._grad_var = None

    def zerograd(self):
        """Initializes the gradient array by zeros.

        Note that the gradient variable is unchained from the computational
        graph by this method because this operation breaks the backprop
        validity.

        .. deprecated:: v1.15
           Use :meth:`cleargrad` instead.

        """
        warnings.warn(
            'Variable.zerograd is deprecated. Use Variable.cleargrad instead.',
            DeprecationWarning)

        if self.array is None:
            return

        with cuda.get_device_from_array(self.array) as dev:
            gv = self._grad_var
            if gv is None:
                xp = numpy if dev.id == -1 else cuda.cupy
                self.grad = xp.zeros_like(self.array)
            else:
                gv.unchain()
                gv.array.fill(0)

    def copydata(self, var):
        """Copies the data array from given source variable.

        This method copies the data array from given variable to this variable.
        The copy is done even if the arrays reside on different devices,
        including across the host and a GPU device. If this variable has an
        uninitialized data array, this method initializes it by the data array
        of the given variable. Similarly, if the given variable has an
        uninitialized data array, this method initializes it by the data array
        of this variable (``self``). If both are uninitialized, this method
        does nothing.

        Args:
            var (Variable): Source variable.

        """
        src = var.array
        dst = self.array
        if src is None:
            if dst is None:
                return
            var.initialize(self.shape)
            src = var.array
        elif dst is None:
            self.initialize(src.shape)
            dst = self.array
        backend.copyto(dst, src)

    def addgrad(self, var):
        """Accumulates the gradient array from given source variable.

        This method adds the gradient of a given variable to the gradient of
        this variable. The accumulation is even done across the host and
        different devices. If this variable has uninitialized data/grad arrays,
        this method initializes it with the shape of the given variable and
        then accumulates the gradient.

        Args:
            var (Variable): Source variable.

        """
        src = var._grad_var
        if src is None:
            return

        if self.array is None:
            self.initialize(var.shape)
        dst = self._grad_var

        src_dev = cuda.get_device_from_array(src.array)
        dst_dev = cuda.get_device_from_array(self.array)

        if src_dev.id != dst_dev.id:
            src = chainer.functions.copy(src, dst_dev.id)
        self._grad_var = src if dst is None else src + dst

    def set_creator(self, gen_func):
        """Notifies the variable that the given function is its creator.

        Args:
            gen_func (Function): Function object that creates this variable as
                one of its outputs.

        """
        self._node.set_creator(gen_func)

    def set_creator_node(self, fnode):
        """Notifies the variable that the given node is its creator.

        Args:
            fnode (FunctionNode): Function node that has this variable as an
                output.

        """
        self._node.set_creator_node(fnode)

    def backward(self, retain_grad=False, enable_double_backprop=False,
                 loss_scale=None, **kwargs):
        """Runs error backpropagation (a.k.a.\\  backprop) from this variable.

        On backprop,
        :meth:`FunctionNode.backward() <chainer.FunctionNode.backward>`
        is called on each :class:`~chainer.FunctionNode` object appearing in
        the backward graph starting from this variable.
        The backward graph is represented by backward
        references from variable nodes to their creators, and from function
        nodes to their input variable nodes. The backprop stops at all root
        nodes. Some function nodes set ``None`` as gradients of some inputs,
        where further backprop does not take place at such inputs.

        This method uses :data:`grad` as the initial error array. User can
        manually set a gradient array before calling this method.
        If the shape of :data:`data` is ``()`` (i.e., it is scalar) and
        :data:`grad` is ``None``, then this method automatically complements
        1.0 as the initial error. This is useful on starting backprop from
        some scalar loss value.

        From v3, this method supports *differentiable backprop* (a.k.a. double
        backprop, grad of grads). To enable it, pass
        ``enable_double_backprop=True``.

        Args:
            retain_grad (bool): If ``True``, the gradient arrays of all
                intermediate variables are kept.
                Otherwise, :data:`~chainer.Variable.grad` of the
                intermediate variables are set to ``None`` on appropriate
                timing, which may reduce the maximum memory consumption.

                In most cases of training some models, the purpose of backprop
                is to compute gradients of parameters, not of all variables,
                and therefore it is recommended to set this flag ``False``.
            enable_double_backprop (bool): *(Added in v3.0)* If ``True``,
                computational trace of the whole backpropagation procedure is
                recorded to the computational graph so that one can further do
                backpropagation from the resulting gradients. Note that
                enabling it results in larger memory consumption needed to
                store the gradients w.r.t intermediate variables that are
                required for the second gradient computation.
            loss_scale (float): Loss scaling factor. Loss scaling is a usefull
                technique to mitigate vanishing gradient issue that tends to
                happen when low precision data type like float16 is used during
                training. If you set loss scaling factor, gradients of loss
                values are to be multiplied by the factor before backprop
                starts. The factor is propagated to whole gradients in a
                computational graph along the backprop. The gradients of
                parameters are divided by the factor just before the parameters
                are to be updated.
        """
<<<<<<< HEAD
        return_cont = False
        assert_refs = True
        if kwargs:
            return_cont, assert_refs = argument.parse_kwargs(
                kwargs,
                ('_return_cont', return_cont),
                ('_assert_refs', assert_refs),
            )

        self._node._check_old_style_gradient()
        if self.creator_node is None:
            return

=======
>>>>>>> 9f14c2bd
        # Initialize error by 1, if this is a loss variable
        if self.array.size == 1 and self._grad_var is None:
            if self.array.ndim != 0:
                warnings.warn(
                    'Treating a scalar as a variable with only one element'
                    ' in Variable.backward is deprecated. A scalar variable'
                    ' must be a 0-dimensional array. Apply'
                    ' chainer.functions.squeeze to obtain a scalar variable.'
                    ' If the size of this variable accidentally becomes one,'
                    ' set zero to grad.',
                    DeprecationWarning)
            with cuda.get_device_from_array(self.array) as device:
                if device is cuda.DummyDevice:
                    self.grad = numpy.ones_like(self.array)
                else:
                    self.grad = cuda.cupy.ones_like(self.array)
            if loss_scale is not None:
                self.grad *= loss_scale
<<<<<<< HEAD

        if not return_cont:
            with chainer.using_config(
                    'enable_backprop', enable_double_backprop):
                _backward_main([self], retain_grad, loss_scale)
            return

        ref_self = [self]

        def cont():
            if not ref_self:
                raise RuntimeError(
                    'the continuation Variable.backward(_return_cont=True) '
                    'has been consumed')
            outputs = ref_self
            if sys.getrefcount(ref_self[0]) > 2:
                if assert_refs:
                    raise RuntimeError(
                        'The continuation Variable.backward(_return_cont=True)'
                        ' is called but there are other references to self')
                else:
                    outputs = list(outputs)
            with chainer.using_config(
                    'enable_backprop', enable_double_backprop):
                _backward_main(outputs, retain_grad, loss_scale)

        return cont
=======

        with chainer.using_config('enable_backprop', enable_double_backprop):
            _backprop_to_all([self], retain_grad, loss_scale)
>>>>>>> 9f14c2bd

    def reshape(self, *shape):
        """Returns a variable of a different shape and the same content.

        .. seealso::
           :func:`chainer.functions.reshape` for full documentation,

        """
        if len(shape) == 1 and isinstance(shape[0], (tuple, list)):
            shape = shape[0]
        return chainer.functions.reshape(self, shape)

    def transpose(self, *axes):
        """Permute the dimensions of an input variable without copy.

        .. seealso::
           :func:`chainer.functions.transpose` for full documentation.

        """
        if len(axes) == 0:
            axes = None
        elif len(axes) == 1 and (isinstance(axes[0], (tuple, list)) or
                                 axes[0] is None):
            axes = axes[0]
        return chainer.functions.transpose(self, axes)

    def unchain(self):
        """Deletes the reference to the creator of this variable.

        This method deletes the reference to the creator from the corresponding
        variable node. Unlike :meth:`unchain_backward`, it does not backtrack
        the graph.

        This method is equivalent to ``self.creator_node = None``.

        """
        self.creator_node = None

    def unchain_backward(self):
        """Deletes references between variable nodes and functions backward.

        After this method completes, intermediate variable nodes and functions
        that are not referenced from anywhere are deallocated by reference
        count GC. Also this variable itself deletes the reference to its
        creator function from the node, i.e. the node becomes root in the
        computation graph. It indicates that backprop after unchaining stops at
        this variable. This behavior is useful to implement truncated BPTT.

        """
        cand_funcs = []
        seen_set = set()

        def add_cand(cand):
            if cand is not None and cand not in seen_set:
                cand_funcs.append(cand)
                seen_set.add(cand)

        add_cand(self.creator_node)

        while cand_funcs:
            func = cand_funcs.pop()
            for var in func.inputs:
                add_cand(var.creator_node)
            func.unchain()

    def retain_data(self):
        """Lets the corresponding variable node keep the underlying array."""
        self._node.data = self._data[0]

    def __lt__(self, other):
        """This operator is not defined for Variable."""
        raise NotImplementedError()

    def __le__(self, other):
        """This operator is not defined for Variable."""
        raise NotImplementedError()

    def __eq__(self, other):
        """This operator is not defined for Variable."""
        raise NotImplementedError()

    def __ne__(self, other):
        """This operator is not defined for Variable."""
        raise NotImplementedError()

    def __gt__(self, other):
        """This operator is not defined for Variable."""
        raise NotImplementedError()

    def __ge__(self, other):
        """This operator is not defined for Variable."""
        raise NotImplementedError()

    def __nonzero__(self):
        """This operator is not defined for Variable."""
        raise NotImplementedError()

    def __bool__(self):
        """This operator is not defined for Variable."""
        raise NotImplementedError()

    __array_priority__ = 200
    __hash__ = None


<<<<<<< HEAD
if six.PY3:
    OrderedDict = collections.OrderedDict
else:
    # Reference counting cannot free keys in old `collections.OrderedDict`,
    # where a doubly linked list is used to maintain the order.
    class OrderedDict(object):
        def __init__(self):
            self.keys = set()
            self.dict = collections.OrderedDict()

        def __contains__(self, key):
            return weakref.ref(key) in self.dict

        def __setitem__(self, key, value):
            self.keys.add(key)
            self.dict[weakref.ref(key)] = value

        def __getitem__(self, key):
            return self.dict[weakref.ref(key)]

        def items(self):
            return [(k(), v) for k, v in self.dict.items()]

        def values(self):
            return self.dict.values()


def _backward_main(outputs, retain_grad, loss_scale):
=======
def _backprop_to_all(outputs, retain_grad, loss_scale):
>>>>>>> 9f14c2bd
    cand_funcs = []
    seen_set = set()

    def add_cand(cand):
<<<<<<< HEAD
        ref_cand = weakref.ref(cand)
        if ref_cand not in seen_set:
            # Negate since heapq is min-heap
            heapq.heappush(cand_funcs, (-cand.rank, len(seen_set), cand))
            seen_set.add(ref_cand)
=======
        if cand not in seen_set:
            # Negate since heapq is min-heap
            heapq.heappush(cand_funcs, (-cand.rank, len(seen_set), cand))
            seen_set.add(cand)
>>>>>>> 9f14c2bd

    grads = _backprop_utils.GradTable(load_if_new=True)

    root_nodes = set()
<<<<<<< HEAD
    for y_var in outputs:
        y = y_var.node
        grads[y] = y_var.grad_var

        add_cand(y.creator_node)
        root_nodes.add(weakref.ref(y))
        del y_var, y

    if len(root_nodes) != len(outputs):
        raise RuntimeError('output variables should be distinct')

    # remove references
    del outputs[:]

    leaf_nodes = set()
=======
    leaf_nodes = set()

    for y_var in outputs:
        y = y_var.node
        root_nodes.add(y)
        grads[y] = y_var.grad_var

        y._check_old_style_gradient()
        func = y.creator_node
        if func is None:  # leaf
            leaf_nodes.add(y)
        else:
            add_cand(func)

    # Fix F812 (Python 2)
    y = None
    del y
>>>>>>> 9f14c2bd

    while cand_funcs:
        _, _, func = heapq.heappop(cand_funcs)
        inputs = func.inputs
        target_input_indexes = tuple([
<<<<<<< HEAD
            i
            for i, x in enumerate(inputs)
            if x.requires_grad
        ])
        out_grad = [
            grads.pop(y())  # access via weak ref
            for y in func.outputs
        ]
        for y, gy in six.moves.zip(func.outputs, out_grad):
            y = y()
            if y is not None and weakref.ref(y) not in root_nodes:
                y._set_grad_var_if_available(
                    gy if retain_grad else None)
            del y, gy

        if not target_input_indexes:
            del out_grad
            x = None  # fix Python 2
            continue

        # TODO(kataoka): remove NOQA if flake8 is fixed
        in_data = tuple([x.data for x in inputs])  # NOQA
        out_grad_array = tuple(
            [None if gy is None else gy.array for gy in out_grad])
        gy = None  # fix Python 2

=======
            i for i, x in enumerate(inputs) if x.requires_grad
        ])
        outputs = [y() for y in func.outputs]  # access via weak ref
        out_grad = tuple([grads.pop(y) for y in outputs])
        if not target_input_indexes:
            continue

        in_data = tuple([x.data for x in inputs])
        out_grad_array = tuple(
            [None if g is None else g.array for g in out_grad])
>>>>>>> 9f14c2bd
        hooks = chainer.get_function_hooks()
        if func._n_local_function_hooks != 0:
            hooks = collections.OrderedDict(hooks)
            hooks.update(func.local_function_hooks)
        hooks = hooks.values()  # avoid six for performance

        with cuda.get_device_from_array(*(in_data + out_grad_array)):
            for hook in hooks:
                hook.backward_preprocess(func, in_data, out_grad_array)

<<<<<<< HEAD
            if not hooks:
                in_data, out_grad_array = None, None  # to reduce memory usage

            # Collect the current input gradients.
            # Keep the order for the portability, rather than
            # target_inputs = [inputs[i] for i in target_input_indexes]
            # in_grad = {x: grads.get_as_list(x) for x in set(target_inputs)}
            in_grad = OrderedDict()
            for i in target_input_indexes:
                x = inputs[i]
                if x not in in_grad:
                    if weakref.ref(x) in root_nodes:
                        raise RuntimeError(
                            'an output variable depends on another output '
                            'variable')
=======
            # Collect the current input gradients.
            target_inputs = [inputs[i] for i in target_input_indexes]
            # Keep the order for the portability, rather than
            # in_grad = {x: grads.get_as_list(x)
            #            for x in set(target_inputs)}
            in_grad = collections.OrderedDict()
            for x in target_inputs:
                if x not in in_grad:
>>>>>>> 9f14c2bd
                    in_grad[x] = grads.get_as_list(x)
                    # to reduce memory usage
                    x._set_grad_var_if_available(None)

            _backprop_utils.backprop_step(
                func, target_input_indexes, out_grad, in_grad)

            for hook in hooks:
                hook.backward_postprocess(func, in_data, out_grad_array)
<<<<<<< HEAD
        del in_data, out_grad_array
=======

        for y, gy in six.moves.zip(outputs, out_grad):
            if y is not None and y not in root_nodes:
                y._set_grad_var_if_available(
                    gy if retain_grad else None)
        del gy, out_grad  # to reduce memory usage
>>>>>>> 9f14c2bd

        for x, gx in in_grad.items():
            if not gx:  # gradient == None
                continue

            for gx_elem in gx:
                _check_grad_type(func, x, gx_elem.array)
<<<<<<< HEAD
            del gx_elem
=======
            del gx_elem  # to reduce memory usage
>>>>>>> 9f14c2bd

            if x.creator_node is None:  # leaf
                leaf_nodes.add(x)
            else:
                add_cand(x.creator_node)
<<<<<<< HEAD
        del x, gx, in_grad  # to reduce memory usage
=======
        del gx, in_grad  # to reduce memory usage
>>>>>>> 9f14c2bd

    for x in leaf_nodes:
        x_var = x.get_variable_or_none()
        gx = grads.pop(x)
        if x_var is not None:
            x_var._grad_var = gx
            x_var._loss_scale = loss_scale
    grads.assert_no_grads()


class Parameter(Variable):

    """Parameter variable that can be registered to a link.

    Parameter is a subclass of :class:`Variable`. It almost behaves as same
    as a usual variable except that a parameter can be registered to a
    :class:`~chainer.Link` object just by assigning it to an attribute of
    the link within an :meth:`~chainer.Link.init_scope` context.

    Parameter also supports an initialization by an initializer. It can have
    two initializers: one for the data array, and the other for the gradient
    array. The initializer only specifies the way of filling the elements of
    these arrays, and the shape information is specified at the initialization
    point.

    When a link that the parameter has been registered to is passed to an
    :class:`~chainer.GradientMethod`, an update rule is set to the parameter.
    This update rule specifies how to update the data array of the parameter
    using its gradient array.

    Args:
        initializer (~chainer.Initializer or numpy.ndarray or cupy.ndarray):
            Initializer of the data array. If ``shape`` is given, this
            initializer is immediately used to initialize the data array.
            Otherwise, if it is an array, it is immediately used as the data
            array, and otherwise the data array is left uninitialized and will
            be initialized by this initializer in :meth:`initialize`. It can
            also be a scalar, in which case the data array will be filled by
            this scalar. Note that float32 is used in this case.
        shape (int or tuple of int or None): Shape of the parameter. If it is
            ``None``, the initialization is deferred to the call of
            :meth:`initialize`.
        name (str): Name of the parameter.

    Attributes:
        initializer: Initializer of the data array. It is used for
            initializing the data array of an uninitialized variable.
        update_rule: :class:`~chainer.optimizer.UpdateRule` instance that
            updates this variable as a parameter. This argument is set to
            :attr:`update_rule`.

    """

    initializer = None
    _grad_initializer = None
    _initial_backend = None
    _initial_device = None

    def __init__(self, initializer=None, shape=None, name=None):
        if initializer is None:
            initializer = constant.NaN()
        elif numpy.isscalar(initializer):
            initializer = constant.Constant(initializer)
        if shape is None:
            if isinstance(initializer, (numpy.ndarray, cuda.ndarray)):
                # parameter initialized by the initial array
                super(Parameter, self).__init__(initializer, name=name)
            else:
                # uninitialized parameter
                super(Parameter, self).__init__(name=name)
                dtype = getattr(initializer, 'dtype', None)
                self._grad_initializer = constant.NaN(dtype)
        else:
            # parameter initialized with a given shape
            if isinstance(initializer, (numpy.ndarray, cuda.ndarray)):
                xp = backend.get_array_module(initializer)
                initializer = constant.Constant(initializer)
            else:
                xp = numpy
            data = initializers.generate_array(initializer, shape, xp)
            grad = xp.full_like(data, numpy.nan)
            super(Parameter, self).__init__(data, name=name, grad=grad)

        self.update_rule = None
        self.initializer = initializer

    def __copy__(self):
        return self._copy_to(Parameter())

    def __reduce__(self):
        return _recover_parameter, (self.array, self.name, self.grad,
                                    self.initializer, self.update_rule)

    def to_cpu(self):
        super(Parameter, self).to_cpu()
        if self.array is None:
            self._initial_backend = None
            self._initial_device = None

    def to_gpu(self, device=None):
        super(Parameter, self).to_gpu(device)
        if self.array is None:
            if device is None:
                device = cuda.Device().id
            self._initial_backend = 'cuda'
            self._initial_device = device

    def to_intel64(self):
        super(Parameter, self).to_intel64()
        if self.array is None:
            self._initial_backend = 'intel64'
            self._initial_device = None

    def cleargrad(self):
        super(Parameter, self).cleargrad()
        if self.array is None:
            self._grad_initializer = None

    def zerograd(self):
        super(Parameter, self).zerograd()
        if self.array is None:
            dtype = getattr(self.initializer, 'dtype', None)
            self._grad_initializer = initializers.Zero(dtype)

    def initialize(self, shape):
        """Initializes the uninitialized variable.

        Uninitialized variable is a variable created with the data array set to
        None. This method creates and initializes the data array. The shape of
        the variable can be left unknown until this method is called.

        Args:
            shape (tuple of int): Shape of the data array.

        """
        xp = numpy if self._initial_backend != 'cuda' else cuda.cupy
        with cuda.get_device_from_id(self._initial_device):
            data = initializers.generate_array(self.initializer, shape, xp)

            ginit = self._grad_initializer
            grad = None if ginit is None else initializers.generate_array(
                ginit, shape, xp)

        self.array = data
        self.grad = grad

        # Convert the array for iDeep.
        if self._initial_backend == 'intel64':
            self.to_intel64()

    def update(self):
        """Updates the data array using the gradient and the update rule.

        This method updates the parameter using the attached update rule.

        """
        if self.update_rule is not None:
            self.update_rule.update(self)


def as_variable(obj):
    """Converts an array or a variable into :class:`~chainer.Variable`.

    This is a convenient function to get a :class:`~chainer.Variable` object
    transparently from a raw array or a variable.

    Note that this function should only be used for type consistency (i.e., to
    enforce the return value of an API having type :class:`~chainer.Variable`).
    The :class:`~chainer.Variable.requires_grad` flag is kept as is; if ``obj``
    is a raw array, the newly created variable has ``requires_grad = False``.
    In order to make a variable w.r.t. which you want to compute the gradient,
    you should use :class:`~chainer.Variable` directly.

    Args:
        obj (numpy.ndarray or cupy.ndarray or ~chainer.Variable): An array or
            a variable that you want to convert to :class:`~chainer.Variable`.

    Returns:
        ~chainer.Variable:
        A variable converted from ``obj``. If ``obj`` is a raw array, this is a
        new :class:`~chainer.Variable` object that wraps the array. If ``obj``
        is already a :class:`~chainer.Variable` object, this function returns
        ``obj`` as is.

    """
    if isinstance(obj, Variable):
        return obj
    return Variable(obj, requires_grad=False)


def _recover_parameter(data, name, grad, initializer, update_rule):
    p = Parameter(initializer=initializer, name=name)
    p.array = data
    p.grad = grad
    p.update_rule = update_rule
    return p<|MERGE_RESOLUTION|>--- conflicted
+++ resolved
@@ -960,7 +960,6 @@
                 parameters are divided by the factor just before the parameters
                 are to be updated.
         """
-<<<<<<< HEAD
         return_cont = False
         assert_refs = True
         if kwargs:
@@ -970,12 +969,6 @@
                 ('_assert_refs', assert_refs),
             )
 
-        self._node._check_old_style_gradient()
-        if self.creator_node is None:
-            return
-
-=======
->>>>>>> 9f14c2bd
         # Initialize error by 1, if this is a loss variable
         if self.array.size == 1 and self._grad_var is None:
             if self.array.ndim != 0:
@@ -994,12 +987,11 @@
                     self.grad = cuda.cupy.ones_like(self.array)
             if loss_scale is not None:
                 self.grad *= loss_scale
-<<<<<<< HEAD
 
         if not return_cont:
             with chainer.using_config(
                     'enable_backprop', enable_double_backprop):
-                _backward_main([self], retain_grad, loss_scale)
+                _backprop_to_all([self], retain_grad, loss_scale)
             return
 
         ref_self = [self]
@@ -1019,14 +1011,9 @@
                     outputs = list(outputs)
             with chainer.using_config(
                     'enable_backprop', enable_double_backprop):
-                _backward_main(outputs, retain_grad, loss_scale)
+                _backprop_to_all(outputs, retain_grad, loss_scale)
 
         return cont
-=======
-
-        with chainer.using_config('enable_backprop', enable_double_backprop):
-            _backprop_to_all([self], retain_grad, loss_scale)
->>>>>>> 9f14c2bd
 
     def reshape(self, *shape):
         """Returns a variable of a different shape and the same content.
@@ -1132,7 +1119,6 @@
     __hash__ = None
 
 
-<<<<<<< HEAD
 if six.PY3:
     OrderedDict = collections.OrderedDict
 else:
@@ -1160,52 +1146,25 @@
             return self.dict.values()
 
 
-def _backward_main(outputs, retain_grad, loss_scale):
-=======
 def _backprop_to_all(outputs, retain_grad, loss_scale):
->>>>>>> 9f14c2bd
     cand_funcs = []
     seen_set = set()
 
     def add_cand(cand):
-<<<<<<< HEAD
         ref_cand = weakref.ref(cand)
         if ref_cand not in seen_set:
             # Negate since heapq is min-heap
             heapq.heappush(cand_funcs, (-cand.rank, len(seen_set), cand))
             seen_set.add(ref_cand)
-=======
-        if cand not in seen_set:
-            # Negate since heapq is min-heap
-            heapq.heappush(cand_funcs, (-cand.rank, len(seen_set), cand))
-            seen_set.add(cand)
->>>>>>> 9f14c2bd
 
     grads = _backprop_utils.GradTable(load_if_new=True)
 
     root_nodes = set()
-<<<<<<< HEAD
+    leaf_nodes = set()
+
     for y_var in outputs:
         y = y_var.node
-        grads[y] = y_var.grad_var
-
-        add_cand(y.creator_node)
         root_nodes.add(weakref.ref(y))
-        del y_var, y
-
-    if len(root_nodes) != len(outputs):
-        raise RuntimeError('output variables should be distinct')
-
-    # remove references
-    del outputs[:]
-
-    leaf_nodes = set()
-=======
-    leaf_nodes = set()
-
-    for y_var in outputs:
-        y = y_var.node
-        root_nodes.add(y)
         grads[y] = y_var.grad_var
 
         y._check_old_style_gradient()
@@ -1214,17 +1173,18 @@
             leaf_nodes.add(y)
         else:
             add_cand(func)
-
-    # Fix F812 (Python 2)
-    y = None
-    del y
->>>>>>> 9f14c2bd
+        del y_var, y, func
+
+    if len(root_nodes) != len(outputs):
+        raise RuntimeError('output variables should be distinct')
+
+    # remove references
+    del outputs[:]
 
     while cand_funcs:
         _, _, func = heapq.heappop(cand_funcs)
         inputs = func.inputs
         target_input_indexes = tuple([
-<<<<<<< HEAD
             i
             for i, x in enumerate(inputs)
             if x.requires_grad
@@ -1251,18 +1211,6 @@
             [None if gy is None else gy.array for gy in out_grad])
         gy = None  # fix Python 2
 
-=======
-            i for i, x in enumerate(inputs) if x.requires_grad
-        ])
-        outputs = [y() for y in func.outputs]  # access via weak ref
-        out_grad = tuple([grads.pop(y) for y in outputs])
-        if not target_input_indexes:
-            continue
-
-        in_data = tuple([x.data for x in inputs])
-        out_grad_array = tuple(
-            [None if g is None else g.array for g in out_grad])
->>>>>>> 9f14c2bd
         hooks = chainer.get_function_hooks()
         if func._n_local_function_hooks != 0:
             hooks = collections.OrderedDict(hooks)
@@ -1273,7 +1221,6 @@
             for hook in hooks:
                 hook.backward_preprocess(func, in_data, out_grad_array)
 
-<<<<<<< HEAD
             if not hooks:
                 in_data, out_grad_array = None, None  # to reduce memory usage
 
@@ -1289,16 +1236,6 @@
                         raise RuntimeError(
                             'an output variable depends on another output '
                             'variable')
-=======
-            # Collect the current input gradients.
-            target_inputs = [inputs[i] for i in target_input_indexes]
-            # Keep the order for the portability, rather than
-            # in_grad = {x: grads.get_as_list(x)
-            #            for x in set(target_inputs)}
-            in_grad = collections.OrderedDict()
-            for x in target_inputs:
-                if x not in in_grad:
->>>>>>> 9f14c2bd
                     in_grad[x] = grads.get_as_list(x)
                     # to reduce memory usage
                     x._set_grad_var_if_available(None)
@@ -1308,16 +1245,7 @@
 
             for hook in hooks:
                 hook.backward_postprocess(func, in_data, out_grad_array)
-<<<<<<< HEAD
         del in_data, out_grad_array
-=======
-
-        for y, gy in six.moves.zip(outputs, out_grad):
-            if y is not None and y not in root_nodes:
-                y._set_grad_var_if_available(
-                    gy if retain_grad else None)
-        del gy, out_grad  # to reduce memory usage
->>>>>>> 9f14c2bd
 
         for x, gx in in_grad.items():
             if not gx:  # gradient == None
@@ -1325,21 +1253,13 @@
 
             for gx_elem in gx:
                 _check_grad_type(func, x, gx_elem.array)
-<<<<<<< HEAD
             del gx_elem
-=======
-            del gx_elem  # to reduce memory usage
->>>>>>> 9f14c2bd
 
             if x.creator_node is None:  # leaf
                 leaf_nodes.add(x)
             else:
                 add_cand(x.creator_node)
-<<<<<<< HEAD
         del x, gx, in_grad  # to reduce memory usage
-=======
-        del gx, in_grad  # to reduce memory usage
->>>>>>> 9f14c2bd
 
     for x in leaf_nodes:
         x_var = x.get_variable_or_none()

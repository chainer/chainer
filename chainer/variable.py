import collections
import copy
import heapq
import traceback
import typing as tp  # NOQA
import warnings
import weakref

import numpy
import six

import chainer
from chainer import _backprop_utils
from chainer import backend
from chainer.backends import _cpu
from chainer.backends import cuda
from chainer.backends import intel64
from chainer import initializers
from chainer.initializers import constant
from chainer import types  # NOQA
import chainer.utils._collections
from chainer.utils import argument
import chainerx


def _check_grad_type(func, x, is_node_x, gx, is_var_gx):
    if gx is None:
        return
    x_grad = gx.array if is_var_gx else gx

    # FIXME: avoid `isinstance`
    x_data = None if isinstance(x, _ChainerxVariableNodeProps) else x.data

    # TODO(kataoka): Make _update_data_info store the array module.
    # ``is_node_x and x_data is None`` implies that the data array is not
    # retained.
    # ``not is_node_x and x_data is None`` implies that grad of uninitialized
    # variable is checked here.

    if x_grad is None:
        # TODO(kataoka): This should be an error.
        return
    elif x_data is None and not is_node_x:
        # TODO(kataoka): This should be an error.
        return
    elif not chainer.is_arrays_compatible((x_grad, x_data)):
        msg = ('Type of data and grad mismatch\ngrad: %s != data: %s' %
               (type(x_grad), type(x_data)))
        typ = TypeError
    elif x.dtype is None or x.shape is None:
        # unretained Variable(None)
        # TODO(kataoka): This should be an error.
        return
    elif gx.dtype != x.dtype:
        msg = ('Dtype of data and grad mismatch\ngrad: %s != data: %s' %
               (gx.dtype, x.dtype))
        typ = TypeError
    elif gx.shape != x.shape:
        msg = ('Shape of data and grad mismatch\ngrad: %s != data: %s' %
               (gx.shape, x.shape))
        typ = ValueError
    else:
        return

    detail = ''
    if func:
        detail = 'Function `{0}` ({1}) has a bug.\n'.format(
            type(func)._impl_name, func.label)
        stack = func.stack
        if stack:
            detail += 'Stacktrace of the function is below:\n'
            for line in traceback.format_list(func.stack):
                detail += line
        detail += '''
Please report this error to the issue tracker with the stack trace,
the information of your environment, and your script:
https://github.com/chainer/chainer/issues/new.
'''

    raise typ(detail + msg)


def variable_repr(var):
    """Return the string representation of a variable.

    Args:
        var (~chainer.Variable): Input Variable.
    .. seealso:: numpy.array_repr
    """
    arr = _cpu._to_cpu(var.array)

    if var.name:
        prefix = 'variable ' + var.name
    else:
        prefix = 'variable'

    if arr is None:
        lst = 'None'
    elif arr.size > 0 or arr.shape == (0,):
        lst = numpy.array2string(arr, None, None, None, ', ', prefix + '(')
    else:  # show zero-length shape unless it is (0,)
        lst = '[], shape=%s' % (repr(arr.shape),)

    return '%s(%s)' % (prefix, lst)


def variable_str(var):
    """Return the string representation of a variable.

    Args:
        var (~chainer.Variable): Input Variable.
    .. seealso:: numpy.array_str
    """
    arr = _cpu._to_cpu(var.array)

    if var.name:
        prefix = 'variable ' + var.name
    else:
        prefix = 'variable'

    if arr is None:
        lst = 'None'
    else:
        lst = numpy.array2string(arr, None, None, None, ' ', prefix + '(')

    return '%s(%s)' % (prefix, lst)


class VariableNode(object):

    """Node in the backward computational graph representing a variable.

    This object represents a variable node in a computational graph. The node
    is used in error backpropagation (a.k.a. backprop) to determine which
    gradient to be passed to each function.

    A variable node is held by the corresponding :class:`~chainer.Variable`
    object, which is managed by users. :class:`~chainer.FunctionNode` objects
    that take the variable as an input also hold references to the variable
    node.

    Note that the node does not hold a reference to the corresponding data
    array in general. The data array is actually accessible by the node in the
    following cases.

    1. If there exists a :class:`~chainer.Variable` object that holds a
       reference to the variable node, the variable node holds a weak reference
       to the variable object, and thus the data array is accessible via the
       weak reference.
    2. If :meth:`retain_data` is called, the node holds a reference to the data
       array. It is mainly called by a function that needs the input or output
       data array in its backprop procedure.
       See :meth:`FunctionNode.retain_inputs()
       <chainer.FunctionNode.retain_inputs>`
       and :meth:`FunctionNode.retain_outputs()
       <chainer.FunctionNode.retain_outputs>` for more details.

    Users usually do not need to touch this variable node object. The
    computational graph is automatically managed by Chainer, and any interface
    that is beneficial for users is also provided by
    :class:`~chainer.Variable`.

    Args:
        variable (Variable): The corresponding variable object.
        name (str): Name of the variable node.

    Attributes:
        dtype: Data type of the data array.
        shape: Shape of the data array.
        name (str): Name of the variable node.

    """

    _creator_node = None
    _data = None  # type: types.NdArray
    _rank = 0  # type: int
    # Name of the Function is assigned if this variable is a gradient generated
    # by an old-style Function
    _old_style_grad_generator = None  # type: str

    def __init__(self, variable, name, **kwargs):
        # type: (Variable, tp.Optional[str], **tp.Any) -> None

        if kwargs:
            argument.check_unexpected_kwargs(
                kwargs,
                grad='unexpected keyword argument "grad": '
                     'pass the gradient to Variable instead'
            )
        self._variable = weakref.ref(variable)
        self.name = name
        self._requires_grad = variable.requires_grad

        vdata = variable.data
        self._update_data_info(vdata)

    @property
    def creator(self):
        """Function object that created this variable node.

        When the function is implemented with the old-style API (i.e., it uses
        :class:`~chainer.Function` class),
        this property returns the :class:`~chainer.Function` object.
        The object is extracted from the :class:`~chainer.FunctionAdapter`
        object, so the returned object is not the function node, but instead
        the actual implementation of forward and backward procedures.

        When the function is implemented with the new-style API (i.e., it uses
        :class:`~chainer.FunctionNode` class),
        this property returns the function node
        object. In this case, the returned object is same as
        :attr:`creator_node`.

        .. warning::

           As of v3.0.0, when the creator is an old-style function, the
           following code is invalid:

           .. code-block:: python

              creator = v.creator
              v.creator = None
              ...
              v.creator = creator

           The point is that :class:`~chainer.FunctionNode` objects are used
           as nodes in the computational graph instead of
           :class:`~chainer.Function`, and each :class:`~chainer.Function`
           object only holds a *weak reference* to the corresponding
           :class:`~chainer.FunctionNode`.
           Since ``creator`` returns the :class:`~chainer.Function` object,
           the :class:`~chainer.FunctionNode` object is not kept by preserving
           ``creator``.

           The above code should be fixed as follows.

           .. code-block:: python

              creator_node = v.creator_node
              v.creator_node = None
              ...
              v.creator_node = creator_node

        """
        node = self._creator_node
        if node is None:
            return None

        if isinstance(node, chainer.function.FunctionAdapter):
            return node.function
        return node

    @creator.setter
    def creator(self, func):
        self.creator_node = func

    @property
    def creator_node(self):
        """Function node that has this variable as an output.

        See :class:`~chainer.FunctionNode` for the definition of a function
        node.

        """
        return self._creator_node

    @creator_node.setter
    def creator_node(self, func):
        if isinstance(func, chainer.Function):
            func = func.node
        self._creator_node = func
        if func is not None:
            self._rank = func.rank + 1

    @property
    def data(self):
        """Data array of the corresponding variable.

        If the data is not available, it returns ``None``.

        """
        return self._data

    @data.setter
    def data(self, d):
        self._data = d
        self._update_data_info(d)

    @property
    def grad(self):
        """Gradient array of the corresponding variable.

        If the variable is not available, it returns ``None``.

        """
        var = self._variable()
        return None if var is None else var.grad

    @property
    def grad_var(self):
        """Gradient variable of the corresponding variable.

        If the corresponding variable is not available, it return ``None``.

        """
        var = self._variable()
        return None if var is None else var.grad_var

    def _set_grad_var_if_available(self, g):
        var = self._variable()
        if var is not None:
            var._set_grad_var_without_check(g)

    @property
    def label(self):
        """Short text that represents the variable node."""
        if self.shape == ():
            return str(self.dtype)
        return '(%s), %s' % (', '.join(map(str, self.shape)),
                             str(self.dtype))

    @property
    def rank(self):
        return self._rank

    @property
    def requires_grad(self):
        """It indicates that ``grad`` will be set in backward calculation."""
        return self._requires_grad

    def get_variable(self):
        """Returns the corresponding :class:`~chainer.Variable` object.

        VariableNode object holds a weak reference of the variable object. If
        the reference is alive, it is returned by this property. Otherwise,
        this property creates a new :class:`~chainer.Variable` object from
        this node object and returns it.

        Returns:
            Variable: The variable object that refers this node.

        """
        var = self._variable()
        if var is not None:
            return var

        var = Variable(self.data, name=self.name,
                       requires_grad=self._requires_grad)
        var._node = self
        return var

    def get_variable_or_none(self):
        """Returns the holding :class:`~chainer.Variable` object or ``None``.

        VariableNode object holds a weak reference of the variable object.If
        the reference is alive, it is returned by this property. Otherwise,
        returns ``None``.

        Returns:
            Variable: The variable object that refers this node.

        """
        return self._variable()

    def set_creator(self, creator):
        """Sets a :class:`~chainer.Function` object that created this node.

        This method is equivalent to ``self.creator = creator``. A
        :class:`~chainer.FunctionNode` object can also be passed.

        Args:
            creator (Function or FunctionNode): Function that has created this
                variable.

        """
        self.creator = creator

    def set_creator_node(self, creator_node):
        """Sets a :class:`~chainer.FunctionNode` object that created this node.

        This method is equivalent to ``self.creator_node = creator_node``. A
        :class:`~chainer.Function` object can also be passed, in which case the
        :attr:`Function.node <chainer.Function.node>` attribute is used.

        Args:
            creator_node (FunctionNode or Function): Function node that has
                this variable as an output.

        """
        self.creator_node = creator_node

    def unchain(self):
        """Deletes the reference to the creator of this variable node.

        This method is equivalent to ``self.creator_node = None``.

        """
        self.creator_node = None

    def retain_data(self):
        """Lets the node hold a reference to the underlying data array.

        This method gets the data array of the corresponding variable and keeps
        it. If the weak reference to the corresponding variable is dead, it
        raises an error.

        """
        variable = self._variable()
        if variable is not None:
            self.data = variable.data
        else:
            raise RuntimeError('cannot retain variable data: the variable has '
                               'been already released')

    def _update_data_info(self, d):
        if d is None:
            self.dtype = None
            self.shape = None
        else:
            self.dtype = d.dtype
            self.shape = d.shape

        # If the node has a reference to data, update it as well.
        if self._data is not None:
            self._data = d

    def _check_old_style_gradient(self):
        if self._old_style_grad_generator is not None:
            raise RuntimeError(
                'cannot twice-differentiate an old style Function "%s"' %
                self._old_style_grad_generator)


def _create_variable(data, name, grad, requires_grad, device):
    var = Variable(
        data, name=name, grad=grad, requires_grad=requires_grad)
    var.to_device(device)
    return var


class Variable(object):

    """__init__(data=None, *, name=None, grad=None, requires_grad=True)

    Array with a structure to keep track of computation.

    Every variable holds a data array of type either :class:`numpy.ndarray` or
    :class:`cupy.ndarray`.

    A variable object holds a data array and a
    :class:`~chainer.variable.VariableNode` object of
    a computational graph. If the variable is constructed by the user, the node
    is *root* and does not hold any parent. If the variable is constructed by a
    :class:`~chainer.FunctionNode` object (i.e., by calling functions under
    ``chainer.functions`` or user-defined functions), or by using operators
    (see the list below), the node holds a reference to its parent called
    :attr:`creator_node`.
    This reference is used in backpropagation to backtrack the graph.

    Users can disable (resp. enable) this chaining behavior by calling
    :func:`~chainer.no_backprop_mode` (resp.
    :func:`~chainer.force_backprop_mode`).
    In the former context, a variable never creates a computational graph,
    whereas in the latter context, it is forced to create.

    .. note::

        The following operators are defined for variable(s).

        * Indexing: ``a[slices]`` (:meth:`__getitem__`)
        * Addition: ``a + b`` (:meth:`__add__`, :meth:`__radd__`)
        * Subtraction: ``a - b`` (:meth:`__sub__`, :meth:`__rsub__`)
        * Multiplication: ``a * b`` (:meth:`__mul__`, :meth:`__rmul__`)
        * Division: ``a / b`` (:meth:`__div__`, :meth:`__rdiv__`, \
                               :meth:`__truediv__`, :meth:`__rtruediv__`)
        * Floor Division: ``a // b`` (:meth:`__floordiv__`, \
                                      :meth:`__rfloordiv__`)
        * Exponentiation: ``a ** b`` (:meth:`__pow__`, :meth:`__rpow__`)
        * Matrix Multiplication: ``a @ b`` (:meth:`__matmul__`, \
                                            :meth:`__rmatmul__`)
        * Negation (Arithmetic): ``- a`` (:meth:`__neg__`)
        * Absolute value: ``abs(a)`` (:meth:`__abs__`)

    Args:
        data (numpy.ndarray or cupy.ndarray): Initial data array.
        name (str): Name of the variable.
        grad (numpy.ndarray or cupy.ndarray): Initial gradient array.
        requires_grad (bool): Boolean indicating whether ``grad`` will be set
            in backward calculation.

    """  # NOQA

    # Cached value of `self.xp is chainerx`. It prevents from initializing
    # self._device as much as possible because it is really costly.
    _has_chainerx_array = False

    # Cached grad-stopped view of chainerx array. This is the return value
    # of `array` and `data` properties.
    _chainerx_nobp_array_cache = None

    # Cached grad-stopped view of the array returned by `grad` property.
    # It's a 2-element tuple, where the first is the original grad array and
    # the second is a grad-stopped view of the first. `grad` property returns
    # the second element.
    _chainerx_grad_cache = None

    _chainerx_name = None  # type: tp.Optional[str]

    # A NumPy, CuPy array cache to avoid redundant conversions between
    # NumPy/CuPy and ChainerX.
    # TODO(hvy): Avoid modifying this variable from outside this class.
    _chainerx_fallback_array = None

    _data = None  # type: tp.List[tp.Optional[types.NdArray]]

    _device = None  # type: tp.Optional[backend.Device]

    # Used in non-ChainerX variables. The gradient array is stored in
    # this attribute on Variable.grad setter to delay creation of grad_var
    # instance.
    _grad = None

    def __init__(self, data=None, **kwargs):
        # type: (tp.Optional[types.NdArray], **tp.Any) -> None

        name, grad, requires_grad = argument.parse_kwargs(
            kwargs, ('name', None), ('grad', None), ('requires_grad', True),
            volatile='volatile argument is not supported anymore. '
                     'Use chainer.using_config')
        assert isinstance(requires_grad, bool)
        if data is not None:
            array_types = chainer.get_array_types()
            if not isinstance(data, array_types):
                msg = '{} or {} are expected. Actual: {}'.format(
                    ', '.join([str(at) for at in array_types[:-1]]),
                    array_types[-1], type(data))
                raise TypeError(msg)

        self._init_impl(data, name, grad, requires_grad, None)

    @staticmethod
    def _init_unchecked(data=None, name=None, grad=None, requires_grad=True,
                        is_chainerx_array=None):
        # type: (tp.Optional[types.NdArray], tp.Optional[str], tp.Optional[types.NdArray], bool, tp.Optional[bool]) -> Variable # NOQA
        """Creates a new :class:`Variable` without the validations for
        optimizing performance.
        """

        # Create a Variable without invoking __init__
        var = Variable.__new__(Variable)
        var._init_impl(data, name, grad, requires_grad, is_chainerx_array)

        return var

    def _init_impl(self, data, name, grad, requires_grad, is_chainerx_array):
        # type: (tp.Optional[types.NdArray], tp.Optional[str], tp.Optional[types.NdArray], bool, tp.Optional[bool]) -> None # NOQA

        # Use a list as a data structure to hold the data array indirectly to
        # abstract its initialized/uninitialized state.

        self._requires_grad = requires_grad  # type: bool
        self._loss_scale = None
        self._grad_var = None
        self._device = None

        if is_chainerx_array is None:
            is_chainerx_array = isinstance(data, chainerx.ndarray)

        if is_chainerx_array:
            if not requires_grad and grad is not None:
                raise ValueError(
                    'Cannot initialize a variable with gradients if the '
                    'require_grad argument is False.')
            self._set_chainerx_array(data, grad)  # type: ignore

            # ChainerX itself has own node objects, but not exposed to python.
            self._node = None  # type: tp.Optional[VariableNode]
            self._chainerx_name = name
        else:
            self._data = [data]  # type: tp.List[tp.Optional[types.NdArray]]
            self._node = VariableNode(self, name)
            self._grad = grad

    def __copy__(self):
        return self._copy_to(Variable())

    def _copy_to(self, target):
        target.__dict__ = copy.copy(self.__dict__)
        target._node = VariableNode(target, self.name)
        return target

    def __reduce__(self):
        args = (
            self.array, self.name, self.grad, self._requires_grad, self.device)
        return _create_variable, args

    def __repr__(self):
        return variable_repr(self)

    def __str__(self):
        return variable_str(self)

    def _clear_chainerx(self):
        self._chainerx_nobp_array_cache = None
        self._chainerx_grad_cache = None
        self._chainerx_fallback_array = None

    def _ensure_grad_var_up_to_date(self):
        # For non-ChainerX, this method creates _grad_var if it's not yet
        # created and _grad is set.
        # For ChainerX, this method checks consistency between
        # _grad_var._data[0] and self._data[0].grad and recreates _grad_var
        # as necessary. (chainerx.ndarray.grad can be altered independently
        # from chainer)
        if self.xp is chainerx:
            self._grad = None
            # Update gradient variable if it has not yet been initialized or
            # it happens to be dirty w.r.t. the actual gradient of the
            # underlying chainerx.ndarray.
            arr = self._data[0]
            actual_grad = (
                arr.grad
                if arr is not None and arr.is_grad_required()
                else None)
            if actual_grad is None:
                self._grad_var = None
            else:
                grad_var = self._grad_var
                old_grad = None if grad_var is None else grad_var._data[0]
                if actual_grad is not old_grad:
                    self._grad_var = Variable(
                        actual_grad,
                        requires_grad=actual_grad.is_backprop_required())
            return

        if self._grad_var is None:
            if self._grad is not None:
                self._grad_var = Variable(self._grad)

    def _set_chainerx_array(self, array, grad):
        # type: (tp.Optional[chainerx.ndarray], tp.Optional[chainerx.ndarray]) -> None # NOQA

<<<<<<< HEAD
=======
        # Sets chainerx array and grad.
        assert array is None or isinstance(array, chainerx.ndarray)
        requires_grad = self._requires_grad

        self._grad = None

        if (not requires_grad
                and array is not None
                and array.is_backprop_required()):
            raise ValueError(
                'Cannot initialize a variable to not require '
                'gradients if the ChainerX array already requires '
                'backprop.')

>>>>>>> d856acba
        # Create a view of the given data to hold internally and modify.
        if array is None:
            self._data = [None]
        else:
            # Sets chainerx array and grad.
            requires_grad = self._requires_grad

            if array.is_backprop_required():
                if not requires_grad:
                    raise ValueError(
                        'Cannot initialize a variable to not require '
                        'gradients if the ChainerX array already requires '
                        'backprop.')
            else:
                # If the array `array` is not connected to a graph, a view of
                # it is created and kept, in order not to change the no-graph
                # status of it. If the array is connected, the graph status is
                # kept track of.
                array = array.view()

            if requires_grad:
                array.require_grad()
                if grad is not None:
                    array.set_grad(grad)
            self._data = [array]

        self._has_chainerx_array = True  # even if data is None
        self._chainerx_nobp_array_cache = None
        self._chainerx_grad_cache = None
        self._chainerx_fallback_array = None

    @property
    def device(self):
        """Device on which the data array of this variable reside."""
        # lazy initialization for performance
        if self._device is None:
            if self._data[0] is None:
                self._device = backend.CpuDevice()
            else:
                self._device = backend.get_device_from_array(self._data[0])
        return self._device

    @property
    def xp(self):
        # type: () -> tp.Optional[types.Xp]
        """Array module for the data array of this variable."""
        if self._has_chainerx_array:
            return chainerx
        else:
            device = self.device
            return None if device is None else device.xp

    @property
    def name(self):
        if self.xp is chainerx:
            return self._chainerx_name
        return self._node.name

    @name.setter
    def name(self, n):
        if self.xp is chainerx:
            self._chainerx_name = n
            return
        self._node.name = n

    def summary(self):
        if self.name:
            return '<variable %s>' % self.name
        else:
            return '<variable at 0x%x>' % id(self)

    def debug_print(self):
        """Display a summary of the stored data and location of the Variable"""

        msg = """{summary}
- device: {device}
- backend: {backend}
- shape: {shape}
- dtype: {dtype}
- statistics: {stats}
- grad: {grad}"""

        stats_msg = 'mean={0:.8f}, std={1:.8f}'

        array = self.array
        with cuda.get_device_from_array(array) as dev:
            xp = numpy if int(dev) == -1 else cuda.cupy

            if array is None:
                # `array` can be `None` if constructed without any arguments
                device = None
                backend = None
                stats = None
            else:
                device = getattr(array, 'device', 'CPU')
                backend = type(array)
                stats = stats_msg.format(float(xp.mean(array)),
                                         float(xp.std(array)))
            shape = getattr(array, 'shape', None)
            dtype = getattr(array, 'dtype', None)

            if self.grad is None:
                grad = None
            elif xp.all(self.grad == 0):
                grad = 0
            else:
                grad = stats_msg.format(float(xp.mean(self.grad)),
                                        float(xp.std(self.grad)))

        return msg.format(summary=self.summary(), device=device,
                          backend=backend, shape=shape, dtype=dtype,
                          stats=stats, grad=grad)

    def __pos__(self):
        return self

    def __len__(self):
        """Returns the first dimension of the data array.

        Returns:
            int: Number of the first dimension of the data array.

        """
        return len(self.array)

    @property
    def label(self):
        """Short text that represents the variable."""
        if self.xp is chainerx:
            raise RuntimeError(
                'A variable of ChainerX does not provide a node label.')
        return self._node.label

    @property
    def creator(self):
        """Function implementation that created this variable.

        When this variable has been created by an old-style function (i.e., it
        is implemented as a subclass of :class:`Function`), this property
        returns that :class:`Function` object.

        When this variable has been created by a new-style function (i.e., it
        is implemented as a subclass of :class:`FunctionNode` class), this
        property returns that node object.

        """
        if self.xp is chainerx:
            raise RuntimeError(
                'A variable of ChainerX does not provide a creator.')
        return self._node.creator

    @creator.setter
    def creator(self, func):
        if self.xp is chainerx:
            raise RuntimeError(
                'A variable of ChainerX does not provide a creator.')
        self._node.creator = func

    @property
    def creator_node(self):
        """:class:`FunctionNode` object that created this variable.

        This property has a setter to which ``None`` can be set. Setting
        ``None`` to this property is equivalent to call :meth:`unchain`;
        it purges the variable from the function that created this variable.

        The setter also accepts the original :class:`FunctionNode` object that
        created this variable. For example, you can once set ``None`` to this
        property and then set the original value again.

        .. note::
           Setting an irrelevant :meth:`FunctionNode` object does not emit any
           error immediately, whereas the behavior is undefined. Do not set
           a :meth:`FunctionNode` object that did not create this variable
           object.

        """
        if self.xp is chainerx:
            raise RuntimeError(
                'A variable of ChainerX does not provide a creator_node.')
        return self._node._creator_node

    @creator_node.setter
    def creator_node(self, func):
        if self.xp is chainerx:
            raise RuntimeError(
                'A variable of ChainerX does not provide a creator_node.')
        self._node.creator_node = func

    @property
    def array(self):
        # type: () -> tp.Optional[types.NdArray]
        """The underlying data array.

        It is either :class:`numpy.ndarray` or :class:`cupy.ndarray` object,
        or ``None`` if the variable in in an uninitialized state.

        """
        # For ChainerX, this property always returns a grad-stopped view.
        # The view is cached to reduce potential overhead.
        if self.xp is chainerx:
            if (self._chainerx_nobp_array_cache is None
                    and self._data[0] is not None):
                self._chainerx_nobp_array_cache = (
                    self._data[0].as_grad_stopped())  # type: ignore
            return self._chainerx_nobp_array_cache

        return self._data[0]

    @array.setter
    def array(self, d):
        # type: (tp.Optional[types.NdArray]) -> None

        # Note: This line invokes get_device_from_array() twice which
        #       generates larger overhead.
        assert self.device == backend.get_device_from_array(d)

        if self.xp is chainerx:
            d_old = self._data[0]
            if (d_old is not None
                    and (d_old.is_backprop_required()  # type: ignore
                         or d.is_backprop_required())):
                raise ValueError(
                    'Cannot update the array of a Variable if either the '
                    'existing or the new array requires backprop.')

            self._set_chainerx_array(d, None)  # type: ignore
        else:
            self._data[0] = d
            self._has_chainerx_array = False
            self._node._update_data_info(d)  # type: ignore # _node doesn't have value when xp is chainerx # NOQA

    @property
    def data(self):
        # type: () -> tp.Optional[types.NdArray]
        """The underlying data array (equivalent to :attr:`array`).

        Note that using this attribute directly is discouraged; use
        :attr:`array` instead. Using :attr:`array`, you can find an error
        earlier when your code mixes up Variable and ndarray because
        ndarray does not have an attribute ``.array`` while it has
        ``.data``.

        """
        return self.array

    @data.setter
    def data(self, d):
        # type: (types.NdArray) -> None

        self.array = d

    def _set_chainerx_grad(self, g):
        # Assigns chainerx.ndarray.grad
        assert self.xp is chainerx
        if not self._requires_grad and g is not None:
            raise RuntimeError(
                'Cannot set the gradient of a variable that is flagged to not '
                'require one.')
        arr = self._data[0]
        if arr is None:
            if g is not None:
                raise RuntimeError(
                    'Cannot set a gradient to an empty variable')
        elif arr.is_backprop_required():
            arr.set_grad(g)

    def _set_grad_without_check(self, g):
        if self.xp is chainerx:
            self._set_chainerx_grad(g)
            self._grad_var = None
            return

        self._grad = g
        self._grad_var = None

    @property
    def grad(self):
        # type: () -> tp.Optional[types.NdArray]

        """Gradient array of this variable.

        Note that this property returns the underlying array of the gradient
        variable instead of the gradient variable itself; to get/set
        gradient variable, use :attr:`grad_var` instead.

        If the underlying array is a :class:`chainerx.ndarray` and
        requires_grad is false, trying to access the gradient will results in
        and error.

        """
        if self.xp is chainerx:
            arr = self._data[0]
            if arr is None or not arr.is_backprop_required():  # type: ignore
                self._chainerx_grad_cache = None
                return None

            actual_grad = arr.grad  # type: ignore

            if actual_grad is None:
                self._chainerx_grad_cache = None
                return None

            # If grad is cached and the actual grad has not changed, return
            # the cache.
            if self._chainerx_grad_cache is not None:
                orig_grad, grad_stopped_grad = self._chainerx_grad_cache
                if orig_grad is actual_grad:
                    return grad_stopped_grad

            # Update the cache
            grad_stopped_grad = actual_grad.as_grad_stopped()
            self._chainerx_grad_cache = (actual_grad, grad_stopped_grad)

            return grad_stopped_grad

        if self._grad_var is not None:
            return self._grad_var.array
        return self._grad

    @grad.setter
    def grad(self, g):
        # type: (tp.Optional[types.NdArray]) -> None

        _check_grad_type(None, self, False, g, False)
        self._set_grad_without_check(g)

    def _set_grad_var_without_check(self, gv):
        if self.xp is chainerx:
            self._set_chainerx_grad(None if gv is None else gv._data[0])
            self._grad_var = gv
            return

        self._grad_var = gv
        self._grad = None if gv is None else gv.array

    @property
    def grad_var(self):
        # type: () -> tp.Optional["Variable"]

        """Gradient variable."""
        self._ensure_grad_var_up_to_date()
        return self._grad_var

    @grad_var.setter
    def grad_var(self, g):
        # type: (tp.Optional["Variable"]) -> None

        _check_grad_type(None, self, False, g, True)
        self._set_grad_var_without_check(g)

    @property
    def shape(self):
        return self.array.shape

    @property
    def ndim(self):
        return self.array.ndim

    @property
    def size(self):
        return self.array.size

    @property
    def dtype(self):
        return self.array.dtype

    @property
    def rank(self):
        if self.xp is chainerx:
            raise RuntimeError(
                'A variable of ChainerX does not provide a node rank.')
        return self._node.rank

    @property
    def node(self):
        if self.xp is chainerx:
            raise RuntimeError(
                'A variable of ChainerX does not provide a node.')
        return self._node

    @property
    def requires_grad(self):
        """It indicates that ``grad`` will be set in backward calculation."""
        return self._requires_grad

    @property
    def T(self):
        """Transposition of this variable."""
        return chainer.functions.transpose(self)

    def to_cpu(self):
        """Copies the data and gradient arrays to CPU."""
        self.to_device(backend.CpuDevice())

    def to_gpu(self, device=None):
        """Copies the data and gradient arrays to specified GPU.

        Args:
            device: Target device specifier. If omitted, the current device is
                used.

        """
        cuda.check_cuda_available()
        self.to_device(cuda._get_device_or_current(device))

    def to_intel64(self):
        """Copies the data and gradient arrays to intel64 specific mdarray.

        If the array is not suited for intel64, it will be converted to
        :class:`numpy.ndarray`.
        """
        intel64.check_ideep_available()
        self.to_device(intel64)

    def to_chainerx(self):
        """Converts the array and gradient to ChainerX arrays without copy.

        This method converts the underlying array and gradient to
        :class:`chainerx.ndarray` on the same physical device. It does nothing
        if the array held by the Variable object is already a ChainerX array.
        The new array is a view of the original one.

        """
        self._to_chainerx(allow_unchaining=False)

    def _to_chainerx(self, allow_unchaining):
        if not chainerx.is_available():
            raise RuntimeError('ChainerX is not available.')

        if self.xp is chainerx:
            return

        if not allow_unchaining and self.creator is not None:
            raise RuntimeError(
                'A variable with a creator cannot be converted into ChainerX '
                'array')

        array = self.array
        grad = self.grad
        if array is None and grad is not None:
            # TODO(hvy): Reconsider this possibly invalid state.
            raise RuntimeError(
                'A variable without data but with a gradient cannot be '
                'transferred to a ChainerX device.')

        self._to_device(
            backend.ChainerxDevice.from_fallback_device(self.device),
            allow_unchaining)

    def from_chainerx(self):
        """Converts the array and gradient to non-ChainerX arrays without copy.

        This method converts the underlying ChainerX array and gradient
        residing in either a ``native`` or ``cuda`` device to NumPy or CuPy
        arrays respectively, on their same physical device. It does nothing
        if the array held by the Variable object is not a ChainerX array. The
        new array is a view of the original one.

        Raises an error if such a conversion is not supported for the device.

        """
        self._from_chainerx(allow_unchaining=False)

    def _from_chainerx(self, allow_unchaining):
        if self.xp is not chainerx:
            return

        if not allow_unchaining and self._data[0].is_backprop_required():
            raise RuntimeError(
                'Cannot convert from a Variable with a ChainerX array that is '
                'connected to a graph.')

        self.to_device(self.device.fallback_device)

    def to_device(self, device):
        """Copies the data and gradient arrays to specified device.

        Args:
            device: Target device specifier. See
                :func:`~chainer.get_device` for available values.

        """
        self._to_device(device, allow_unchaining=False)

    def _to_device(self, device, allow_unchaining):
        device = chainer.get_device(device)

        old_device = self.device
        was_chainerx = old_device.xp is chainerx
        is_chainerx = device.xp is chainerx

        arr = self._data[0]

        if not allow_unchaining:
            if was_chainerx and not is_chainerx:
                if arr is not None and arr.is_backprop_required():
                    raise RuntimeError(
                        'A variable of a ChainerX array which requires '
                        'gradients cannot be copied into non-chainerx device '
                        '({}).'.format(device))
            elif not was_chainerx and is_chainerx:
                if arr is not None and self.creator is not None:
                    raise RuntimeError(
                        'A variable of a non-ChainerX array which is '
                        'connected to a graph cannot be copied to a ChainerX '
                        'device ({}).'.format(device))

        # retrieve grad_var before configuring new device
        grad_var = self.grad_var

        if was_chainerx and not is_chainerx:
            self._clear_chainerx()
            self._node = VariableNode(self, self._chainerx_name)
        elif not was_chainerx and is_chainerx:
            self._chainerx_name = self._node.name

        # Note: It affects the whole behavior of Variable's methods.
        #       We must place them in this place.
        self._device = device
        self._has_chainerx_array = is_chainerx

        if arr is None or old_device == device:
            return

        # send array and grad to the specified device
        new_arr = device.send(arr)
        if is_chainerx:
            if grad_var is None:
                new_grad = None
            else:
                new_grad = device.send(grad_var._data[0])

            self._set_chainerx_array(new_arr, new_grad)
        else:
            self._data = [new_arr]
            if grad_var is not None:
                grad_var.to_device(device)
                # _grad has been invalidated by grad_var.to_device().
                self._grad = grad_var.array

        # ensure that the node tracks the device migration
        node = self._node
        if is_chainerx:
            # ChainerX itself has own node objects,
            # ensure that the node is disconnected with this variable.
            if node is not None:
                # Disconnect by replacing with an alternative of dead weakref
                node._variable = lambda: None
                self._node = None
        else:
            node._update_data_info(new_arr)

    def cleargrad(self):
        """Clears the gradient array."""
        self.grad_var = None

    def zerograd(self):
        """Initializes the gradient array by zeros.


        Note that the gradient variable is unchained from the computational
        graph by this method, because this operation breaks the backprop
        validity.

        .. deprecated:: v1.15
           Use more efficient  :meth:`cleargrads` instead.

        """
        warnings.warn(
            'Variable.zerograd is deprecated. Use Variable.cleargrad instead.',
            DeprecationWarning)

        arr = self.array
        if arr is None:
            return

        if self.xp is chainerx:
            gv = self.grad_var
            if gv is None:
                self.grad = chainerx.zeros_like(
                    arr, device=self.device.device)
            else:
                gv._data[0].fill(0)
        else:
            with cuda.get_device_from_array(arr) as dev:
                if self._grad is None:
                    xp = numpy if dev.id == -1 else cuda.cupy
                    self._grad = xp.zeros_like(arr)
                    self._grad_var = None
                else:
                    gv = self._grad_var
                    if gv is not None:
                        gv.unchain()
                    self._grad.fill(0)

    def copydata(self, var):
        """Copies the data array from given source variable.

        This method copies the data array from given variable to this variable.
        The copy is done even if the arrays reside on different devices,
        including across the host and a GPU device. If this variable has an
        uninitialized data array, this method initializes it by the data array
        of the given variable. Similarly, if the given variable has an
        uninitialized data array, this method initializes it by the data array
        of this variable (``self``). If both are uninitialized, this method
        does nothing.

        Args:
            var (Variable): Source variable.

        """
        src = var.array
        dst = self.array
        if src is None:
            if dst is None:
                return
            var.initialize(self.shape)
            src = var.array
        elif dst is None:
            self.initialize(src.shape)
            dst = self.array
        backend.copyto(dst, src)

    def addgrad(self, var):
        """Accumulates the gradient array from given source variable.

        This method adds the gradient of a given variable to the gradient of
        this variable. The accumulation is even done across the host and
        different devices. If this variable has uninitialized data/grad arrays,
        this method initializes it with the shape of the given variable and
        then accumulates the gradient.

        Args:
            var (Variable): Source variable.

        """
        # TODO(sonots): Implement for ChainerX
        if self.xp is chainerx:
            raise NotImplementedError()

        assert var.xp is not chainerx
        if var._grad is None:
            return

        src = var.grad_var

        if self.array is None:
            self.initialize(var.shape)

        dst = self.grad_var

        src_dev = cuda.get_device_from_array(src.array)
        dst_dev = cuda.get_device_from_array(self.array)

        if src_dev.id != dst_dev.id:
            src = chainer.functions.copy(src, dst_dev.id)
        self._grad_var = src if dst is None else src + dst
        self._grad = None

    def set_creator(self, gen_func):
        """Notifies the variable that the given function is its creator.

        Args:
            gen_func (Function): Function object that creates this variable as
                one of its outputs.

        """
        if self.xp is chainerx:
            raise RuntimeError(
                'A variable of ChainerX does not provide a creator.')
        self._node.set_creator(gen_func)

    def set_creator_node(self, fnode):
        """Notifies the variable that the given node is its creator.

        Args:
            fnode (FunctionNode): Function node that has this variable as an
                output.

        """
        if self.xp is chainerx:
            raise RuntimeError(
                'A variable of ChainerX does not provide a creator node.')
        self._node.set_creator_node(fnode)

    def backward(self, retain_grad=False, enable_double_backprop=False,
                 loss_scale=None):
        """Runs error backpropagation (a.k.a.\\  backprop) from this variable.

        On backprop,
        :meth:`FunctionNode.backward() <chainer.FunctionNode.backward>`
        is called on each :class:`~chainer.FunctionNode` object appearing in
        the backward graph starting from this variable.
        The backward graph is represented by backward
        references from variable nodes to their creators, and from function
        nodes to their input variable nodes. The backprop stops at all root
        nodes. Some function nodes set ``None`` as gradients of some inputs,
        where further backprop does not take place at such inputs.

        This method uses :data:`grad` as the initial error array. User can
        manually set a gradient array before calling this method.
        If the shape of :data:`data` is ``()`` (i.e., it is scalar) and
        :data:`grad` is ``None``, then this method automatically complements
        1.0 as the initial error. This is useful on starting backprop from
        some scalar loss value.

        From v3, this method supports *differentiable backprop* (a.k.a. double
        backprop, grad of grads). To enable it, pass
        ``enable_double_backprop=True``.

        Args:
            retain_grad (bool): If ``True``, the gradient arrays of all
                intermediate variables are kept.
                Otherwise, :data:`~chainer.Variable.grad` of the
                intermediate variables are set to ``None`` on appropriate
                timing, which may reduce the maximum memory consumption.

                In most cases of training some models, the purpose of backprop
                is to compute gradients of parameters, not of all variables,
                and therefore it is recommended to set this flag ``False``.
            enable_double_backprop (bool): *(Added in v3.0)* If ``True``,
                computational trace of the whole backpropagation procedure is
                recorded to the computational graph so that one can further do
                backpropagation from the resulting gradients. Note that
                enabling it results in larger memory consumption needed to
                store the gradients w.r.t intermediate variables that are
                required for the second gradient computation.
            loss_scale (float): Loss scaling factor. Loss scaling is a usefull
                technique to mitigate vanishing gradient issue that tends to
                happen when low precision data type like float16 is used during
                training. If you set loss scaling factor, gradients of loss
                values are to be multiplied by the factor before backprop
                starts. The factor is propagated to whole gradients in a
                computational graph along the backprop. The gradients of
                parameters are divided by the factor just before the parameters
                are to be updated.
        """
        if self.xp is chainerx:
            if retain_grad:
                raise RuntimeError(
                    'retain_grad is not supported for ChainerX array.')
            if loss_scale is not None:
                raise RuntimeError(
                    'loss_scale if not supported for ChainerX array.')
            arr = self._data[0]
            assert isinstance(arr, chainerx.ndarray)
            chainerx.backward(
                arr, enable_double_backprop=enable_double_backprop)
            return

        # Initialize error by 1, if this is a loss variable
        if self.array.size == 1 and self.grad_var is None:
            if self.array.ndim != 0:
                warnings.warn(
                    'Treating a scalar as a variable with only one element'
                    ' in Variable.backward is deprecated. A scalar variable'
                    ' must be a 0-dimensional array. Apply'
                    ' chainer.functions.squeeze to obtain a scalar variable.'
                    ' If the size of this variable accidentally becomes one,'
                    ' set zero to grad.',
                    DeprecationWarning)
            with cuda.get_device_from_array(self.array) as device:
                if device is cuda.DummyDevice:
                    self.grad = numpy.ones_like(self.array)
                else:
                    self.grad = cuda.cupy.ones_like(self.array)
            if loss_scale is not None:
                self.grad *= loss_scale

        with chainer.using_config('enable_backprop', enable_double_backprop):
            _backprop_to_all([self], retain_grad, loss_scale)

    def reshape(self, *shape):
        """Returns a variable of a different shape and the same content.

        .. seealso::
           :func:`chainer.functions.reshape` for full documentation,

        """
        if len(shape) == 1 and isinstance(shape[0], (tuple, list)):
            shape = shape[0]
        return chainer.functions.reshape(self, shape)

    def transpose(self, *axes):
        """Permute the dimensions of an input variable without copy.

        .. seealso::
           :func:`chainer.functions.transpose` for full documentation.

        """
        if len(axes) == 0:
            axes = None
        elif len(axes) == 1 and (isinstance(axes[0], (tuple, list)) or
                                 axes[0] is None):
            axes = axes[0]
        return chainer.functions.transpose(self, axes)

    def unchain(self):
        """Deletes the reference to the creator of this variable.

        This method deletes the reference to the creator from the corresponding
        variable node. Unlike :meth:`unchain_backward`, it does not backtrack
        the graph.

        This method is equivalent to ``self.creator_node = None``.

        """
        if self.xp is chainerx:
            raise RuntimeError(
                'A variable of ChainerX does not provide an unchain method.')
        self.creator_node = None

    def unchain_backward(self):
        """Deletes references between variable nodes and functions backward.

        After this method completes, intermediate variable nodes and functions
        that are not referenced from anywhere are deallocated by reference
        count GC. Also this variable itself deletes the reference to its
        creator function from the node, i.e. the node becomes root in the
        computation graph. It indicates that backprop after unchaining stops at
        this variable. This behavior is useful to implement truncated BPTT.

        """
        if self.xp is chainerx:
            raise RuntimeError(
                'A variable of ChainerX does not provide an unchain_backward '
                'method.')
        cand_funcs = []
        seen_set = set()

        def add_cand(cand):
            if cand is not None and cand not in seen_set:
                cand_funcs.append(cand)
                seen_set.add(cand)

        add_cand(self.creator_node)

        while cand_funcs:
            func = cand_funcs.pop()
            for var in func.inputs:
                add_cand(var.creator_node)
            func.unchain()

    def retain_data(self):
        """Lets the corresponding variable node keep the underlying array."""
        if self.xp is chainerx:
            raise RuntimeError(
                'A variable of ChainerX does not provide a retain_data '
                'method.')
        self._node.data = self._data[0]

    def __lt__(self, other):
        """This operator is not defined for Variable."""
        raise NotImplementedError()

    def __le__(self, other):
        """This operator is not defined for Variable."""
        raise NotImplementedError()

    def __eq__(self, other):
        """This operator is not defined for Variable."""
        raise NotImplementedError()

    def __ne__(self, other):
        """This operator is not defined for Variable."""
        raise NotImplementedError()

    def __gt__(self, other):
        """This operator is not defined for Variable."""
        raise NotImplementedError()

    def __ge__(self, other):
        """This operator is not defined for Variable."""
        raise NotImplementedError()

    def __nonzero__(self):
        """This operator is not defined for Variable."""
        raise NotImplementedError()

    def __bool__(self):
        """This operator is not defined for Variable."""
        raise NotImplementedError()

    __array_priority__ = 200  # type: int
    __hash__ = None  # type: tp.Callable[[object], int]


def _backprop_to_all(outputs, retain_grad, loss_scale):
    OrderedDict = chainer.utils._collections.OrderedDict  # fix py2 memory leak

    cand_funcs = []
    seen_set = set()

    def add_cand(cand):
        if cand not in seen_set:
            # Negate since heapq is min-heap
            heapq.heappush(cand_funcs, (-cand.rank, len(seen_set), cand))
            seen_set.add(cand)

    grads = _backprop_utils.GradTable(load_if_new=True)

    root_nodes = set()
    leaf_nodes = set()

    for y_var in outputs:
        # TODO(sonots): Implement for ChainerX
        if y_var.xp is chainerx:
            raise NotImplementedError()

        y = y_var.node
        root_nodes.add(y)
        grads[y] = y_var.grad_var

        y._check_old_style_gradient()
        func = y.creator_node
        if func is None:  # leaf
            leaf_nodes.add(y)
        else:
            add_cand(func)

    # Fix F812 (Python 2)
    y = None
    del y

    while cand_funcs:
        _, _, func = heapq.heappop(cand_funcs)
        inputs = func.inputs
        target_input_indexes = tuple([
            i for i, x in enumerate(inputs) if x.requires_grad
        ])
        outputs = [y() for y in func.outputs]  # access via weak ref
        out_grad = tuple([grads.pop(y) for y in outputs])
        if not target_input_indexes:
            continue

        in_data = tuple([x.data for x in inputs])
        out_grad_array = tuple(
            [None if g is None else g.array for g in out_grad])
        hooks = chainer.get_function_hooks()
        if func._n_local_function_hooks != 0:
            hooks = collections.OrderedDict(hooks)
            hooks.update(func.local_function_hooks)
        hooks = hooks.values()  # avoid six for performance

        with cuda.get_device_from_array(*(in_data + out_grad_array)):
            for hook in hooks:
                hook.backward_preprocess(func, in_data, out_grad_array)

            # Collect the current input gradients.
            target_inputs = [inputs[i] for i in target_input_indexes]
            # Keep the order for the portability, rather than
            # in_grad = {x: grads.get_as_list(x)
            #            for x in set(target_inputs)}
            in_grad = OrderedDict()
            for x in target_inputs:
                if x not in in_grad:
                    in_grad[x] = grads.get_as_list(x)
                    # to reduce memory usage
                    x._set_grad_var_if_available(None)

            _backprop_utils.backprop_step(
                func, target_input_indexes, out_grad, in_grad)

            for hook in hooks:
                hook.backward_postprocess(func, in_data, out_grad_array)

        for y, gy in six.moves.zip(outputs, out_grad):
            if y is not None and y not in root_nodes:
                y._set_grad_var_if_available(
                    gy if retain_grad else None)
        del gy, out_grad  # to reduce memory usage

        for x, gx in in_grad.items():
            if not gx:  # gradient == None
                continue

            for gx_elem in gx:
                _check_grad_type(func, x, True, gx_elem, True)
            del gx_elem  # to reduce memory usage

            if x.creator_node is None:  # leaf
                leaf_nodes.add(x)
            else:
                add_cand(x.creator_node)
        del gx, in_grad  # to reduce memory usage

    for x in leaf_nodes:
        x_var = x.get_variable_or_none()
        gx = grads.pop(x)
        if x_var is not None:
            x_var._set_grad_var_without_check(gx)
            x_var._loss_scale = loss_scale
    grads.assert_no_grads()


class Parameter(Variable):

    """Parameter variable that can be registered to a link.

    Parameter is a subclass of :class:`Variable`. It almost behaves as same
    as a usual variable except that a parameter can be registered to a
    :class:`~chainer.Link` object just by assigning it to an attribute of
    the link within an :meth:`~chainer.Link.init_scope` context.

    Parameter also supports an initialization by an initializer. It can have
    two initializers: one for the data array, and the other for the gradient
    array. The initializer only specifies the way of filling the elements of
    these arrays, and the shape information is specified at the initialization
    point.

    When a link that the parameter has been registered to is passed to an
    :class:`~chainer.GradientMethod`, an update rule is set to the parameter.
    This update rule specifies how to update the data array of the parameter
    using its gradient array.

    Args:
        initializer (~chainer.Initializer or numpy.ndarray or cupy.ndarray):
            Initializer of the data array. If ``shape`` is given, this
            initializer is immediately used to initialize the data array.
            Otherwise, if it is an array, it is immediately used as the data
            array, and otherwise the data array is left uninitialized and will
            be initialized by this initializer in :meth:`initialize`. It can
            also be a scalar, in which case the data array will be filled by
            this scalar. Note that float32 is used in this case.
        shape (int or tuple of int or None): Shape of the parameter. If it is
            ``None``, the initialization is deferred to the call of
            :meth:`initialize`.
        name (str): Name of the parameter.

    Attributes:
        initializer: Initializer of the data array. It is used for
            initializing the data array of an uninitialized variable.
        update_rule: :class:`~chainer.optimizer.UpdateRule` instance that
            updates this variable as a parameter. This argument is set to
            :attr:`update_rule`.

    """

    initializer = None  # type: tp.Optional[tp.Union[tp.Optional[types.AbstractInitializer], types.NdArray]] # NOQA
    # TODO(okapies): fix the behavior when shape is None and remove NdArray
    _grad_initializer = None  # type: tp.Optional[types.AbstractInitializer]

    def __init__(self, initializer=None, shape=None, name=None):
        # type: (tp.Optional[types.InitializerSpec], tp.Optional[types.ShapeSpec], tp.Optional[str]) -> None # NOQA

        if initializer is None:
            initializer = constant.NaN()
        elif numpy.isscalar(initializer):
            initializer = constant.Constant(initializer)
        if shape is None:
            if chainer.is_arrays_compatible([initializer]):
                # parameter initialized by the initial array
                super(Parameter, self).__init__(initializer, name=name)
            else:
                # uninitialized parameter
                super(Parameter, self).__init__(name=name)
                dtype = getattr(initializer, 'dtype', None)
                self._grad_initializer = constant.NaN(dtype)
        else:
            # parameter initialized with a given shape
            if chainer.is_arrays_compatible([initializer]):
                xp = backend.get_array_module(initializer)
                initializer = constant.Constant(initializer)
            else:
                xp = numpy
            data = initializers.generate_array(initializer, shape, xp)  # type: ignore # NOQA
            grad = xp.full_like(data, numpy.nan)
            super(Parameter, self).__init__(data, name=name, grad=grad)

        self._initial_device = backend.CpuDevice()
        self.update_rule = None
        self.initializer = initializer

    def __copy__(self):
        return self._copy_to(Parameter())

    def __reduce__(self):
        args = (
            self.array, self.name, self.grad, self.initializer,
            self.update_rule, self.device)
        return _recover_parameter, args

    def to_cpu(self):
        return self.to_device(backend.CpuDevice())

    def to_gpu(self, device=None):
        device = chainer.get_device(cuda._get_device_or_current(device))
        assert device.xp is cuda.cupy
        self.to_device(device)

    def to_intel64(self):
        self.to_device(intel64)

    def to_chainerx(self):
        if not chainerx.is_available():
            raise RuntimeError('ChainerX is not available.')

        # Derive the target ChainerX device from the array if it is
        # initialized. Otherwise, from the current initial device.
        if self.array is not None:
            device = backend.get_device_from_array(self.array)
        else:
            device = self._initial_device

        if device.xp is numpy:
            self._initial_device = backend.ChainerxDevice(
                chainerx.get_device('native:0'))
        elif device.xp is cuda.cupy:
            self._initial_device = backend.ChainerxDevice(
                chainerx.get_device('cuda:{}'.format(device.device.id)))

        super(Parameter, self)._to_chainerx(allow_unchaining=True)

    def from_chainerx(self):
        if self.array is not None:
            device = backend.get_device_from_array(self.array)
        else:
            device = self._initial_device

        if isinstance(device, backend.ChainerxDevice):
            backend_name = device.device.backend.name
            if backend_name is 'native':
                self._initial_device = backend.CpuDevice()
            elif backend_name is 'cuda':
                self._initial_device = chainer.get_device(
                    (cuda.cupy, device.device.index))

        super(Parameter, self)._from_chainerx(allow_unchaining=True)

    def to_device(self, device):
        device = chainer.get_device(device)
        if self.data is None and self._initial_device != device:
            self._data = [None]  # Renew placeholder to break sharing
        self._initial_device = device
        super(Parameter, self)._to_device(device, allow_unchaining=True)

    def cleargrad(self):
        super(Parameter, self).cleargrad()
        if self.array is None:
            self._grad_initializer = None

    def zerograd(self):
        super(Parameter, self).zerograd()
        if self.array is None:
            dtype = getattr(self.initializer, 'dtype', None)
            self._grad_initializer = initializers.Zero(dtype)

    def initialize(self, shape):
        """Initializes the uninitialized variable.

        Uninitialized variable is a variable created with the data array set to
        None. This method creates and initializes the data array. The shape of
        the variable can be left unknown until this method is called.

        Args:
            shape (tuple of int): Shape of the data array.

        """
        device = self._initial_device
        assert device is not None
        xp = device.xp

        data = initializers.generate_array(
            self.initializer, shape, xp, device=device)
        # Convert the array for iDeep.
        # (generate_array produces numpy array even if device is Intel64)
        # TODO(niboshi): This could be done in generate_array().
        if isinstance(device, intel64.Intel64Device):
            data = device.send_array(data)

        ginit = self._grad_initializer
        grad = None if ginit is None else initializers.generate_array(
            ginit, shape, xp, device=device)

        self.array = data
        self.grad = grad

    def update(self):
        """Updates the data array using the gradient and the update rule.

        This method updates the parameter using the attached update rule.

        """
        if self.update_rule is not None:
            self.update_rule.update(self)


def as_variable(obj):
    """Converts an array or a variable into :class:`~chainer.Variable`.

    This is a convenient function to get a :class:`~chainer.Variable` object
    transparently from a raw array or a variable.

    Note that this function should only be used for type consistency (i.e., to
    enforce the return value of an API having type :class:`~chainer.Variable`).
    The :class:`~chainer.Variable.requires_grad` flag is kept as is; if ``obj``
    is a raw array, the newly created variable has ``requires_grad = False``.
    In order to make a variable w.r.t. which you want to compute the gradient,
    you should use :class:`~chainer.Variable` directly.

    Args:
        obj (numpy.ndarray or cupy.ndarray or ~chainer.Variable): An array or
            a variable that you want to convert to :class:`~chainer.Variable`.

    Returns:
        ~chainer.Variable:
        A variable converted from ``obj``. If ``obj`` is a raw array, this is a
        new :class:`~chainer.Variable` object that wraps the array. If ``obj``
        is already a :class:`~chainer.Variable` object, this function returns
        ``obj`` as is.

    """
    if isinstance(obj, Variable):
        return obj

    if isinstance(obj, chainerx.ndarray):
        requires_grad = obj.is_backprop_required()
    else:
        requires_grad = False
    return Variable(obj, requires_grad=requires_grad)


# TODO(hvy): Make private, i.e. _as_array?
def as_array(obj):
    """Returns the underlying array from a variable or an array.

    This is a convenient function to get the underlying array object
    transparently from an object that could be either a variable or an array.

    Args:
        obj (chainerx.ndarray numpy.ndarray or cupy.ndarray or
            ~chainer.Variable): An array or a variable.

    Returns:
        chainerx.ndarray numpy.ndarray or cupy.ndarray or ~chainer.Variable:
        The underlying array object of the argument.

    """
    if isinstance(obj, Variable):
        return obj.array
    return obj


def _recover_parameter(data, name, grad, initializer, update_rule, device):
    p = Parameter(initializer=initializer, name=name)
    p.array = data
    p.grad = grad
    p.update_rule = update_rule
    p.to_device(device)
    return p


class _ChainerxVariableNodeProps(object):

    def __init__(self, x):
        self.shape = x.shape
        self.dtype = x.dtype<|MERGE_RESOLUTION|>--- conflicted
+++ resolved
@@ -640,23 +640,11 @@
     def _set_chainerx_array(self, array, grad):
         # type: (tp.Optional[chainerx.ndarray], tp.Optional[chainerx.ndarray]) -> None # NOQA
 
-<<<<<<< HEAD
-=======
         # Sets chainerx array and grad.
         assert array is None or isinstance(array, chainerx.ndarray)
-        requires_grad = self._requires_grad
 
         self._grad = None
 
-        if (not requires_grad
-                and array is not None
-                and array.is_backprop_required()):
-            raise ValueError(
-                'Cannot initialize a variable to not require '
-                'gradients if the ChainerX array already requires '
-                'backprop.')
-
->>>>>>> d856acba
         # Create a view of the given data to hold internally and modify.
         if array is None:
             self._data = [None]

from __future__ import absolute_import
import copy
import traceback
import typing as tp  # NOQA
import warnings
import weakref

import numpy

import chainer
from chainer import _backprop
from chainer import backend
from chainer.backends import _cpu
from chainer.backends import cuda
from chainer.backends import intel64
from chainer import initializers
from chainer.initializers import constant
from chainer import types  # NOQA
import chainer.utils._collections
from chainer.utils import argument
import chainerx


def _check_grad_type(func, x, is_node_x, gx):
    # TODO(niboshi): Write comment about is_node_x
    assert gx is not None

    # TODO(kataoka): avoid `isinstance`
    x_data = None if isinstance(x, _ChainerxVariableNodeProps) else x.data

    # TODO(kataoka): Make _update_data_info store the array module.
    # ``is_node_x and x_data is None`` implies that the data array is not
    # retained.
    # ``not is_node_x and x_data is None`` implies that grad of uninitialized
    # variable is checked here.

    if x_data is None and not is_node_x:
        # TODO(kataoka): This should be an error.
        return
    if x.dtype is None or x.shape is None:
        # unretained Variable(None)
        # TODO(kataoka): This should be an error.
        return

    if not isinstance(gx, chainer.get_array_types()):
        msg = ('Type of grad is invalid:\n'
               + 'Expected: Any of {}\n'.format(chainer.get_array_types())
               + 'Actual: {}'.format(type(gx)))
        typ = TypeError
    elif x_data is not None and not chainer.is_arrays_compatible((gx, x_data)):
        msg = ('Type of data and grad mismatch\ngrad: %s != data: %s' %
               (type(gx), type(x_data)))
        typ = TypeError
    elif gx.dtype != x.dtype:
        msg = ('Dtype of data and grad mismatch\ngrad: %s != data: %s' %
               (gx.dtype, x.dtype))
        typ = TypeError
    elif gx.shape != x.shape:
        msg = ('Shape of data and grad mismatch\ngrad: %s != data: %s' %
               (gx.shape, x.shape))
        typ = ValueError
    else:
        return

    detail = ''
    if func:
        detail = 'Function `{0}` ({1}) has a bug.\n'.format(
            type(func)._impl_name, func.label)
        stack = func.stack
        if stack:
            detail += 'Stacktrace of the function is below:\n'
            for line in traceback.format_list(func.stack):
                detail += line
        detail += '''
Please report this error to the issue tracker with the stack trace,
the information of your environment, and your script:
https://github.com/chainer/chainer/issues/new.
'''

    raise typ(detail + msg)


def variable_repr(var):
    """Return the string representation of a variable.

    Args:
        var (~chainer.Variable): Input Variable.
    .. seealso:: numpy.array_repr
    """
    arr = _cpu._to_cpu(var.array)

    if var.name:
        prefix = 'variable ' + var.name
    else:
        prefix = 'variable'

    if arr is None:
        lst = 'None'
    elif arr.size > 0 or arr.shape == (0,):
        lst = numpy.array2string(arr, None, None, None, ', ', prefix + '(')
    else:  # show zero-length shape unless it is (0,)
        lst = '[], shape=%s' % (repr(arr.shape),)

    return '%s(%s)' % (prefix, lst)


def variable_str(var):
    """Return the string representation of a variable.

    Args:
        var (~chainer.Variable): Input Variable.
    .. seealso:: numpy.array_str
    """
    arr = _cpu._to_cpu(var.array)

    if var.name:
        prefix = 'variable ' + var.name
    else:
        prefix = 'variable'

    if arr is None:
        lst = 'None'
    else:
        lst = numpy.array2string(arr, None, None, None, ' ', prefix + '(')

    return '%s(%s)' % (prefix, lst)


class VariableNode(object):

    """Node in the backward computational graph representing a variable.

    This object represents a variable node in a computational graph. The node
    is used in error backpropagation (a.k.a. backprop) to determine which
    gradient to be passed to each function.

    A variable node is held by the corresponding :class:`~chainer.Variable`
    object, which is managed by users. :class:`~chainer.FunctionNode` objects
    that take the variable as an input also hold references to the variable
    node.

    Note that the node does not hold a reference to the corresponding data
    array in general. The data array is actually accessible by the node in the
    following cases.

    1. If there exists a :class:`~chainer.Variable` object that holds a
       reference to the variable node, the variable node holds a weak reference
       to the variable object, and thus the data array is accessible via the
       weak reference.
    2. If :meth:`retain_data` is called, the node holds a reference to the data
       array. It is mainly called by a function that needs the input or output
       data array in its backprop procedure.
       See :meth:`FunctionNode.retain_inputs()
       <chainer.FunctionNode.retain_inputs>`
       and :meth:`FunctionNode.retain_outputs()
       <chainer.FunctionNode.retain_outputs>` for more details.

    Users usually do not need to touch this variable node object. The
    computational graph is automatically managed by Chainer, and any interface
    that is beneficial for users is also provided by
    :class:`~chainer.Variable`.

    Args:
        variable (~chainer.Variable): The corresponding variable object.
        name (str): Name of the variable node.

    Attributes:
        dtype: Data type of the data array.
        shape: Shape of the data array.
        name (str): Name of the variable node.

    """

    _creator_node = None
    _data = None  # type: types.NdArray
    _rank = 0  # type: int
    # Name of the Function is assigned if this variable is a gradient generated
    # by an old-style Function
    _old_style_grad_generator = None  # type: str

    def __init__(self, variable, name, **kwargs):
        # type: (Variable, tp.Optional[str], **tp.Any) -> None

        if kwargs:
            argument.check_unexpected_kwargs(
                kwargs,
                grad='unexpected keyword argument "grad": '
                     'pass the gradient to Variable instead'
            )
        self._variable = weakref.ref(variable)
        self.name = name
        self._requires_grad = variable.requires_grad

        vdata = variable.data
        self._update_data_info(vdata)

    @property
    def creator(self):
        """Function object that created this variable node.

        When the function is implemented with the old-style API (i.e., it uses
        :class:`~chainer.Function` class),
        this property returns the :class:`~chainer.Function` object.
        The object is extracted from the :class:`~chainer.FunctionAdapter`
        object, so the returned object is not the function node, but instead
        the actual implementation of forward and backward procedures.

        When the function is implemented with the new-style API (i.e., it uses
        :class:`~chainer.FunctionNode` class),
        this property returns the function node
        object. In this case, the returned object is same as
        :attr:`creator_node`.

        .. warning::

           As of v3.0.0, when the creator is an old-style function, the
           following code is invalid:

           .. code-block:: python

              creator = v.creator
              v.creator = None
              ...
              v.creator = creator

           The point is that :class:`~chainer.FunctionNode` objects are used
           as nodes in the computational graph instead of
           :class:`~chainer.Function`, and each :class:`~chainer.Function`
           object only holds a *weak reference* to the corresponding
           :class:`~chainer.FunctionNode`.
           Since ``creator`` returns the :class:`~chainer.Function` object,
           the :class:`~chainer.FunctionNode` object is not kept by preserving
           ``creator``.

           The above code should be fixed as follows.

           .. code-block:: python

              creator_node = v.creator_node
              v.creator_node = None
              ...
              v.creator_node = creator_node

        """
        node = self._creator_node
        if node is None:
            return None

        if isinstance(node, chainer.function.FunctionAdapter):
            return node.function
        return node

    @creator.setter
    def creator(self, func):
        self.creator_node = func

    @property
    def creator_node(self):
        """Function node that has this variable as an output.

        See :class:`~chainer.FunctionNode` for the definition of a function
        node.

        """
        return self._creator_node

    @creator_node.setter
    def creator_node(self, func):
        if isinstance(func, chainer.Function):
            func = func.node
        self._creator_node = func
        if func is not None:
            self._rank = func.rank + 1

    @property
    def data(self):
        """Data array of the corresponding variable.

        If the data is not available, it returns ``None``.

        """
        return self._data

    @data.setter
    def data(self, d):
        self._data = d
        self._update_data_info(d)

    @property
    def grad(self):
        """Gradient array of the corresponding variable.

        If the variable is not available, it returns ``None``.

        """
        var = self._variable()
        return None if var is None else var.grad

    @property
    def grad_var(self):
        """Gradient variable of the corresponding variable.

        If the corresponding variable is not available, it return ``None``.

        """
        var = self._variable()
        return None if var is None else var.grad_var

    def _set_grad_var_if_available(self, g):
        var = self._variable()
        if var is not None:
            var._set_grad_var_without_check(g)

    @property
    def label(self):
        """Short text that represents the variable node."""
        if self.shape == ():
            return str(self.dtype)
        return '(%s), %s' % (', '.join(map(str, self.shape)),
                             str(self.dtype))

    @property
    def rank(self):
        return self._rank

    @property
    def requires_grad(self):
        """It indicates that ``grad`` will be set in backward calculation."""
        return self._requires_grad

    def get_variable(self):
        """Returns the corresponding :class:`~chainer.Variable` object.

        VariableNode object holds a weak reference of the variable object. If
        the reference is alive, it is returned by this property. Otherwise,
        this property creates a new :class:`~chainer.Variable` object from
        this node object and returns it.

        Returns:
            ~chainer.Variable: The variable object that refers this node.

        """
        var = self._variable()
        if var is not None:
            return var
        var = Variable._init_unchecked(
            self.data, self.name, None, self.requires_grad, None, self)
        return var

    def get_variable_or_none(self):
        """Returns the holding :class:`~chainer.Variable` object or ``None``.

        VariableNode object holds a weak reference of the variable object.If
        the reference is alive, it is returned by this property. Otherwise,
        returns ``None``.

        Returns:
            ~chainer.Variable: The variable object that refers this node.

        """
        return self._variable()

    def set_creator(self, creator):
        """Sets a :class:`~chainer.Function` object that created this node.

        This method is equivalent to ``self.creator = creator``. A
        :class:`~chainer.FunctionNode` object can also be passed.

        Args:
            creator (Function or FunctionNode): Function that has created this
                variable.

        """
        self.creator = creator

    def set_creator_node(self, creator_node):
        """Sets a :class:`~chainer.FunctionNode` object that created this node.

        This method is equivalent to ``self.creator_node = creator_node``. A
        :class:`~chainer.Function` object can also be passed, in which case the
        :attr:`Function.node <chainer.Function.node>` attribute is used.

        Args:
            creator_node (FunctionNode or Function): Function node that has
                this variable as an output.

        """
        self.creator_node = creator_node

    def unchain(self):
        """Deletes the reference to the creator of this variable node.

        This method is equivalent to ``self.creator_node = None``.

        """
        self.creator_node = None

    def retain_data(self):
        """Lets the node hold a reference to the underlying data array.

        This method gets the data array of the corresponding variable and keeps
        it. If the weak reference to the corresponding variable is dead, it
        raises an error.

        """
        variable = self._variable()
        if variable is not None:
            self.data = variable.data
        else:
            raise RuntimeError('cannot retain variable data: the variable has '
                               'been already released')

    def _update_data_info(self, d):
        if d is None:
            self.dtype = None
            self.shape = None
        else:
            self.dtype = d.dtype
            self.shape = d.shape

        # If the node has a reference to data, update it as well.
        if self._data is not None:
            self._data = d

    def _check_old_style_gradient(self):
        if self._old_style_grad_generator is not None:
            raise RuntimeError(
                'cannot twice-differentiate an old style Function "%s"' %
                self._old_style_grad_generator)


def _create_variable(data, name, grad, requires_grad, device):
    var = Variable(
        data, name=name, grad=grad, requires_grad=requires_grad)
    var.to_device(device)
    return var


class Variable(object):

    """__init__(data=None, *, name=None, grad=None, requires_grad=True)

    Array with a structure to keep track of computation.

    Every variable holds a data array of type either :class:`numpy.ndarray` or
    :class:`cupy.ndarray`.

    A variable object holds a data array and a
    :class:`~chainer.variable.VariableNode` object of
    a computational graph. If the variable is constructed by the user, the node
    is *root* and does not hold any parent. If the variable is constructed by a
    :class:`~chainer.FunctionNode` object (i.e., by calling functions under
    ``chainer.functions`` or user-defined functions), or by using operators
    (see the list below), the node holds a reference to its parent called
    :attr:`creator_node`.
    This reference is used in backpropagation to backtrack the graph.

    Users can disable (resp. enable) this chaining behavior by calling
    :func:`~chainer.no_backprop_mode` (resp.
    :func:`~chainer.force_backprop_mode`).
    In the former context, a variable never creates a computational graph,
    whereas in the latter context, it is forced to create.

    .. note::

        The following operators are defined for variable(s).

        * Indexing: ``a[slices]`` (:meth:`__getitem__`)
        * Addition: ``a + b`` (:meth:`__add__`, :meth:`__radd__`)
        * Subtraction: ``a - b`` (:meth:`__sub__`, :meth:`__rsub__`)
        * Multiplication: ``a * b`` (:meth:`__mul__`, :meth:`__rmul__`)
        * Division: ``a / b`` (:meth:`__div__`, :meth:`__rdiv__`, \
                               :meth:`__truediv__`, :meth:`__rtruediv__`)
        * Floor Division: ``a // b`` (:meth:`__floordiv__`, \
                                      :meth:`__rfloordiv__`)
        * Exponentiation: ``a ** b`` (:meth:`__pow__`, :meth:`__rpow__`)
        * Matrix Multiplication: ``a @ b`` (:meth:`__matmul__`, \
                                            :meth:`__rmatmul__`)
        * Negation (Arithmetic): ``- a`` (:meth:`__neg__`)
        * Absolute value: ``abs(a)`` (:meth:`__abs__`)

    Args:
        data (:ref:`ndarray`): Initial data array.
        name (str): Name of the variable.
        grad (:ref:`ndarray`): Initial gradient array.
        requires_grad (bool): Boolean indicating whether ``grad`` will be set
            in backward calculation.

    """

    # Used in non-ChainerX variables. The gradient array is stored in
    # this attribute on Variable.grad setter to delay creation of grad_var
    # instance.
    _grad = None

    # Cached value of `self.xp is chainerx`. It prevents from initializing
    # self._device as much as possible because it is really costly.
    _has_chainerx_array = False

    # Cached grad-stopped view of chainerx array. This is the return value
    # of `array` and `data` properties.
    _chainerx_nobp_array_cache = None

    # Cached grad-stopped view of the array returned by `grad` property.
    # It's a 2-element tuple, where the first is the original grad array and
    # the second is a grad-stopped view of the first. `grad` property returns
    # the second element.
    _chainerx_grad_cache = None

    _chainerx_name = None

    # A NumPy, CuPy array cache to avoid redundant conversions between
    # NumPy/CuPy and ChainerX.
    # TODO(hvy): Avoid modifying this variable from outside this class.
    _chainerx_fallback_array = None

    def __init__(self, data=None, **kwargs):
        # type: (tp.Optional[types.NdArray], **tp.Any) -> None

        name, grad, requires_grad = argument.parse_kwargs(
            kwargs, ('name', None), ('grad', None), ('requires_grad', True),
            volatile='volatile argument is not supported anymore. '
                     'Use chainer.using_config')
        assert isinstance(requires_grad, bool)
        if data is not None:
            array_types = chainer.get_array_types()
            if not isinstance(data, array_types):
                msg = '{} or {} are expected. Actual: {}'.format(
                    ', '.join([str(at) for at in array_types[:-1]]),
                    array_types[-1], type(data))
                raise TypeError(msg)

        self._init_impl(data, name, grad, requires_grad, None, None)

    @staticmethod
    def _init_unchecked(data=None, name=None, grad=None, requires_grad=True,
                        is_chainerx_array=None, node=None):
        # type: (tp.Optional[types.NdArray], tp.Optional[str], tp.Optional[types.NdArray], bool, tp.Optional[bool], tp.Optional[VariableNode]) -> Variable # NOQA
        """Creates a new :class:`Variable` without the validations for
        optimizing performance.
        """

        # Create a Variable without invoking __init__
        var = Variable.__new__(Variable)
        var._init_impl(data, name, grad, requires_grad, is_chainerx_array,
                       node)
        return var

    def _init_impl(self, data, name, grad, requires_grad, is_chainerx_array,
                   node):
        # type: (tp.Optional[types.NdArray], tp.Optional[str], tp.Optional[types.NdArray], bool, tp.Optional[bool], tp.Optional[VariableNode]) -> None # NOQA

        # Use a list as a data structure to hold the data array indirectly to
        # abstract its initialized/uninitialized state.

        self._requires_grad = requires_grad  # type: bool
        self._loss_scale = None
        self._grad_var = None
        self._device = None

        if is_chainerx_array is None:
            is_chainerx_array = isinstance(data, chainerx.ndarray)

        if is_chainerx_array:
            if not requires_grad and grad is not None:
                raise ValueError(
                    'Cannot initialize a variable with gradients if the '
                    'require_grad argument is False.')
            self._set_chainerx_array(data, grad)

            # ChainerX itself has own node objects, but not exposed to python.
            self._node = None  # type: tp.Optional[VariableNode]
            self._chainerx_name = name
        else:
            self._data = [data]  # type: tp.List[tp.Optional[types.NdArray]]
            if node is None:
                self._node = VariableNode(self, name)
            else:
                self._node = node
            self._grad = grad

    def __copy__(self):
        return self._copy_to(Variable())

    def _copy_to(self, target):
        target.__dict__ = copy.copy(self.__dict__)
        target._node = VariableNode(target, self.name)
        return target

    def __reduce__(self):
        args = (
            self.array, self.name, self.grad, self._requires_grad, self.device)
        return _create_variable, args

    def __repr__(self):
        return variable_repr(self)

    def __str__(self):
        return variable_str(self)

    def _clear_chainerx(self):
        self._chainerx_nobp_array_cache = None
        self._chainerx_grad_cache = None
        self._chainerx_fallback_array = None

    def _ensure_grad_var_up_to_date(self):
        # For non-ChainerX, this method creates _grad_var if it's not yet
        # created and _grad is set.
        # For ChainerX, this method checks consistency between
        # _grad_var._data[0] and self._data[0].grad and recreates _grad_var
        # as necessary. (chainerx.ndarray.grad can be altered independently
        # from chainer)
        if self._has_chainerx_array:
            self._grad = None
            # Update gradient variable if it has not yet been initialized or
            # it happens to be dirty w.r.t. the actual gradient of the
            # underlying chainerx.ndarray.
            arr = self._data[0]
            actual_grad = (
                arr.grad
                if arr is not None and arr.is_grad_required()
                else None)
            if actual_grad is None:
                self._grad_var = None
            else:
                grad_var = self._grad_var
                old_grad = None if grad_var is None else grad_var._data[0]
                if actual_grad is not old_grad:
                    self._grad_var = Variable(
                        actual_grad,
                        requires_grad=actual_grad.is_backprop_required())
            return

        if self._grad_var is None:
            if self._grad is not None:
                self._grad_var = Variable(self._grad)

    def _set_chainerx_array(self, array, grad):
        # type: (tp.Optional[chainerx.ndarray], tp.Optional[chainerx.ndarray]) -> None # NOQA

        # Sets chainerx array and grad.
        assert array is None or isinstance(array, chainerx.ndarray)

        self._grad = None

        # Create a view of the given data to hold internally and modify.
        if array is None:
            self._data = [None]
        else:
            # Sets chainerx array and grad.
            requires_grad = self._requires_grad

            if array.is_backprop_required():
                if not requires_grad:
                    raise ValueError(
                        'Cannot initialize a variable to not require '
                        'gradients if the ChainerX array already requires '
                        'backprop.')
            else:
                # If the array `array` is not connected to a graph, a view of
                # it is created and kept, in order not to change the no-graph
                # status of it. If the array is connected, the graph status is
                # kept track of.
                array = array.view()

            if requires_grad:
                array.require_grad()
                if grad is not None:
                    array.set_grad(grad)
            self._data = [array]

        self._has_chainerx_array = True  # even if data is None
        self._chainerx_nobp_array_cache = None
        self._chainerx_grad_cache = None
        self._chainerx_fallback_array = None

    @property
    def device(self):
        """Device on which the data array of this variable reside."""
        # lazy initialization for performance
        if self._device is None:
            if self._data[0] is None:
                self._device = backend.CpuDevice()
            else:
                self._device = backend.get_device_from_array(self._data[0])
        return self._device

    @property
    def xp(self):
        # type: () -> tp.Optional[types.Xp]
        """Array module for the data array of this variable."""
        if self._has_chainerx_array:
            return chainerx
        else:
            device = self.device
            return None if device is None else device.xp

    @property
    def name(self):
        if self._has_chainerx_array:
            return self._chainerx_name
        return self._node.name

    @name.setter
    def name(self, n):
        if self._has_chainerx_array:
            self._chainerx_name = n
            return
        self._node.name = n

    def summary(self):
        if self.name:
            return '<variable %s>' % self.name
        else:
            return '<variable at 0x%x>' % id(self)

    def debug_print(self):
        """Display a summary of the stored data and location of the Variable"""

        msg = """{summary}
- device: {device}
- backend: {backend}
- shape: {shape}
- dtype: {dtype}
- statistics: {stats}
- grad: {grad}"""

        stats_msg = 'mean={0:.8f}, std={1:.8f}'

        array = self.array
        device = self.device
        with chainer.using_device(device):
            xp = device.xp

            if array is None:
                # `array` can be `None` if constructed without any arguments
                device = None
                backend = None
                stats = None
            else:
                device = getattr(array, 'device', 'CPU')
                backend = type(array)
                stats = stats_msg.format(float(xp.mean(array)),
                                         float(xp.std(array)))
            shape = getattr(array, 'shape', None)
            dtype = getattr(array, 'dtype', None)

            if self.grad is None:
                grad = None
            elif xp.all(self.grad == 0):
                grad = 0
            else:
                grad = stats_msg.format(float(xp.mean(self.grad)),
                                        float(xp.std(self.grad)))

        return msg.format(summary=self.summary(), device=device,
                          backend=backend, shape=shape, dtype=dtype,
                          stats=stats, grad=grad)

    def __pos__(self):
        return self

    def __len__(self):
        """Returns the first dimension of the data array.

        Returns:
            int: Number of the first dimension of the data array.

        """
        return len(self.array)

    @property
    def label(self):
        """Short text that represents the variable."""
        if self._has_chainerx_array:
            raise RuntimeError(
                'A variable of ChainerX does not provide a node label.')
        return self._node.label

    @property
    def creator(self):
        """Function implementation that created this variable.

        When this variable has been created by an old-style function (i.e., it
        is implemented as a subclass of :class:`Function`), this property
        returns that :class:`Function` object.

        When this variable has been created by a new-style function (i.e., it
        is implemented as a subclass of :class:`FunctionNode` class), this
        property returns that node object.

        """
        if self._has_chainerx_array:
            raise RuntimeError(
                'A variable of ChainerX does not provide a creator.')
        return self._node.creator

    @creator.setter
    def creator(self, func):
        if self._has_chainerx_array:
            raise RuntimeError(
                'A variable of ChainerX does not provide a creator.')
        self._node.creator = func

    @property
    def creator_node(self):
        """:class:`FunctionNode` object that created this variable.

        This property has a setter to which ``None`` can be set. Setting
        ``None`` to this property is equivalent to call :meth:`unchain`;
        it purges the variable from the function that created this variable.

        The setter also accepts the original :class:`FunctionNode` object that
        created this variable. For example, you can once set ``None`` to this
        property and then set the original value again.

        .. note::
           Setting an irrelevant :meth:`FunctionNode` object does not emit any
           error immediately, whereas the behavior is undefined. Do not set
           a :meth:`FunctionNode` object that did not create this variable
           object.

        """
        if self._has_chainerx_array:
            raise RuntimeError(
                'A variable of ChainerX does not provide a creator_node.')
        return self._node._creator_node

    @creator_node.setter
    def creator_node(self, func):
        if self._has_chainerx_array:
            raise RuntimeError(
                'A variable of ChainerX does not provide a creator_node.')
        self._node.creator_node = func

    @property
    def array(self):
        # type: () -> tp.Optional[types.NdArray]
        """The underlying data array.

        It is either :class:`numpy.ndarray` or :class:`cupy.ndarray` object,
        or ``None`` if the variable in in an uninitialized state.

        """
        # For ChainerX, this property always returns a grad-stopped view.
        # The view is cached to reduce potential overhead.
        if self._has_chainerx_array:
            if (self._chainerx_nobp_array_cache is None
                    and self._data[0] is not None):
                self._chainerx_nobp_array_cache = (
                    self._data[0].as_grad_stopped())
            return self._chainerx_nobp_array_cache

        return self._data[0]

    @array.setter
    def array(self, d):
        # type: (tp.Optional[types.NdArray]) -> None

        d_old = self._data[0]
        if d_old is not None and d is not None:
            old_device = self.device
            if not old_device.is_array_compatible(d):
                new_device = backend.get_device_from_array(d)
                raise ValueError(
                    'Given array is incompatible with the device of the '
                    'variable.\nVariable: {}\nArray: {}'.format(
                        old_device, new_device))

        if self._has_chainerx_array:
            if (d_old is not None
                    and (d_old.is_backprop_required()
                         or d.is_backprop_required())):
                raise ValueError(
                    'Cannot update the array of a Variable if either the '
                    'existing or the new array requires backprop.')

            self._set_chainerx_array(d, None)
        else:
            self._node._update_data_info(d)
            self._data[0] = d
            self._has_chainerx_array = False

    @property
    def chx_array(self):
        """A view of the raw ChainerX array.

        In contrary to :data:`Variable.array` which is always disconnected,
        the array represented by this attribute may be connected to the
        computational graph.

        It is a view, so it has a distinct gradient from the original array.

        If this attribute is queried on a :class:`Variable` with a non-ChainerX
        array, :class:`ValueError` will be raised.
        """
        if not self._has_chainerx_array:
            raise ValueError(
                'chx_array is not available for Variable with '
                'non-ChainerX array.')
        return self._data[0].view()

    @property
    def data(self):
        # type: () -> tp.Optional[types.NdArray]
        """The underlying data array (equivalent to :attr:`array`).

        Note that using this attribute directly is discouraged; use
        :attr:`array` instead. Using :attr:`array`, you can find an error
        earlier when your code mixes up Variable and ndarray because
        ndarray does not have an attribute ``.array`` while it has
        ``.data``.

        """
        return self.array

    @data.setter
    def data(self, d):
        # type: (types.NdArray) -> None

        self.array = d

    def _set_chainerx_grad(self, g, from_grad_var):
        # Assigns chainerx.ndarray.grad.
        #
        # If the main array is connected to the graph, in order to enable
        # double-backprop, the grad will also be backprop-required
        # (a view is created not to affect the given grad).
        # If the given grad is from a grad_var, this operation is skipped,
        # as the status of the given grad reflects the necessity of
        # double-backprop.
        assert self.xp is chainerx
        if not self._requires_grad and g is not None:
            raise RuntimeError(
                'Cannot set the gradient of a variable that is flagged to not '
                'require one.')
        arr = self._data[0]
        if arr is None:
            if g is not None:
                raise RuntimeError(
                    'Cannot set a gradient to an empty variable')
        elif arr.is_backprop_required():
            # If g is grad-stopped, require grad on it.
            # Make a view in order not to affect the input.
            if (g is not None
                    and not from_grad_var
                    and not g.is_backprop_required()):
                g = g.view().require_grad()
            arr.set_grad(g)

    def _set_grad_without_check(self, g):
        if self._has_chainerx_array:
            self._set_chainerx_grad(g, False)
            self._grad_var = None
            return

        self._grad = g
        self._grad_var = None

    @property
    def grad(self):
        # type: () -> tp.Optional[types.NdArray]
        """Gradient array of this variable.

        Note that this property returns the underlying array of the gradient
        variable instead of the gradient variable itself; to get/set
        gradient variable, use :attr:`grad_var` instead.

        If the underlying array is a :class:`chainerx.ndarray` and
        requires_grad is false, trying to access the gradient will results in
        and error.

        """
        if self._has_chainerx_array:
            arr = self._data[0]
            if arr is None or not arr.is_backprop_required():
                self._chainerx_grad_cache = None
                return None

            actual_grad = arr.grad

            if actual_grad is None:
                self._chainerx_grad_cache = None
                return None

            # If grad is cached and the actual grad has not changed, return
            # the cache.
            if self._chainerx_grad_cache is not None:
                orig_grad, grad_stopped_grad = self._chainerx_grad_cache
                if orig_grad is actual_grad:
                    return grad_stopped_grad

            # Update the cache
            grad_stopped_grad = actual_grad.as_grad_stopped()
            self._chainerx_grad_cache = (actual_grad, grad_stopped_grad)

            return grad_stopped_grad

        if self._grad_var is not None:
            return self._grad_var.array
        return self._grad

    @grad.setter
    def grad(self, g):
<<<<<<< HEAD

=======
        # type: (tp.Optional[types.NdArray]) -> None
>>>>>>> 2f6a34c3
        if g is not None:
            _check_grad_type(None, self, False, g)
        self._set_grad_without_check(g)

    def _set_grad_var_without_check(self, gv):
        if self._has_chainerx_array:
            self._set_chainerx_grad(
                None if gv is None else gv._data[0],
                True)
            self._grad_var = gv
            return

        self._grad_var = gv
        self._grad = None if gv is None else gv.array

    @property
    def grad_var(self):
        # type: () -> tp.Optional["Variable"]
        """Gradient variable."""
        self._ensure_grad_var_up_to_date()
        return self._grad_var

    @grad_var.setter
    def grad_var(self, g):
        # type: (tp.Optional["Variable"]) -> None
        if g is not None:
            _check_grad_type(None, self, False, g.array)
        self._set_grad_var_without_check(g)

    @property
    def shape(self):
        return self.array.shape

    @property
    def ndim(self):
        return self.array.ndim

    @property
    def size(self):
        return self.array.size

    @property
    def dtype(self):
        return self.array.dtype

    @property
    def rank(self):
        if self._has_chainerx_array:
            raise RuntimeError(
                'A variable of ChainerX does not provide a node rank.')
        return self._node.rank

    @property
    def node(self):
        if self._has_chainerx_array:
            raise RuntimeError(
                'A variable of ChainerX does not provide a node.')
        return self._node

    @property
    def requires_grad(self):
        """It indicates that ``grad`` will be set in backward calculation."""
        return self._requires_grad

    @property
    def T(self):
        """Transposition of this variable."""
        return chainer.functions.transpose(self)

    def to_cpu(self):
        """Copies the data and gradient arrays to CPU."""
        self.to_device(backend.CpuDevice())

    def to_gpu(self, device=None):
        """Copies the data and gradient arrays to specified GPU.

        Args:
            device: Target device specifier. If omitted, the current device is
                used.

        """
        cuda.check_cuda_available()
        self.to_device(cuda._get_device_or_current(device))

    def to_intel64(self):
        """Copies the data and gradient arrays to intel64 specific mdarray.

        If the array is not suited for intel64, it will be converted to
        :class:`numpy.ndarray`.
        """
        intel64.check_ideep_available()
        self.to_device(intel64.Intel64Device())

    def to_chx(self):
        """Converts the array and gradient to ChainerX arrays without copy.

        This method converts the underlying array and gradient to
        :class:`chainerx.ndarray` on the same physical device. It does nothing
        if the array held by the Variable object is already a ChainerX array.
        The new array is a view of the original one.

        """
        self._to_chx(allow_unchaining=False)

    def _to_chx(self, allow_unchaining):
        if not chainerx.is_available():
            raise RuntimeError('ChainerX is not available.')

        if self._has_chainerx_array:
            return

        if not allow_unchaining and self.creator is not None:
            raise RuntimeError(
                'A variable with a creator cannot be converted into ChainerX '
                'array')

        array = self.array
        grad = self.grad
        if array is None and grad is not None:
            # TODO(hvy): Reconsider this possibly invalid state.
            raise RuntimeError(
                'A variable without data but with a gradient cannot be '
                'transferred to a ChainerX device.')

        self._to_device(
            backend.ChainerxDevice.from_fallback_device(self.device),
            allow_unchaining)

    def from_chx(self):
        """Converts the array and gradient to non-ChainerX arrays without copy.

        This method converts the underlying ChainerX array and gradient
        residing in either a ``native`` or ``cuda`` device to NumPy or CuPy
        arrays respectively, on their same physical device. It does nothing
        if the array held by the Variable object is not a ChainerX array. The
        new array is a view of the original one.

        Raises an error if such a conversion is not supported for the device.

        """
        self._from_chx(allow_unchaining=False)

    def _from_chx(self, allow_unchaining):
        if not self._has_chainerx_array:
            return

        if not allow_unchaining and self._data[0].is_backprop_required():
            raise RuntimeError(
                'Cannot convert from a Variable with a ChainerX array that is '
                'connected to a graph.')

        self.to_device(self.device.fallback_device)

    def to_device(self, device):
        """Copies the data and gradient arrays to specified device.

        Args:
            device: Target device specifier. See
                :func:`~chainer.get_device` for available values.

        """
        self._to_device(device, allow_unchaining=False)

    def _to_device(self, device, allow_unchaining):
        device = chainer.get_device(device)

        old_device = self.device
        was_chainerx = self._has_chainerx_array
        is_chainerx = device.xp is chainerx

        arr = self._data[0]

        if not allow_unchaining:
            if was_chainerx and not is_chainerx:
                if arr is not None and arr.is_backprop_required():
                    raise RuntimeError(
                        'A variable of a ChainerX array which requires '
                        'gradients cannot be copied into non-chainerx device '
                        '({}).'.format(device))
            elif not was_chainerx and is_chainerx:
                if arr is not None and self.creator is not None:
                    raise RuntimeError(
                        'A variable of a non-ChainerX array which is '
                        'connected to a graph cannot be copied to a ChainerX '
                        'device ({}).'.format(device))

        # retrieve grad_var before configuring new device
        grad_var = self.grad_var

        if was_chainerx and not is_chainerx:
            self._clear_chainerx()
            self._node = VariableNode(self, self._chainerx_name)
        elif not was_chainerx and is_chainerx:
            self._chainerx_name = self._node.name

        self._device = device
        self._has_chainerx_array = is_chainerx

        if arr is None or old_device == device:
            return

        # send array and grad to the specified device
        new_arr = device.send(arr)
        if is_chainerx:
            if grad_var is None:
                new_grad = None
            else:
                new_grad = device.send(grad_var._data[0])
            self._set_chainerx_array(new_arr, new_grad)
        else:
            self._data = [new_arr]
            if grad_var is not None:
                grad_var._to_device(device, allow_unchaining=allow_unchaining)
                # _grad has been invalidated by the line above.
                self._grad = grad_var.array

        # ensure that the node tracks the device migration
        node = self._node
        if is_chainerx:
            # ChainerX itself has own node objects,
            # ensure that the node is disconnected with this variable.
            if node is not None:
                # Disconnect by replacing with an alternative of dead weakref
                node._variable = lambda: None
                self._node = None
        else:
            if node._data is not None:
                node.retain_data()

    def cleargrad(self):
        """Clears the gradient array."""
        self.grad_var = None

    def zerograd(self):
        """Initializes the gradient array by zeros.


        Note that the gradient variable is unchained from the computational
        graph by this method, because this operation breaks the backprop
        validity.

        .. deprecated:: v1.15
           Use more efficient  :meth:`cleargrads` instead.

        """
        warnings.warn(
            'Variable.zerograd is deprecated. Use Variable.cleargrad instead.',
            DeprecationWarning)

        arr = self.array
        if arr is None:
            return

        if self._has_chainerx_array:
            gv = self.grad_var
            if gv is None:
                self.grad = chainerx.zeros_like(
                    arr, device=self.device.device)
            else:
                gv._data[0].fill(0)
        else:
            with chainer.using_device(self.device):
                xp = self.device.xp
                if self._grad is None:
                    self._grad = xp.zeros_like(arr)
                    self._grad_var = None
                else:
                    gv = self._grad_var
                    if gv is not None:
                        gv.unchain()
                    self._grad.fill(0)

    def copydata(self, var):
        """Copies the data array from given source variable.

        This method copies the data array from given variable to this variable.
        The copy is done even if the arrays reside on different devices,
        including across the host and a GPU device. If this variable has an
        uninitialized data array, this method initializes it by the data array
        of the given variable. Similarly, if the given variable has an
        uninitialized data array, this method initializes it by the data array
        of this variable (``self``). If both are uninitialized, this method
        does nothing.

        Args:
            var (~chainer.Variable): Source variable.

        """
        src = var.array
        dst = self.array
        if src is None:
            if dst is None:
                return
            var.initialize(self.shape)
            src = var.array
        elif dst is None:
            self.initialize(src.shape)
            dst = self.array
        backend.copyto(dst, src)

    def addgrad(self, var):
        """Accumulates the gradient array from given source variable.

        This method adds the gradient of a given variable to the gradient of
        this variable. The accumulation is even done across the host and
        different devices. If this variable has uninitialized data/grad arrays,
        this method initializes it with the shape of the given variable and
        then accumulates the gradient.

        Args:
            var (~chainer.Variable): Source variable.

        """
        dst_device = self.device
        is_chainerx = dst_device.xp is chainerx

        if is_chainerx != (var.device.xp is chainerx):
            raise RuntimeError(
                'Variable.addgrad does not support addition between '
                'gradients on non-ChainerX and ChainerX devices.\n'
                'Adding gradient to: {}\n'
                'Adding gradient from: {}'.format(
                    dst_device, var.device))

        if var.grad is None:
            return

        src = var.grad_var

        if self.array is None:
            self.initialize(var.shape)

        dst = self.grad_var
        src_device = src.device
        if src_device != dst_device:
            src = chainer.functions.copy(src, dst_device)
        self.grad_var = src if dst is None else src + dst

    def set_creator(self, gen_func):
        """Notifies the variable that the given function is its creator.

        Args:
            gen_func (Function): Function object that creates this variable as
                one of its outputs.

        """
        if self._has_chainerx_array:
            raise RuntimeError(
                'A variable of ChainerX does not provide a creator.')
        self._node.set_creator(gen_func)

    def set_creator_node(self, fnode):
        """Notifies the variable that the given node is its creator.

        Args:
            fnode (FunctionNode): Function node that has this variable as an
                output.

        """
        if self._has_chainerx_array:
            raise RuntimeError(
                'A variable of ChainerX does not provide a creator node.')
        self._node.set_creator_node(fnode)

    def backward(self, retain_grad=False, enable_double_backprop=False,
                 loss_scale=None):
        """Runs error backpropagation (a.k.a.\\  backprop) from this variable.

        On backprop,
        :meth:`FunctionNode.backward() <chainer.FunctionNode.backward>`
        is called on each :class:`~chainer.FunctionNode` object appearing in
        the backward graph starting from this variable.
        The backward graph is represented by backward
        references from variable nodes to their creators, and from function
        nodes to their input variable nodes. The backprop stops at all root
        nodes. Some function nodes set ``None`` as gradients of some inputs,
        where further backprop does not take place at such inputs.

        This method uses :data:`grad` as the initial error array. User can
        manually set a gradient array before calling this method.
        If the shape of :data:`data` is ``()`` (i.e., it is scalar) and
        :data:`grad` is ``None``, then this method automatically complements
        1.0 as the initial error. This is useful on starting backprop from
        some scalar loss value.

        From v3, this method supports *differentiable backprop* (a.k.a. double
        backprop, grad of grads). To enable it, pass
        ``enable_double_backprop=True``.

        Args:
            retain_grad (bool): If ``True``, the gradient arrays of all
                intermediate variables are kept.
                Otherwise, :data:`~chainer.Variable.grad` of the
                intermediate variables are set to ``None`` on appropriate
                timing, which may reduce the maximum memory consumption.

                In most cases of training some models, the purpose of backprop
                is to compute gradients of parameters, not of all variables,
                and therefore it is recommended that this flag be set to
                ``False``.
            enable_double_backprop (bool): *(Added in v3.0)* If ``True``,
                computational trace of the whole backpropagation procedure is
                recorded to the computational graph so that one can further do
                backpropagation from the resulting gradients. Note that
                enabling it results in larger memory consumption needed to
                store the gradients w.r.t intermediate variables that are
                required for the second gradient computation.
            loss_scale (float): Loss scaling factor. Loss scaling is a usefull
                technique to mitigate vanishing gradient issue that tends to
                happen when low precision data type like float16 is used during
                training. If you set loss scaling factor, gradients of loss
                values are to be multiplied by the factor before backprop
                starts. The factor is propagated to whole gradients in a
                computational graph along the backprop. The gradients of
                parameters are divided by the factor just before the parameters
                are to be updated.
        """
        if self._has_chainerx_array:
            if retain_grad:
                raise RuntimeError(
                    'retain_grad is not supported for ChainerX array.')
            if loss_scale is not None:
                raise RuntimeError(
                    'loss_scale is not supported for ChainerX array.')
            arr = self._data[0]
            assert isinstance(arr, chainerx.ndarray)
            chainerx.backward(
                arr, enable_double_backprop=enable_double_backprop)
            return

        # Initialize error by 1, if this is a loss variable
        if self.array.size == 1 and self.grad_var is None:
            if self.array.ndim != 0:
                warnings.warn(
                    'Treating a variable with only one element as a scalar'
                    ' in Variable.backward is deprecated. A scalar variable'
                    ' must be a 0-dimensional array. Apply'
                    ' chainer.functions.squeeze to obtain a scalar variable.'
                    ' If the size of this variable accidentally becomes one,'
                    ' set zero to grad.',
                    DeprecationWarning)
            with chainer.using_device(self.device):
                self.grad = self.device.xp.ones_like(self.array)
            if loss_scale is not None:
                self.grad *= loss_scale

        node = self.node
        grad_var = self.grad_var
        self.grad_var = None

        with chainer.using_config('enable_backprop', enable_double_backprop):
            # TODO(kataoka): The following line should not pass grad_var = None
            # to _backprop_to_all, but it is working because grad_var is
            # immediately popped away as None = _backprop_utils._reduce([None])
            _backprop._backprop_to_all(
                [(node, grad_var)], retain_grad, loss_scale)

    def item(self):
        """Converts the variable with one element to a Python scalar.

        This will incur host-device synchronization.

        Returns:
            int or float: The element of the array.

        """
        return self.array.item()

    def reshape(self, *shape):
        """Returns a variable of a different shape and the same content.

        .. seealso::
           :func:`chainer.functions.reshape` for full documentation,

        """
        if len(shape) == 1 and isinstance(shape[0], (tuple, list)):
            shape = shape[0]
        return chainer.functions.reshape(self, shape)

    def transpose(self, *axes):
        """Permute the dimensions of an input variable without copy.

        .. seealso::
           :func:`chainer.functions.transpose` for full documentation.

        """
        if len(axes) == 0:
            axes = None
        elif len(axes) == 1 and (isinstance(axes[0], (tuple, list)) or
                                 axes[0] is None):
            axes = axes[0]
        return chainer.functions.transpose(self, axes)

    def unchain(self):
        """Deletes the reference to the creator of this variable.

        This method deletes the reference to the creator from the corresponding
        variable node. Unlike :meth:`unchain_backward`, it does not backtrack
        the graph.

        This method is equivalent to ``self.creator_node = None``.

        """
        if self._has_chainerx_array:
            raise RuntimeError(
                'A variable of ChainerX does not provide an unchain method.')
        self.creator_node = None

    def unchain_backward(self):
        """Deletes references between variable nodes and functions backward.

        After this method completes, intermediate variable nodes and functions
        that are not referenced from anywhere are deallocated by reference
        count GC. Also this variable itself deletes the reference to its
        creator function from the node, i.e. the node becomes root in the
        computation graph. It indicates that backprop after unchaining stops at
        this variable. This behavior is useful to implement truncated BPTT.

        """
        if self._has_chainerx_array:
            raise RuntimeError(
                'A variable of ChainerX does not provide an unchain_backward '
                'method.')
        cand_funcs = []
        seen_set = set()

        def add_cand(cand):
            if cand is not None and cand not in seen_set:
                cand_funcs.append(cand)
                seen_set.add(cand)

        add_cand(self.creator_node)

        while cand_funcs:
            func = cand_funcs.pop()
            for var in func.inputs:
                add_cand(var.creator_node)
            func.unchain()

    def retain_data(self):
        """Lets the corresponding variable node keep the underlying array."""
        if self._has_chainerx_array:
            raise RuntimeError(
                'A variable of ChainerX does not provide a retain_data '
                'method.')
        self._node.data = self._data[0]

    def _error_nobp_op(self, op):
        raise TypeError(
            'Variables do not support {} operator. '
            'You could use `array` attribute instead.'.format(op))

    def __lt__(self, other):
        """This operator is not supported in Variables."""
        self._error_nobp_op('<')

    def __le__(self, other):
        """This operator is not supported in Variables."""
        self._error_nobp_op('<=')

    def __eq__(self, other):
        """This operator is not supported in Variables."""
        self._error_nobp_op('==')

    def __ne__(self, other):
        """This operator is not supported in Variables."""
        self._error_nobp_op('!=')

    def __gt__(self, other):
        """This operator is not supported in Variables."""
        self._error_nobp_op('>')

    def __ge__(self, other):
        """This operator is not supported in Variables."""
        self._error_nobp_op('>=')

    def __nonzero__(self):
        """This operator is not supported in Variables."""
        # Python 2.x
        raise TypeError(
            'Variables cannot be evaluated as Python bool.')

    def __bool__(self):
        """This operator is not supported in Variables."""
        # Python 3.x
        raise TypeError(
            'Variables cannot be evaluated as Python bool.')

    __array_priority__ = 200  # type: int
    __hash__ = None  # type: tp.Callable[[object], int]


class Parameter(Variable):

    """Parameter variable that can be registered to a link.

    Parameter is a subclass of :class:`Variable`. It almost behaves as same
    as a usual variable except that a parameter can be registered to a
    :class:`~chainer.Link` object just by assigning it to an attribute of
    the link within an :meth:`~chainer.Link.init_scope` context.

    Parameter also supports an initialization by an initializer. It can have
    two initializers: one for the data array, and the other for the gradient
    array. The initializer only specifies the way of filling the elements of
    these arrays, and the shape information is specified at the initialization
    point.

    When a link that the parameter has been registered to is passed to an
    :class:`~chainer.GradientMethod`, an update rule is set to the parameter.
    This update rule specifies how to update the data array of the parameter
    using its gradient array.

    Args:
        initializer (~chainer.Initializer or :ref:`ndarray`):
            Initializer of the data array. If ``shape`` is given, this
            initializer is immediately used to initialize the data array.
            Otherwise, if it is an array, it is immediately used as the data
            array, and otherwise the data array is left uninitialized and will
            be initialized by this initializer in :meth:`initialize`. It can
            also be a scalar, in which case the data array will be filled by
            this scalar. Note that float32 is used in this case.
        shape (int or tuple of int or None): Shape of the parameter. If it is
            ``None``, the initialization is deferred to the call of
            :meth:`initialize`.
        name (str): Name of the parameter.

    Attributes:
        initializer: Initializer of the data array. It is used for
            initializing the data array of an uninitialized variable.
        update_rule: :class:`~chainer.optimizer.UpdateRule` instance that
            updates this variable as a parameter. This argument is set to
            :attr:`update_rule`.

    """

    initializer = None  # type: tp.Optional[tp.Union[tp.Optional[types.AbstractInitializer], types.NdArray]] # NOQA
    # TODO(okapies): fix the behavior when shape is None and remove NdArray
    _grad_initializer = None  # type: tp.Optional[types.AbstractInitializer]

    def __init__(self, initializer=None, shape=None, name=None):
        # type: (tp.Optional[types.InitializerSpec], tp.Optional[types.ShapeSpec], tp.Optional[str]) -> None # NOQA

        if initializer is None:
            initializer = constant.NaN()
        elif numpy.isscalar(initializer):
            initializer = constant.Constant(initializer)
        if shape is None:
            if isinstance(initializer, chainer.get_array_types()):
                # parameter initialized by the initial array
                super(Parameter, self).__init__(initializer, name=name)
            else:
                # uninitialized parameter
                super(Parameter, self).__init__(name=name)
                dtype = getattr(initializer, 'dtype', None)
                self._grad_initializer = constant.NaN(dtype)
        else:
            # parameter initialized with a given shape
            if isinstance(initializer, chainer.get_array_types()):
                xp = backend.get_array_module(initializer)
                initializer = constant.Constant(initializer)
            else:
                xp = numpy
            data = initializers.generate_array(initializer, shape, xp)
            grad = xp.full_like(data, numpy.nan)
            super(Parameter, self).__init__(data, name=name, grad=grad)

        self._initial_device = backend.CpuDevice()
        self.update_rule = None
        self.initializer = initializer

    def __copy__(self):
        return self._copy_to(Parameter())

    def __reduce__(self):
        args = (
            self.array, self.name, self.grad, self.initializer,
            self.update_rule, self.device)
        return _recover_parameter, args

    def to_cpu(self):
        return self.to_device(backend.CpuDevice())

    def to_gpu(self, device=None):
        device = chainer.get_device(cuda._get_device_or_current(device))
        assert device.xp is cuda.cupy
        self.to_device(device)

    def to_intel64(self):
        self.to_device(intel64.Intel64Device())

    def to_chx(self):
        if not chainerx.is_available():
            raise RuntimeError('ChainerX is not available.')

        # Derive the target ChainerX device from the array if it is
        # initialized. Otherwise, from the current initial device.
        if self.array is not None:
            device = backend.get_device_from_array(self.array)
        else:
            device = self._initial_device

        if device.xp is numpy:
            self._initial_device = backend.ChainerxDevice(
                chainerx.get_device('native:0'))
        elif device.xp is cuda.cupy:
            self._initial_device = backend.ChainerxDevice(
                chainerx.get_device('cuda:{}'.format(device.device.id)))

        super(Parameter, self)._to_chx(allow_unchaining=True)

    def from_chx(self):
        if self.array is not None:
            device = backend.get_device_from_array(self.array)
        else:
            device = self._initial_device

        if device.xp is chainerx:
            backend_name = device.device.backend.name
            if backend_name == 'native':
                self._initial_device = backend.CpuDevice()
            elif backend_name == 'cuda':
                self._initial_device = backend.GpuDevice.from_device_id(
                    device.device.index)

        super(Parameter, self)._from_chx(allow_unchaining=True)

    def to_device(self, device):
        device = chainer.get_device(device)
        if self.data is None and self._initial_device != device:
            self._data = [None]  # Renew placeholder to break sharing
        self._initial_device = device
        super(Parameter, self)._to_device(device, allow_unchaining=True)

    def cleargrad(self):
        super(Parameter, self).cleargrad()
        if self.array is None:
            self._grad_initializer = None

    def zerograd(self):
        super(Parameter, self).zerograd()
        if self.array is None:
            dtype = getattr(self.initializer, 'dtype', None)
            self._grad_initializer = initializers.Zero(dtype)

    def initialize(self, shape):
        """Initializes the uninitialized variable.

        Uninitialized variable is a variable created with the data array set to
        None. This method creates and initializes the data array. The shape of
        the variable can be left unknown until this method is called.

        Args:
            shape (tuple of int): Shape of the data array.

        """
        device = self._initial_device
        assert device is not None
        xp = device.xp

        data = initializers.generate_array(
            self.initializer, shape, xp, device=device)
        # Convert the array for iDeep.
        # (generate_array produces numpy array even if device is Intel64)
        # TODO(niboshi): This could be done in generate_array().
        if isinstance(device, intel64.Intel64Device):
            data = device.send_array(data)

        ginit = self._grad_initializer
        grad = None if ginit is None else initializers.generate_array(
            ginit, shape, xp, device=device)

        self.array = data
        self.grad = grad

    def update(self):
        """Updates the data array using the gradient and the update rule.

        This method updates the parameter using the attached update rule.

        """
        if self.update_rule is not None:
            self.update_rule.update(self)


def as_variable(obj):
    """Converts an array or a variable into :class:`~chainer.Variable`.

    This is a convenient function to get a :class:`~chainer.Variable` object
    transparently from a raw array or a variable.

    Note that this function should only be used for type consistency (i.e., to
    enforce the return value of an API having type :class:`~chainer.Variable`).
    The :class:`~chainer.Variable.requires_grad` flag is kept as is; if ``obj``
    is a raw array, the newly created variable has ``requires_grad = False``.
    In order to make a variable w.r.t. which you want to compute the gradient,
    you should use :class:`~chainer.Variable` directly.

    Args:
        obj (:ref:`ndarray` or ~chainer.Variable): An array or
            a variable that you want to convert to :class:`~chainer.Variable`.

    Returns:
        ~chainer.Variable:
        A variable converted from ``obj``. If ``obj`` is a raw array, this is a
        new :class:`~chainer.Variable` object that wraps the array. If ``obj``
        is already a :class:`~chainer.Variable` object, this function returns
        ``obj`` as is.

    """
    if isinstance(obj, Variable):
        return obj

    if isinstance(obj, chainerx.ndarray):
        requires_grad = obj.is_backprop_required()
    else:
        requires_grad = False
    return Variable(obj, requires_grad=requires_grad)


def as_array(obj):
    """Returns the underlying array from a variable or an array.

    This is a convenient function to get the underlying array object
    transparently from an object that could be either a variable or an array.

    Args:
        obj (:ref:`ndarray` or ~chainer.Variable): An array or a variable.

    Returns:
        :ref:`ndarray` or ~chainer.Variable:
        The underlying array object of the argument.

    """
    if isinstance(obj, Variable):
        return obj.array
    return obj


def _recover_parameter(data, name, grad, initializer, update_rule, device):
    p = Parameter(initializer=initializer, name=name)
    p.array = data
    p.grad = grad
    p.update_rule = update_rule
    p.to_device(device)
    return p


class _ChainerxVariableNodeProps(object):

    def __init__(self, x):
        self.shape = x.shape
        self.dtype = x.dtype<|MERGE_RESOLUTION|>--- conflicted
+++ resolved
@@ -1002,11 +1002,7 @@
 
     @grad.setter
     def grad(self, g):
-<<<<<<< HEAD
-
-=======
         # type: (tp.Optional[types.NdArray]) -> None
->>>>>>> 2f6a34c3
         if g is not None:
             _check_grad_type(None, self, False, g)
         self._set_grad_without_check(g)

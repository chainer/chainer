import collections
import copy
import heapq
import traceback
import typing as tp  # NOQA
import warnings
import weakref

import numpy
import six

import chainer
from chainer import _backprop_utils
from chainer import backend
from chainer.backends import _cpu
from chainer.backends import cuda
from chainer.backends import intel64
from chainer import initializers
from chainer.initializers import constant
from chainer import types  # NOQA
from chainer.utils import argument
import chainer.utils._collections
import chainerx


def _check_grad_type(func, x, is_node_x, gx, is_var_gx):
    if gx is None:
        return
    x_grad = gx.array if is_var_gx else gx

    # FIXME: avoid `isinstance`
    x_data = None if isinstance(x, _ChainerxVariableNodeProps) else x.data

    # TODO(kataoka): Make _update_data_info store the array module.
    # ``is_node_x and x_data is None`` implies that the data array is not
    # retained.
    # ``not is_node_x and x_data is None`` implies that grad of uninitialized
    # variable is checked here.

    if x_grad is None:
        # TODO(kataoka): This should be an error.
        return
    elif x_data is None and not is_node_x:
        # TODO(kataoka): This should be an error.
        return
    elif not chainer.is_arrays_compatible((x_grad, x_data)):
        msg = ('Type of data and grad mismatch\ngrad: %s != data: %s' %
               (type(x_grad), type(x_data)))
        typ = TypeError
    elif x.dtype is None or x.shape is None:
        # unretained Variable(None)
        # TODO(kataoka): This should be an error.
        return
    elif gx.dtype != x.dtype:
        msg = ('Dtype of data and grad mismatch\ngrad: %s != data: %s' %
               (gx.dtype, x.dtype))
        typ = TypeError
    elif gx.shape != x.shape:
        msg = ('Shape of data and grad mismatch\ngrad: %s != data: %s' %
               (gx.shape, x.shape))
        typ = ValueError
    else:
        return

    detail = ''
    if func:
        detail = 'Function `{0}` ({1}) has a bug.\n'.format(
            type(func)._impl_name, func.label)
        stack = func.stack
        if stack:
            detail += 'Stacktrace of the function is below:\n'
            for line in traceback.format_list(func.stack):
                detail += line
        detail += '''
Please report this error to the issue tracker with the stack trace,
the information of your environment, and your script:
https://github.com/chainer/chainer/issues/new.
'''

    raise typ(detail + msg)


def variable_repr(var):
    """Return the string representation of a variable.

    Args:
        var (~chainer.Variable): Input Variable.
    .. seealso:: numpy.array_repr
    """
    arr = _cpu._to_cpu(var.array)

    if var.name:
        prefix = 'variable ' + var.name
    else:
        prefix = 'variable'

    if arr is None:
        lst = 'None'
    elif arr.size > 0 or arr.shape == (0,):
        lst = numpy.array2string(arr, None, None, None, ', ', prefix + '(')
    else:  # show zero-length shape unless it is (0,)
        lst = '[], shape=%s' % (repr(arr.shape),)

    return '%s(%s)' % (prefix, lst)


def variable_str(var):
    """Return the string representation of a variable.

    Args:
        var (~chainer.Variable): Input Variable.
    .. seealso:: numpy.array_str
    """
    arr = _cpu._to_cpu(var.array)

    if var.name:
        prefix = 'variable ' + var.name
    else:
        prefix = 'variable'

    if arr is None:
        lst = 'None'
    else:
        lst = numpy.array2string(arr, None, None, None, ' ', prefix + '(')

    return '%s(%s)' % (prefix, lst)


class VariableNode(object):

    """Node in the backward computational graph representing a variable.

    This object represents a variable node in a computational graph. The node
    is used in error backpropagation (a.k.a. backprop) to determine which
    gradient to be passed to each function.

    A variable node is held by the corresponding :class:`~chainer.Variable`
    object, which is managed by users. :class:`~chainer.FunctionNode` objects
    that take the variable as an input also hold references to the variable
    node.

    Note that the node does not hold a reference to the corresponding data
    array in general. The data array is actually accessible by the node in the
    following cases.

    1. If there exists a :class:`~chainer.Variable` object that holds a
       reference to the variable node, the variable node holds a weak reference
       to the variable object, and thus the data array is accessible via the
       weak reference.
    2. If :meth:`retain_data` is called, the node holds a reference to the data
       array. It is mainly called by a function that needs the input or output
       data array in its backprop procedure.
       See :meth:`FunctionNode.retain_inputs()
       <chainer.FunctionNode.retain_inputs>`
       and :meth:`FunctionNode.retain_outputs()
       <chainer.FunctionNode.retain_outputs>` for more details.

    Users usually do not need to touch this variable node object. The
    computational graph is automatically managed by Chainer, and any interface
    that is beneficial for users is also provided by
    :class:`~chainer.Variable`.

    Args:
        variable (Variable): The corresponding variable object.
        name (str): Name of the variable node.

    Attributes:
        dtype: Data type of the data array.
        shape: Shape of the data array.
        name (str): Name of the variable node.

    """

    _creator_node = None
    _data = None  # type: types.NdArray
    _rank = 0  # type: int
    # Name of the Function is assigned if this variable is a gradient generated
    # by an old-style Function
    _old_style_grad_generator = None  # type: str

    def __init__(self, variable, name, **kwargs):
        # type: (Variable, tp.Optional[str], **tp.Any) -> None

        if kwargs:
            argument.check_unexpected_kwargs(
                kwargs,
                grad='unexpected keyword argument "grad": '
                     'pass the gradient to Variable instead'
            )
        self._variable = weakref.ref(variable)
        self.name = name
        self._requires_grad = variable.requires_grad

        vdata = variable.data
        self._update_data_info(vdata)

    @property
    def creator(self):
        """Function object that created this variable node.

        When the function is implemented with the old-style API (i.e., it uses
        :class:`~chainer.Function` class),
        this property returns the :class:`~chainer.Function` object.
        The object is extracted from the :class:`~chainer.FunctionAdapter`
        object, so the returned object is not the function node, but instead
        the actual implementation of forward and backward procedures.

        When the function is implemented with the new-style API (i.e., it uses
        :class:`~chainer.FunctionNode` class),
        this property returns the function node
        object. In this case, the returned object is same as
        :attr:`creator_node`.

        .. warning::

           As of v3.0.0, when the creator is an old-style function, the
           following code is invalid:

           .. code-block:: python

              creator = v.creator
              v.creator = None
              ...
              v.creator = creator

           The point is that :class:`~chainer.FunctionNode` objects are used
           as nodes in the computational graph instead of
           :class:`~chainer.Function`, and each :class:`~chainer.Function`
           object only holds a *weak reference* to the corresponding
           :class:`~chainer.FunctionNode`.
           Since ``creator`` returns the :class:`~chainer.Function` object,
           the :class:`~chainer.FunctionNode` object is not kept by preserving
           ``creator``.

           The above code should be fixed as follows.

           .. code-block:: python

              creator_node = v.creator_node
              v.creator_node = None
              ...
              v.creator_node = creator_node

        """
        node = self._creator_node
        if node is None:
            return None

        if isinstance(node, chainer.function.FunctionAdapter):
            return node.function
        return node

    @creator.setter
    def creator(self, func):
        self.creator_node = func

    @property
    def creator_node(self):
        """Function node that has this variable as an output.

        See :class:`~chainer.FunctionNode` for the definition of a function
        node.

        """
        return self._creator_node

    @creator_node.setter
    def creator_node(self, func):
        if isinstance(func, chainer.Function):
            func = func.node
        self._creator_node = func
        if func is not None:
            self._rank = func.rank + 1

    @property
    def data(self):
        """Data array of the corresponding variable.

        If the data is not available, it returns ``None``.

        """
        return self._data

    @data.setter
    def data(self, d):
        self._data = d
        self._update_data_info(d)

    @property
    def grad(self):
        """Gradient array of the corresponding variable.

        If the variable is not available, it returns ``None``.

        """
        var = self._variable()
        return None if var is None else var.grad

    @property
    def grad_var(self):
        """Gradient variable of the corresponding variable.

        If the corresponding variable is not available, it return ``None``.

        """
        var = self._variable()
        return None if var is None else var.grad_var

    def _set_grad_var_if_available(self, g):
        var = self._variable()
        if var is not None:
            var._set_grad_var_without_check(g)

    @property
    def label(self):
        """Short text that represents the variable node."""
        if self.shape == ():
            return str(self.dtype)
        return '(%s), %s' % (', '.join(map(str, self.shape)),
                             str(self.dtype))

    @property
    def rank(self):
        return self._rank

    @property
    def requires_grad(self):
        """It indicates that ``grad`` will be set in backward calculation."""
        return self._requires_grad

    def get_variable(self):
        """Returns the corresponding :class:`~chainer.Variable` object.

        VariableNode object holds a weak reference of the variable object. If
        the reference is alive, it is returned by this property. Otherwise,
        this property creates a new :class:`~chainer.Variable` object from
        this node object and returns it.

        Returns:
            Variable: The variable object that refers this node.

        """
        var = self._variable()
        if var is not None:
            return var

        var = Variable(self.data, name=self.name,
                       requires_grad=self._requires_grad)
        var._node = self
        return var

    def get_variable_or_none(self):
        """Returns the holding :class:`~chainer.Variable` object or ``None``.

        VariableNode object holds a weak reference of the variable object.If
        the reference is alive, it is returned by this property. Otherwise,
        returns ``None``.

        Returns:
            Variable: The variable object that refers this node.

        """
        return self._variable()

    def set_creator(self, creator):
        """Sets a :class:`~chainer.Function` object that created this node.

        This method is equivalent to ``self.creator = creator``. A
        :class:`~chainer.FunctionNode` object can also be passed.

        Args:
            creator (Function or FunctionNode): Function that has created this
                variable.

        """
        self.creator = creator

    def set_creator_node(self, creator_node):
        """Sets a :class:`~chainer.FunctionNode` object that created this node.

        This method is equivalent to ``self.creator_node = creator_node``. A
        :class:`~chainer.Function` object can also be passed, in which case the
        :attr:`Function.node <chainer.Function.node>` attribute is used.

        Args:
            creator_node (FunctionNode or Function): Function node that has
                this variable as an output.

        """
        self.creator_node = creator_node

    def unchain(self):
        """Deletes the reference to the creator of this variable node.

        This method is equivalent to ``self.creator_node = None``.

        """
        self.creator_node = None

    def retain_data(self):
        """Lets the node hold a reference to the underlying data array.

        This method gets the data array of the corresponding variable and keeps
        it. If the weak reference to the corresponding variable is dead, it
        raises an error.

        """
        variable = self._variable()
        if variable is not None:
            self.data = variable.data
        else:
            raise RuntimeError('cannot retain variable data: the variable has '
                               'been already released')

    def _update_data_info(self, d):
        if d is None:
            self.dtype = None
            self.shape = None
        else:
            self.dtype = d.dtype
            self.shape = d.shape

        # If the node has a reference to data, update it as well.
        if self._data is not None:
            self._data = d

    def _check_old_style_gradient(self):
        if self._old_style_grad_generator is not None:
            raise RuntimeError(
                'cannot twice-differentiate an old style Function "%s"' %
                self._old_style_grad_generator)


def _create_variable(data, name, grad, requires_grad, device):
    var = Variable(
        data, name=name, grad=grad, requires_grad=requires_grad)
    var.to_device(device)
    return var


class Variable(object):

    """__init__(data=None, *, name=None, grad=None, requires_grad=True)

    Array with a structure to keep track of computation.

    Every variable holds a data array of type either :class:`numpy.ndarray` or
    :class:`cupy.ndarray`.

    A variable object holds a data array and a
    :class:`~chainer.variable.VariableNode` object of
    a computational graph. If the variable is constructed by the user, the node
    is *root* and does not hold any parent. If the variable is constructed by a
    :class:`~chainer.FunctionNode` object (i.e., by calling functions under
    ``chainer.functions`` or user-defined functions), or by using operators
    (see the list below), the node holds a reference to its parent called
    :attr:`creator_node`.
    This reference is used in backpropagation to backtrack the graph.

    Users can disable (resp. enable) this chaining behavior by calling
    :func:`~chainer.no_backprop_mode` (resp.
    :func:`~chainer.force_backprop_mode`).
    In the former context, a variable never creates a computational graph,
    whereas in the latter context, it is forced to create.

    .. note::

        The following operators are defined for variable(s).

        * Indexing: ``a[slices]`` (:meth:`__getitem__`)
        * Addition: ``a + b`` (:meth:`__add__`, :meth:`__radd__`)
        * Subtraction: ``a - b`` (:meth:`__sub__`, :meth:`__rsub__`)
        * Multiplication: ``a * b`` (:meth:`__mul__`, :meth:`__rmul__`)
        * Division: ``a / b`` (:meth:`__div__`, :meth:`__rdiv__`, \
                               :meth:`__truediv__`, :meth:`__rtruediv__`)
        * Floor Division: ``a // b`` (:meth:`__floordiv__`, \
                                      :meth:`__rfloordiv__`)
        * Exponentiation: ``a ** b`` (:meth:`__pow__`, :meth:`__rpow__`)
        * Matrix Multiplication: ``a @ b`` (:meth:`__matmul__`, \
                                            :meth:`__rmatmul__`)
        * Negation (Arithmetic): ``- a`` (:meth:`__neg__`)
        * Absolute value: ``abs(a)`` (:meth:`__abs__`)

    Args:
        data (numpy.ndarray or cupy.ndarray): Initial data array.
        name (str): Name of the variable.
        grad (numpy.ndarray or cupy.ndarray): Initial gradient array.
        requires_grad (bool): Boolean indicating whether ``grad`` will be set
            in backward calculation.

    """  # NOQA

    # Cached grad-stopped view of chainerx array. This is the return value
    # of `array` and `data` properties.
    _chainerx_nobp_array_cache = None

    # Cached grad-stopped view of the array returned by `grad` property.
    # It's a 2-element tuple, where the first is the original grad array and
    # the second is a grad-stopped view of the first. `grad` property returns
    # the second element.
    _chainerx_grad_cache = None

    _chainerx_name = None  # type: tp.Optional[str]

    # A NumPy, CuPy array cache to avoid redundant conversions between
    # NumPy/CuPy and ChainerX.
    # TODO(hvy): Avoid modifying this variable from outside this class.
    _chainerx_fallback_array = None

    # Used in non-ChainerX variables. The gradient array is stored in
    # this attribute on Variable.grad setter to delay creation of grad_var
    # instance.
    _grad = None

    def __init__(self, data=None, **kwargs):
        # type: (tp.Optional[types.NdArray], **tp.Any) -> None

        name, grad, requires_grad = argument.parse_kwargs(
            kwargs, ('name', None), ('grad', None), ('requires_grad', True),
            volatile='volatile argument is not supported anymore. '
                     'Use chainer.using_config')
        assert isinstance(requires_grad, bool)
        if data is not None:
            array_types = chainer.get_array_types()
            if not isinstance(data, array_types):
                msg = '{} or {} are expected. Actual: {}'.format(
                    ', '.join([str(at) for at in array_types[:-1]]),
                    array_types[-1], type(data))
                raise TypeError(msg)

        self._init_impl(data, name, grad, requires_grad, None)

    @staticmethod
    def _init_unchecked(data=None, name=None, grad=None, requires_grad=True,
                        is_chainerx_array=None):
        # type: (tp.Optional[types.NdArray], tp.Optional[str], tp.Optional[types.NdArray], bool, tp.Optional[bool]) -> Variable # NOQA
        """Creates a new :class:`Variable` without the validations for
        optimizing performance.
        """

        # Create a Variable without invoking __init__
        var = Variable.__new__(Variable)
        var._init_impl(data, name, grad, requires_grad, is_chainerx_array)

        return var

    def _init_impl(self, data, name, grad, requires_grad, is_chainerx_array):
        # type: (tp.Optional[types.NdArray], tp.Optional[str], tp.Optional[types.NdArray], bool, tp.Optional[bool]) -> None # NOQA

        # Use a list as a data structure to hold the data array indirectly to
        # abstract its initialized/uninitialized state.

        self._requires_grad = requires_grad  # type: bool
        self._loss_scale = None
        self._grad_var = None
        self._device = None

        if is_chainerx_array is None:
            is_chainerx_array = isinstance(data, chainerx.ndarray)

        if is_chainerx_array:
            if not requires_grad and grad is not None:
                raise ValueError(
                    'Cannot initialize a variable with gradients if the '
                    'require_grad argument is False.')
            self._set_chainerx_array(data, grad)  # type: ignore

            # ChainerX itself has own node objects, but not exposed to python.
            self._node = None  # type: tp.Optional[VariableNode]
            self._chainerx_name = name
        else:
            self._data = [data]  # type: tp.List[tp.Optional[types.NdArray]]
            self._node = VariableNode(self, name)
            self._grad = grad

    def __copy__(self):
        return self._copy_to(Variable())

    def _copy_to(self, target):
        target.__dict__ = copy.copy(self.__dict__)
        target._node = VariableNode(target, self.name)
        return target

    def __reduce__(self):
        args = (
            self.array, self.name, self.grad, self._requires_grad, self.device)
        return _create_variable, args

    def __repr__(self):
        return variable_repr(self)

    def __str__(self):
        return variable_str(self)

    def _clear_chainerx(self):
        self._chainerx_nobp_array_cache = None
        self._chainerx_grad_cache = None
        self._chainerx_fallback_array = None

    def _ensure_grad_var_up_to_date(self):
        # For non-ChainerX, this method creates _grad_var if it's not yet
        # created and _grad is set.
        # For ChainerX, this method checks consistency between
        # _grad_var._data[0] and self._data[0].grad and recreates _grad_var
        # as necessary. (chainerx.ndarray.grad can be altered independently
        # from chainer)
        if self.xp is chainerx:
            self._grad = None
            # Update gradient variable if it has not yet been initialized or
            # it happens to be dirty w.r.t. the actual gradient of the
            # underlying chainerx.ndarray.
            arr = self._data[0]
            actual_grad = (
                arr.grad
                if arr is not None and arr.is_grad_required()
                else None)
            if actual_grad is None:
                self._grad_var = None
            else:
                grad_var = self._grad_var
                old_grad = None if grad_var is None else grad_var._data[0]
                if actual_grad is not old_grad:
                    self._grad_var = Variable(
                        actual_grad,
                        requires_grad=actual_grad.is_backprop_required())
            return

        if self._grad_var is None:
            if self._grad is not None:
                self._grad_var = Variable(self._grad)

    def _set_chainerx_array(self, array, grad):
        # type: (tp.Optional[chainerx.ndarray], tp.Optional[chainerx.ndarray]) -> None # NOQA

        # Sets chainerx array and grad.
        assert array is None or isinstance(array, chainerx.ndarray)
        requires_grad = self._requires_grad

        if (not requires_grad
                and array is not None
                and array.is_backprop_required()):
            raise ValueError(
                'Cannot initialize a variable to not require '
                'gradients if the ChainerX array already requires '
                'backprop.')

        # Create a view of the given data to hold internally and modify.
        if array is None:
            self._data = [None]
        else:
            # If the array `array` is not connected to a graph, a view of it is
            # created and kept, in order not to change the no-graph status of
            # it. If the array is connected, the graph status is kept track of.
            if not array.is_backprop_required():
                array = array.view()
            if requires_grad:
                array.require_grad()
                if grad is not None:
                    array.set_grad(grad)
            self._data = [array]

        self._chainerx_nobp_array_cache = None
        self._chainerx_grad_cache = None
        self._chainerx_fallback_array = None

    @property
    def device(self):
        """Device on which the data array of this variable reside."""
        # lazy initialization for performance
        if self._device is None:
            if self._data[0] is None:
                self._device = backend.CpuDevice()
            else:
                self._device = backend.get_device_from_array(self._data[0])
        return self._device

    @property
    def xp(self):
        # type: () -> tp.Optional[types.Xp]
        """Array module for the data array of this variable."""
        device = self.device
        return None if device is None else device.xp

    @property
    def name(self):
        if self.xp is chainerx:
            return self._chainerx_name
        return self._node.name

    @name.setter
    def name(self, n):
        if self.xp is chainerx:
            self._chainerx_name = n
            return
        self._node.name = n

    def summary(self):
        if self.name:
            return '<variable %s>' % self.name
        else:
            return '<variable at 0x%x>' % id(self)

    def debug_print(self):
        """Display a summary of the stored data and location of the Variable"""

        msg = """{summary}
- device: {device}
- backend: {backend}
- shape: {shape}
- dtype: {dtype}
- statistics: {stats}
- grad: {grad}"""

        stats_msg = 'mean={0:.8f}, std={1:.8f}'

        array = self.array
        with cuda.get_device_from_array(array) as dev:
            xp = numpy if int(dev) == -1 else cuda.cupy

            if array is None:
                # `array` can be `None` if constructed without any arguments
                device = None
                backend = None
                stats = None
            else:
                device = getattr(array, 'device', 'CPU')
                backend = type(array)
                stats = stats_msg.format(float(xp.mean(array)),
                                         float(xp.std(array)))
            shape = getattr(array, 'shape', None)
            dtype = getattr(array, 'dtype', None)

            if self.grad is None:
                grad = None
            elif xp.all(self.grad == 0):
                grad = 0
            else:
                grad = stats_msg.format(float(xp.mean(self.grad)),
                                        float(xp.std(self.grad)))

        return msg.format(summary=self.summary(), device=device,
                          backend=backend, shape=shape, dtype=dtype,
                          stats=stats, grad=grad)

    def __pos__(self):
        return self

    def __len__(self):
        """Returns the first dimension of the data array.

        Returns:
            int: Number of the first dimension of the data array.

        """
        return len(self.array)

    @property
    def label(self):
        """Short text that represents the variable."""
        if self.xp is chainerx:
            raise RuntimeError(
                'A variable of ChainerX does not provide a node label.')
        return self._node.label

    @property
    def creator(self):
        """Function implementation that created this variable.

        When this variable has been created by an old-style function (i.e., it
        is implemented as a subclass of :class:`Function`), this property
        returns that :class:`Function` object.

        When this variable has been created by a new-style function (i.e., it
        is implemented as a subclass of :class:`FunctionNode` class), this
        property returns that node object.

        """
        if self.xp is chainerx:
            raise RuntimeError(
                'A variable of ChainerX does not provide a creator.')
        return self._node.creator

    @creator.setter
    def creator(self, func):
        if self.xp is chainerx:
            raise RuntimeError(
                'A variable of ChainerX does not provide a creator.')
        self._node.creator = func

    @property
    def creator_node(self):
        """:class:`FunctionNode` object that created this variable.

        This property has a setter to which ``None`` can be set. Setting
        ``None`` to this property is equivalent to call :meth:`unchain`;
        it purges the variable from the function that created this variable.

        The setter also accepts the original :class:`FunctionNode` object that
        created this variable. For example, you can once set ``None`` to this
        property and then set the original value again.

        .. note::
           Setting an irrelevant :meth:`FunctionNode` object does not emit any
           error immediately, whereas the behavior is undefined. Do not set
           a :meth:`FunctionNode` object that did not create this variable
           object.

        """
        if self.xp is chainerx:
            raise RuntimeError(
                'A variable of ChainerX does not provide a creator_node.')
        return self._node._creator_node

    @creator_node.setter
    def creator_node(self, func):
        if self.xp is chainerx:
            raise RuntimeError(
                'A variable of ChainerX does not provide a creator_node.')
        self._node.creator_node = func

    @property
    def array(self):
        # type: () -> tp.Optional[types.NdArray]
        """The underlying data array.

        It is either :class:`numpy.ndarray` or :class:`cupy.ndarray` object,
        or ``None`` if the variable in in an uninitialized state.

        """
        # For ChainerX, this property always returns a grad-stopped view.
        # The view is cached to reduce potential overhead.
        if self.xp is chainerx:
            if (self._chainerx_nobp_array_cache is None
                    and self._data[0] is not None):
                self._chainerx_nobp_array_cache = (
                    self._data[0].as_grad_stopped())  # type: ignore
            return self._chainerx_nobp_array_cache

        return self._data[0]

    @array.setter
    def array(self, d):
        # type: (chainerx.ndarray) -> None

        if self.xp is chainerx:
            d_old = self._data[0]
            if (d_old is not None
                    and (d_old.is_backprop_required()  # type: ignore
                         or d.is_backprop_required())):
                raise ValueError(
                    'Cannot update the array of a Variable if either the '
                    'existing or the new array requires backprop.')

            self._set_chainerx_array(d, None)
        else:
            self._node._update_data_info(d)  # type: ignore # _node doesn't have value when xp is chainerx # NOQA
            self._data[0] = d

    @property
    def data(self):
        # type: () -> tp.Optional[types.NdArray]
        """The underlying data array (equivalent to :attr:`array`).

        Note that using this attribute directly is discouraged; use
        :attr:`array` instead. Using :attr:`array`, you can find an error
        earlier when your code mixes up Variable and ndarray because
        ndarray does not have an attribute ``.array`` while it has
        ``.data``.

        """
        return self.array

    @data.setter
    def data(self, d):
        # type: (types.NdArray) -> None

        self.array = d

    def _set_chainerx_grad(self, g):
        # Assigns chainerx.ndarray.grad
        assert self.xp is chainerx
        if not self._requires_grad and g is not None:
            raise RuntimeError(
                'Cannot set the gradient of a variable that is flagged to not '
                'require one.')
        arr = self._data[0]
        if arr is None:
            if g is not None:
                raise RuntimeError(
                    'Cannot set a gradient to an empty variable')
        elif arr.is_backprop_required():
            arr.set_grad(g)

    def _set_grad_without_check(self, g):
        if self.xp is chainerx:
            self._set_chainerx_grad(g)
            self._grad_var = None
            return

        self._grad = g
        self._grad_var = None

    @property
    def grad(self):
        """Gradient array of this variable.

        Note that this property returns the underlying array of the gradient
        variable instead of the gradient variable itself; to get/set
        gradient variable, use :attr:`grad_var` instead.

        If the underlying array is a :class:`chainerx.ndarray` and
        requires_grad is false, trying to access the gradient will results in
        and error.

        """
        if self.xp is chainerx:
            arr = self._data[0]
            if arr is None or not arr.is_backprop_required():
                self._chainerx_grad_cache = None
                return None

            actual_grad = arr.grad

            if actual_grad is None:
                self._chainerx_grad_cache = None
                return None

            # If grad is cached and the actual grad has not changed, return
            # the cache.
            if self._chainerx_grad_cache is not None:
                orig_grad, grad_stopped_grad = self._chainerx_grad_cache
                if orig_grad is actual_grad:
                    return grad_stopped_grad

            # Update the cache
            grad_stopped_grad = actual_grad.as_grad_stopped()
            self._chainerx_grad_cache = (actual_grad, grad_stopped_grad)

            return grad_stopped_grad

        if self._grad_var is not None:
            return self._grad_var.array
        return self._grad

    @grad.setter
    def grad(self, g):
        _check_grad_type(None, self, False, g, False)
        self._set_grad_without_check(g)

    def _set_grad_var_without_check(self, gv):
        if self.xp is chainerx:
            self._set_chainerx_grad(None if gv is None else gv._data[0])
            self._grad_var = gv
            return

        self._grad_var = gv
        self._grad = None if gv is None else gv.array

    @property
    def grad_var(self):
        """Gradient variable."""
        self._ensure_grad_var_up_to_date()
        return self._grad_var

    @grad_var.setter
    def grad_var(self, g):
        _check_grad_type(None, self, False, g, True)
        self._set_grad_var_without_check(g)

    @property
    def shape(self):
        return self.array.shape

    @property
    def ndim(self):
        return self.array.ndim

    @property
    def size(self):
        return self.array.size

    @property
    def dtype(self):
        return self.array.dtype

    @property
    def rank(self):
        if self.xp is chainerx:
            raise RuntimeError(
                'A variable of ChainerX does not provide a node rank.')
        return self._node.rank

    @property
    def node(self):
        if self.xp is chainerx:
            raise RuntimeError(
                'A variable of ChainerX does not provide a node.')
        return self._node

    @property
    def requires_grad(self):
        """It indicates that ``grad`` will be set in backward calculation."""
        return self._requires_grad

    @property
    def T(self):
        """Transposition of this variable."""
        return chainer.functions.transpose(self)

    def to_cpu(self):
        """Copies the data and gradient arrays to CPU."""
        self.to_device(backend.CpuDevice())

    def to_gpu(self, device=None):
        """Copies the data and gradient arrays to specified GPU.

        Args:
            device: Target device specifier. If omitted, the current device is
                used.

        """
        cuda.check_cuda_available()
        self.to_device(cuda._get_device_or_current(device))

    def to_intel64(self):
        """Copies the data and gradient arrays to intel64 specific mdarray.

        If the array is not suited for intel64, it will be converted to
        :class:`numpy.ndarray`.
        """
        intel64.check_ideep_available()
        self.to_device(intel64)

    def to_chainerx(self):
        """Converts the array and gradient to ChainerX arrays without copy.

        This method converts the underlying array and gradient to
        :class:`chainerx.ndarray` on the same physical device. It does nothing
        if the array held by the Variable object is already a ChainerX array.
        The new array is a view of the original one.

        """
        self._to_chainerx(allow_unchaining=False)

    def _to_chainerx(self, allow_unchaining):
        if not chainerx.is_available():
            raise RuntimeError('ChainerX is not available.')

        if self.xp is chainerx:
            return

        if not allow_unchaining and self.creator is not None:
            raise RuntimeError(
                'A variable with a creator cannot be converted into ChainerX '
                'array')

        array = self.array
        grad = self.grad
        if array is None and grad is not None:
            # TODO(hvy): Reconsider this possibly invalid state.
            raise RuntimeError(
                'A variable without data but with a gradient cannot be '
                'transferred to a ChainerX device.')

        self._to_device(
            backend.ChainerxDevice.from_fallback_device(self.device),
            allow_unchaining)

    def from_chainerx(self):
        """Converts the array and gradient to non-ChainerX arrays without copy.

        This method converts the underlying ChainerX array and gradient
        residing in either a ``native`` or ``cuda`` device to NumPy or CuPy
        arrays respectively, on their same physical device. It does nothing
        if the array held by the Variable object is not a ChainerX array. The
        new array is a view of the original one.

        Raises an error if such a conversion is not supported for the device.

        """
        self._from_chainerx(allow_unchaining=False)

    def _from_chainerx(self, allow_unchaining):
        if self.xp is not chainerx:
            return

        if not allow_unchaining and self._data[0].is_backprop_required():
            raise RuntimeError(
                'Cannot convert from a Variable with a ChainerX array that is '
                'connected to a graph.')

        self.to_device(self.device.fallback_device)

    def to_device(self, device):
        """Copies the data and gradient arrays to specified device.

        Args:
            device: Target device specifier. See
                :func:`~chainer.get_device` for available values.

        """
        self._to_device(device, allow_unchaining=False)

    def _to_device(self, device, allow_unchaining):
        device = chainer.get_device(device)

        was_chainerx = self.device.xp is chainerx
        is_chainerx = device.xp is chainerx

        if not allow_unchaining:
            if was_chainerx and not is_chainerx:
                chx_arr = self._data[0]
                if chx_arr is not None and chx_arr.is_backprop_required():
                    raise RuntimeError(
                        'A variable of a ChainerX array which requires '
                        'gradients cannot be copied into non-chainerx device '
                        '({}).'.format(device))
            elif not was_chainerx and is_chainerx:
                arr = self._data[0]
                if arr is not None and self.creator is not None:
                    raise RuntimeError(
                        'A variable of a non-ChainerX array which is '
                        'connected to a graph cannot be copied to a ChainerX '
                        'device ({}).'.format(device))

        arr = self._data[0]
        grad_var = self.grad_var

        if was_chainerx and not is_chainerx:
            self._clear_chainerx()
            self._node = VariableNode(self, self._chainerx_name)
        elif not was_chainerx and is_chainerx:
            self._chainerx_name = self._node.name

        self._device = device

        if arr is None:
            return

        if backend.get_device_from_array(arr) == device:
            return

        new_arr = device.send(arr)
        if is_chainerx:
            if grad_var is None:
                new_grad = None
            else:
                new_grad = device.send(grad_var._data[0])
            self._set_chainerx_array(new_arr, new_grad)
        else:
            self._data = [new_arr]
            if grad_var is not None:
                grad_var.to_device(device)

        # ensure that the node tracks the device migration
        node = self._node
        if is_chainerx:
            # ChainerX itself has own node objects,
            # ensure that the node is disconnected with this variable.
            if node is not None:
                # Disconnect by replacing with an alternative of dead weakref
                node._variable = lambda: None
                self._node = None
        else:
            if node._data is not None:
                node.retain_data()

    def cleargrad(self):
        """Clears the gradient array."""
        self.grad_var = None

    def zerograd(self):
        """Initializes the gradient array by zeros.


        Note that the gradient variable is unchained from the computational
        graph by this method, because this operation breaks the backprop
        validity.

        .. deprecated:: v1.15
           Use more efficient  :meth:`cleargrads` instead.

        """
        warnings.warn(
            'Variable.zerograd is deprecated. Use Variable.cleargrad instead.',
            DeprecationWarning)

        arr = self.array
        if arr is None:
            return

        if self.xp is chainerx:
            gv = self.grad_var
            if gv is None:
                self.grad = chainerx.zeros_like(
                    arr, device=self.device.device)
            else:
                gv._data[0].fill(0)
        else:
            with cuda.get_device_from_array(arr) as dev:
                if self._grad is None:
                    xp = numpy if dev.id == -1 else cuda.cupy
                    self._grad = xp.zeros_like(arr)
                    self._grad_var = None
                else:
                    gv = self._grad_var
                    if gv is not None:
                        gv.unchain()
                    self._grad.fill(0)

    def copydata(self, var):
        """Copies the data array from given source variable.

        This method copies the data array from given variable to this variable.
        The copy is done even if the arrays reside on different devices,
        including across the host and a GPU device. If this variable has an
        uninitialized data array, this method initializes it by the data array
        of the given variable. Similarly, if the given variable has an
        uninitialized data array, this method initializes it by the data array
        of this variable (``self``). If both are uninitialized, this method
        does nothing.

        Args:
            var (Variable): Source variable.

        """
        src = var.array
        dst = self.array
        if src is None:
            if dst is None:
                return
            var.initialize(self.shape)
            src = var.array
        elif dst is None:
            self.initialize(src.shape)
            dst = self.array
        backend.copyto(dst, src)

    def addgrad(self, var):
        """Accumulates the gradient array from given source variable.

        This method adds the gradient of a given variable to the gradient of
        this variable. The accumulation is even done across the host and
        different devices. If this variable has uninitialized data/grad arrays,
        this method initializes it with the shape of the given variable and
        then accumulates the gradient.

        Args:
            var (Variable): Source variable.

        """
        # TODO(sonots): Implement for ChainerX
        if self.xp is chainerx:
            raise NotImplementedError()

        assert var.xp is not chainerx
        if var._grad is None:
            return

        src = var.grad_var

        if self.array is None:
            self.initialize(var.shape)

        dst = self.grad_var

        src_dev = cuda.get_device_from_array(src.array)
        dst_dev = cuda.get_device_from_array(self.array)

        if src_dev.id != dst_dev.id:
            src = chainer.functions.copy(src, dst_dev.id)
        self._grad_var = src if dst is None else src + dst
        self._grad = None

    def set_creator(self, gen_func):
        """Notifies the variable that the given function is its creator.

        Args:
            gen_func (Function): Function object that creates this variable as
                one of its outputs.

        """
        if self.xp is chainerx:
            raise RuntimeError(
                'A variable of ChainerX does not provide a creator.')
        self._node.set_creator(gen_func)

    def set_creator_node(self, fnode):
        """Notifies the variable that the given node is its creator.

        Args:
            fnode (FunctionNode): Function node that has this variable as an
                output.

        """
        if self.xp is chainerx:
            raise RuntimeError(
                'A variable of ChainerX does not provide a creator node.')
        self._node.set_creator_node(fnode)

    def backward(self, retain_grad=False, enable_double_backprop=False,
                 loss_scale=None, **kwargs):
        """Runs error backpropagation (a.k.a.\\  backprop) from this variable.

        On backprop,
        :meth:`FunctionNode.backward() <chainer.FunctionNode.backward>`
        is called on each :class:`~chainer.FunctionNode` object appearing in
        the backward graph starting from this variable.
        The backward graph is represented by backward
        references from variable nodes to their creators, and from function
        nodes to their input variable nodes. The backprop stops at all root
        nodes. Some function nodes set ``None`` as gradients of some inputs,
        where further backprop does not take place at such inputs.

        This method uses :data:`grad` as the initial error array. User can
        manually set a gradient array before calling this method.
        If the shape of :data:`data` is ``()`` (i.e., it is scalar) and
        :data:`grad` is ``None``, then this method automatically complements
        1.0 as the initial error. This is useful on starting backprop from
        some scalar loss value.

        From v3, this method supports *differentiable backprop* (a.k.a. double
        backprop, grad of grads). To enable it, pass
        ``enable_double_backprop=True``.

        Args:
            retain_grad (bool): If ``True``, the gradient arrays of all
                intermediate variables are kept.
                Otherwise, :data:`~chainer.Variable.grad` of the
                intermediate variables are set to ``None`` on appropriate
                timing, which may reduce the maximum memory consumption.

                In most cases of training some models, the purpose of backprop
                is to compute gradients of parameters, not of all variables,
                and therefore it is recommended to set this flag ``False``.
            enable_double_backprop (bool): *(Added in v3.0)* If ``True``,
                computational trace of the whole backpropagation procedure is
                recorded to the computational graph so that one can further do
                backpropagation from the resulting gradients. Note that
                enabling it results in larger memory consumption needed to
                store the gradients w.r.t intermediate variables that are
                required for the second gradient computation.
            loss_scale (float): Loss scaling factor. Loss scaling is a usefull
                technique to mitigate vanishing gradient issue that tends to
                happen when low precision data type like float16 is used during
                training. If you set loss scaling factor, gradients of loss
                values are to be multiplied by the factor before backprop
                starts. The factor is propagated to whole gradients in a
                computational graph along the backprop. The gradients of
                parameters are divided by the factor just before the parameters
                are to be updated.
        """
        if self.xp is chainerx:
            if retain_grad:
                raise RuntimeError(
                    'retain_grad is not supported for ChainerX array.')
            if loss_scale is not None:
                raise RuntimeError(
                    'loss_scale if not supported for ChainerX array.')
            arr = self._data[0]
            assert isinstance(arr, chainerx.ndarray)
            chainerx.backward(
                arr, enable_double_backprop=enable_double_backprop)
            return

        return_cont = False
        if kwargs:
            return_cont, = argument.parse_kwargs(
                kwargs,
                ('return_cont', return_cont),
            )

        # Initialize error by 1, if this is a loss variable
        if self.array.size == 1 and self.grad_var is None:
            if self.array.ndim != 0:
                warnings.warn(
                    'Treating a scalar as a variable with only one element'
                    ' in Variable.backward is deprecated. A scalar variable'
                    ' must be a 0-dimensional array. Apply'
                    ' chainer.functions.squeeze to obtain a scalar variable.'
                    ' If the size of this variable accidentally becomes one,'
                    ' set zero to grad.',
                    DeprecationWarning)
            with cuda.get_device_from_array(self.array) as device:
                if device is cuda.DummyDevice:
                    self.grad = numpy.ones_like(self.array)
                else:
                    self.grad = cuda.cupy.ones_like(self.array)
            if loss_scale is not None:
                self.grad *= loss_scale

        if not return_cont:
            with chainer.using_config(
                    'enable_backprop', enable_double_backprop):
                _backprop_to_all([self], retain_grad, loss_scale)
            return

        ref_self = [self]

        def cont(**kwargs):
            assert_moved = True
            if kwargs:
                assert_moved, = argument.parse_kwargs(
                    kwargs,
                    ('_assert_moved', assert_moved),
                )

            if not ref_self:
                raise RuntimeError(
                    'the continuation Variable.backward(_return_cont=True) '
                    'has been consumed')
            weakref_self = weakref.ref(ref_self[0])
            outputs = ref_self
            with chainer.using_config(
                    'enable_backprop', enable_double_backprop):
                _backprop_to_all(outputs, retain_grad, loss_scale)
            if assert_moved and weakref_self() is not None:
                raise RuntimeError(
                    'The continuation Variable.backward(_return_cont=True) '
                    'is called but the output variable is not freed. '
                    'To disable this check, call the continuation with '
                    '`_assert_moved=False`.')

        return cont

    def reshape(self, *shape):
        """Returns a variable of a different shape and the same content.

        .. seealso::
           :func:`chainer.functions.reshape` for full documentation,

        """
        if len(shape) == 1 and isinstance(shape[0], (tuple, list)):
            shape = shape[0]
        return chainer.functions.reshape(self, shape)

    def transpose(self, *axes):
        """Permute the dimensions of an input variable without copy.

        .. seealso::
           :func:`chainer.functions.transpose` for full documentation.

        """
        if len(axes) == 0:
            axes = None
        elif len(axes) == 1 and (isinstance(axes[0], (tuple, list)) or
                                 axes[0] is None):
            axes = axes[0]
        return chainer.functions.transpose(self, axes)

    def unchain(self):
        """Deletes the reference to the creator of this variable.

        This method deletes the reference to the creator from the corresponding
        variable node. Unlike :meth:`unchain_backward`, it does not backtrack
        the graph.

        This method is equivalent to ``self.creator_node = None``.

        """
        if self.xp is chainerx:
            raise RuntimeError(
                'A variable of ChainerX does not provide an unchain method.')
        self.creator_node = None

    def unchain_backward(self):
        """Deletes references between variable nodes and functions backward.

        After this method completes, intermediate variable nodes and functions
        that are not referenced from anywhere are deallocated by reference
        count GC. Also this variable itself deletes the reference to its
        creator function from the node, i.e. the node becomes root in the
        computation graph. It indicates that backprop after unchaining stops at
        this variable. This behavior is useful to implement truncated BPTT.

        """
        if self.xp is chainerx:
            raise RuntimeError(
                'A variable of ChainerX does not provide an unchain_backward '
                'method.')
        cand_funcs = []
        seen_set = set()

        def add_cand(cand):
            if cand is not None and cand not in seen_set:
                cand_funcs.append(cand)
                seen_set.add(cand)

        add_cand(self.creator_node)

        while cand_funcs:
            func = cand_funcs.pop()
            for var in func.inputs:
                add_cand(var.creator_node)
            func.unchain()

    def retain_data(self):
        """Lets the corresponding variable node keep the underlying array."""
        if self.xp is chainerx:
            raise RuntimeError(
                'A variable of ChainerX does not provide a retain_data '
                'method.')
        self._node.data = self._data[0]

    def __lt__(self, other):
        """This operator is not defined for Variable."""
        raise NotImplementedError()

    def __le__(self, other):
        """This operator is not defined for Variable."""
        raise NotImplementedError()

    def __eq__(self, other):
        """This operator is not defined for Variable."""
        raise NotImplementedError()

    def __ne__(self, other):
        """This operator is not defined for Variable."""
        raise NotImplementedError()

    def __gt__(self, other):
        """This operator is not defined for Variable."""
        raise NotImplementedError()

    def __ge__(self, other):
        """This operator is not defined for Variable."""
        raise NotImplementedError()

    def __nonzero__(self):
        """This operator is not defined for Variable."""
        raise NotImplementedError()

    def __bool__(self):
        """This operator is not defined for Variable."""
        raise NotImplementedError()

    __array_priority__ = 200  # type: int
    __hash__ = None  # type: tp.Callable[[object], int]


def _backprop_to_all(outputs, retain_grad, loss_scale):
<<<<<<< HEAD
    OrderedDict3 = chainer.utils._collections.RefCountFriendlyOrderedDict
=======
    OrderedDict = chainer.utils._collections.OrderedDict  # fix py2 memory leak
>>>>>>> 843bc6f1

    cand_funcs = []
    seen_set = set()

    def add_cand(cand):
        ref_cand = weakref.ref(cand)
        if ref_cand not in seen_set:
            # Negate since heapq is min-heap
            heapq.heappush(cand_funcs, (-cand.rank, len(seen_set), cand))
            seen_set.add(ref_cand)

    grads = _backprop_utils.GradTable(load_if_new=True)

    root_nodes = set()
    leaf_nodes = set()

    for y_var in outputs:
        # TODO(sonots): Implement for ChainerX
        if y_var.xp is chainerx:
            raise NotImplementedError()

        y = y_var.node
        root_nodes.add(weakref.ref(y))
        grads[y] = y_var.grad_var

        y._check_old_style_gradient()
        func = y.creator_node
        if func is None:  # leaf
            leaf_nodes.add(y)
        else:
            add_cand(func)
        del y_var, y, func

    if len(root_nodes) != len(outputs):
        raise RuntimeError('output variables should be distinct')

    # remove references
    del outputs[:]

    while cand_funcs:
        _, _, func = heapq.heappop(cand_funcs)
        inputs = func.inputs
        target_input_indexes = tuple([
            i
            for i, x in enumerate(inputs)
            if x.requires_grad
        ])
        out_grad = [
            grads.pop(y())  # access via weak ref
            for y in func.outputs
        ]
        for y, gy in six.moves.zip(func.outputs, out_grad):
            y = y()
            if y is not None and weakref.ref(y) not in root_nodes:
                y._set_grad_var_if_available(
                    gy if retain_grad else None)
            del y, gy

        if not target_input_indexes:
            del out_grad
            x = None  # fix Python 2
            continue

        # TODO(kataoka): remove NOQA if flake8 is fixed
        in_data = tuple([x.data for x in inputs])  # NOQA
        out_grad_array = tuple(
            [None if gy is None else gy.array for gy in out_grad])
        gy = None  # fix Python 2

        hooks = chainer.get_function_hooks()
        if func._n_local_function_hooks != 0:
            hooks = collections.OrderedDict(hooks)
            hooks.update(func.local_function_hooks)
        hooks = hooks.values()  # avoid six for performance

        with cuda.get_device_from_array(*(in_data + out_grad_array)):
            for hook in hooks:
                hook.backward_preprocess(func, in_data, out_grad_array)

            if not hooks:
                in_data, out_grad_array = None, None  # to reduce memory usage

            # Collect the current input gradients.
            # Keep the order for the portability, rather than
<<<<<<< HEAD
            # target_inputs = [inputs[i] for i in target_input_indexes]
            # in_grad = {x: grads.get_as_list(x) for x in set(target_inputs)}
            in_grad = OrderedDict3()
            for i in target_input_indexes:
                x = inputs[i]
=======
            # in_grad = {x: grads.get_as_list(x)
            #            for x in set(target_inputs)}
            in_grad = OrderedDict()
            for x in target_inputs:
>>>>>>> 843bc6f1
                if x not in in_grad:
                    if weakref.ref(x) in root_nodes:
                        raise RuntimeError(
                            'an output variable depends on another output '
                            'variable')
                    in_grad[x] = grads.get_as_list(x)
                    # to reduce memory usage
                    x._set_grad_var_if_available(None)

            _backprop_utils.backprop_step(
                func, target_input_indexes, out_grad, in_grad)

            for hook in hooks:
                hook.backward_postprocess(func, in_data, out_grad_array)
        del in_data, out_grad_array

        for x, gx in in_grad.items():
            if not gx:  # gradient == None
                continue

            for gx_elem in gx:
                _check_grad_type(func, x, True, gx_elem, True)
            del gx_elem

            if x.creator_node is None:  # leaf
                leaf_nodes.add(x)
            else:
                add_cand(x.creator_node)
        del x, gx, in_grad  # to reduce memory usage

    for x in leaf_nodes:
        x_var = x.get_variable_or_none()
        gx = grads.pop(x)
        if x_var is not None:
            x_var._set_grad_var_without_check(gx)
            x_var._loss_scale = loss_scale
    grads.assert_no_grads()


class Parameter(Variable):

    """Parameter variable that can be registered to a link.

    Parameter is a subclass of :class:`Variable`. It almost behaves as same
    as a usual variable except that a parameter can be registered to a
    :class:`~chainer.Link` object just by assigning it to an attribute of
    the link within an :meth:`~chainer.Link.init_scope` context.

    Parameter also supports an initialization by an initializer. It can have
    two initializers: one for the data array, and the other for the gradient
    array. The initializer only specifies the way of filling the elements of
    these arrays, and the shape information is specified at the initialization
    point.

    When a link that the parameter has been registered to is passed to an
    :class:`~chainer.GradientMethod`, an update rule is set to the parameter.
    This update rule specifies how to update the data array of the parameter
    using its gradient array.

    Args:
        initializer (~chainer.Initializer or numpy.ndarray or cupy.ndarray):
            Initializer of the data array. If ``shape`` is given, this
            initializer is immediately used to initialize the data array.
            Otherwise, if it is an array, it is immediately used as the data
            array, and otherwise the data array is left uninitialized and will
            be initialized by this initializer in :meth:`initialize`. It can
            also be a scalar, in which case the data array will be filled by
            this scalar. Note that float32 is used in this case.
        shape (int or tuple of int or None): Shape of the parameter. If it is
            ``None``, the initialization is deferred to the call of
            :meth:`initialize`.
        name (str): Name of the parameter.

    Attributes:
        initializer: Initializer of the data array. It is used for
            initializing the data array of an uninitialized variable.
        update_rule: :class:`~chainer.optimizer.UpdateRule` instance that
            updates this variable as a parameter. This argument is set to
            :attr:`update_rule`.

    """

    initializer = None  # type: tp.Optional[tp.Union[tp.Optional[types.AbstractInitializer], types.NdArray]] # NOQA
    # TODO(okapies): fix the behavior when shape is None and remove NdArray
    _grad_initializer = None  # type: tp.Optional[types.AbstractInitializer]

    def __init__(self, initializer=None, shape=None, name=None):
        # type: (tp.Optional[types.InitializerSpec], tp.Optional[types.ShapeSpec], tp.Optional[str]) -> None # NOQA

        if initializer is None:
            initializer = constant.NaN()
        elif numpy.isscalar(initializer):
            initializer = constant.Constant(initializer)
        if shape is None:
            if chainer.is_arrays_compatible([initializer]):
                # parameter initialized by the initial array
                super(Parameter, self).__init__(initializer, name=name)
            else:
                # uninitialized parameter
                super(Parameter, self).__init__(name=name)
                dtype = getattr(initializer, 'dtype', None)
                self._grad_initializer = constant.NaN(dtype)
        else:
            # parameter initialized with a given shape
            if chainer.is_arrays_compatible([initializer]):
                xp = backend.get_array_module(initializer)
                initializer = constant.Constant(initializer)
            else:
                xp = numpy
            data = initializers.generate_array(initializer, shape, xp)  # type: ignore # NOQA
            grad = xp.full_like(data, numpy.nan)
            super(Parameter, self).__init__(data, name=name, grad=grad)

        self._initial_device = backend.CpuDevice()
        self.update_rule = None
        self.initializer = initializer

    def __copy__(self):
        return self._copy_to(Parameter())

    def __reduce__(self):
        args = (
            self.array, self.name, self.grad, self.initializer,
            self.update_rule, self.device)
        return _recover_parameter, args

    def to_cpu(self):
        return self.to_device(backend.CpuDevice())

    def to_gpu(self, device=None):
        device = chainer.get_device(cuda._get_device_or_current(device))
        assert device.xp is cuda.cupy
        self.to_device(device)

    def to_intel64(self):
        self.to_device(intel64)

    def to_chainerx(self):
        if not chainerx.is_available():
            raise RuntimeError('ChainerX is not available.')

        # Derive the target ChainerX device from the array if it is
        # initialized. Otherwise, from the current initial device.
        if self.array is not None:
            device = backend.get_device_from_array(self.array)
        else:
            device = self._initial_device

        if device.xp is numpy:
            self._initial_device = backend.ChainerxDevice(
                chainerx.get_device('native:0'))
        elif device.xp is cuda.cupy:
            self._initial_device = backend.ChainerxDevice(
                chainerx.get_device('cuda:{}'.format(device.device.id)))

        super(Parameter, self)._to_chainerx(allow_unchaining=True)

    def from_chainerx(self):
        if self.array is not None:
            device = backend.get_device_from_array(self.array)
        else:
            device = self._initial_device

        if isinstance(device, backend.ChainerxDevice):
            backend_name = device.device.backend.name
            if backend_name is 'native':
                self._initial_device = backend.CpuDevice()
            elif backend_name is 'cuda':
                self._initial_device = chainer.get_device(
                    (cuda.cupy, device.device.index))

        super(Parameter, self)._from_chainerx(allow_unchaining=True)

    def to_device(self, device):
        device = chainer.get_device(device)
        if self.data is None and self._initial_device != device:
            self._data = [None]  # Renew placeholder to break sharing
        self._initial_device = device
        super(Parameter, self)._to_device(device, allow_unchaining=True)

    def cleargrad(self):
        super(Parameter, self).cleargrad()
        if self.array is None:
            self._grad_initializer = None

    def zerograd(self):
        super(Parameter, self).zerograd()
        if self.array is None:
            dtype = getattr(self.initializer, 'dtype', None)
            self._grad_initializer = initializers.Zero(dtype)

    def initialize(self, shape):
        """Initializes the uninitialized variable.

        Uninitialized variable is a variable created with the data array set to
        None. This method creates and initializes the data array. The shape of
        the variable can be left unknown until this method is called.

        Args:
            shape (tuple of int): Shape of the data array.

        """
        device = self._initial_device
        assert device is not None
        xp = device.xp

        data = initializers.generate_array(
            self.initializer, shape, xp, device=device)
        ginit = self._grad_initializer
        grad = None if ginit is None else initializers.generate_array(
            ginit, shape, xp, device=device)

        self.array = data
        self.grad = grad

        # Convert the array for iDeep.
        # TODO(niboshi): This could be done in generate_array().
        if isinstance(self._initial_device, intel64.Intel64Device):
            self.to_intel64()

    def update(self):
        """Updates the data array using the gradient and the update rule.

        This method updates the parameter using the attached update rule.

        """
        if self.update_rule is not None:
            self.update_rule.update(self)


def as_variable(obj):
    """Converts an array or a variable into :class:`~chainer.Variable`.

    This is a convenient function to get a :class:`~chainer.Variable` object
    transparently from a raw array or a variable.

    Note that this function should only be used for type consistency (i.e., to
    enforce the return value of an API having type :class:`~chainer.Variable`).
    The :class:`~chainer.Variable.requires_grad` flag is kept as is; if ``obj``
    is a raw array, the newly created variable has ``requires_grad = False``.
    In order to make a variable w.r.t. which you want to compute the gradient,
    you should use :class:`~chainer.Variable` directly.

    Args:
        obj (numpy.ndarray or cupy.ndarray or ~chainer.Variable): An array or
            a variable that you want to convert to :class:`~chainer.Variable`.

    Returns:
        ~chainer.Variable:
        A variable converted from ``obj``. If ``obj`` is a raw array, this is a
        new :class:`~chainer.Variable` object that wraps the array. If ``obj``
        is already a :class:`~chainer.Variable` object, this function returns
        ``obj`` as is.

    """
    if isinstance(obj, Variable):
        return obj

    if isinstance(obj, chainerx.ndarray):
        requires_grad = obj.is_backprop_required()
    else:
        requires_grad = False
    return Variable(obj, requires_grad=requires_grad)


# TODO(hvy): Make private, i.e. _as_array?
def as_array(obj):
    """Returns the underlying array from a variable or an array.

    This is a convenient function to get the underlying array object
    transparently from an object that could be either a variable or an array.

    Args:
        obj (chainerx.ndarray numpy.ndarray or cupy.ndarray or
            ~chainer.Variable): An array or a variable.

    Returns:
        chainerx.ndarray numpy.ndarray or cupy.ndarray or ~chainer.Variable:
        The underlying array object of the argument.

    """
    if isinstance(obj, Variable):
        return obj.array
    return obj


def _recover_parameter(data, name, grad, initializer, update_rule, device):
    p = Parameter(initializer=initializer, name=name)
    p.array = data
    p.grad = grad
    p.update_rule = update_rule
    p.to_device(device)
    return p


class _ChainerxVariableNodeProps(object):

    def __init__(self, x):
        self.shape = x.shape
        self.dtype = x.dtype<|MERGE_RESOLUTION|>--- conflicted
+++ resolved
@@ -1539,11 +1539,7 @@
 
 
 def _backprop_to_all(outputs, retain_grad, loss_scale):
-<<<<<<< HEAD
-    OrderedDict3 = chainer.utils._collections.RefCountFriendlyOrderedDict
-=======
     OrderedDict = chainer.utils._collections.OrderedDict  # fix py2 memory leak
->>>>>>> 843bc6f1
 
     cand_funcs = []
     seen_set = set()
@@ -1628,18 +1624,11 @@
 
             # Collect the current input gradients.
             # Keep the order for the portability, rather than
-<<<<<<< HEAD
             # target_inputs = [inputs[i] for i in target_input_indexes]
             # in_grad = {x: grads.get_as_list(x) for x in set(target_inputs)}
-            in_grad = OrderedDict3()
+            in_grad = OrderedDict()
             for i in target_input_indexes:
                 x = inputs[i]
-=======
-            # in_grad = {x: grads.get_as_list(x)
-            #            for x in set(target_inputs)}
-            in_grad = OrderedDict()
-            for x in target_inputs:
->>>>>>> 843bc6f1
                 if x not in in_grad:
                     if weakref.ref(x) in root_nodes:
                         raise RuntimeError(

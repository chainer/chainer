--- conflicted
+++ resolved
@@ -1005,7 +1005,6 @@
             if loss_scale is not None:
                 self.grad *= loss_scale
 
-<<<<<<< HEAD
         if _in_delay_backward:
             _delayed_backward_args[0].append(self)
             kwargs = dict(
@@ -1018,58 +1017,6 @@
             else:
                 _delayed_backward_args[1].update(kwargs)
             return
-=======
-            in_data = tuple([x.data for x in inputs])
-            out_grad_array = tuple(
-                [None if g is None else g.array for g in out_grad])
-            hooks = chainer.get_function_hooks()
-            if func._n_local_function_hooks != 0:
-                hooks = collections.OrderedDict(hooks)
-                hooks.update(func.local_function_hooks)
-            hooks = hooks.values()  # avoid six for performance
-
-            with cuda.get_device_from_array(*(in_data + out_grad_array)):
-                for hook in hooks:
-                    hook.backward_preprocess(func, in_data, out_grad_array)
-
-                # Collect the current input gradients.
-                target_inputs = [inputs[i] for i in target_input_indexes]
-                # Keep the order for the portability, rather than
-                # in_grad = {x: grads.get_as_list(x)
-                #            for x in set(target_inputs)}
-                in_grad = collections.OrderedDict()
-                for x in target_inputs:
-                    if x not in in_grad:
-                        in_grad[x] = grads.get_as_list(x)
-                        # to reduce memory usage
-                        x._set_grad_var_if_available(None)
-
-                _backprop_utils.backprop_step(
-                    func, target_input_indexes, out_grad, in_grad)
-
-                for hook in hooks:
-                    hook.backward_postprocess(func, in_data, out_grad_array)
-
-            for y, gy in six.moves.zip(outputs, out_grad):
-                if y is not None and y is not self.node:
-                    y._set_grad_var_if_available(
-                        gy if retain_grad else None)
-            del gy, out_grad  # to reduce memory usage
-
-            for x, gx in in_grad.items():
-                if not gx:  # gradient == None
-                    continue
-
-                for gx_elem in gx:
-                    _check_grad_type(func, x, gx_elem.array)
-                del gx_elem  # to reduce memory usage
-
-                if x.creator_node is None:  # leaf
-                    leaf_nodes.add(x)
-                else:
-                    add_cand(x.creator_node)
-            del gx, in_grad  # to reduce memory usage
->>>>>>> e35be850
 
         with chainer.using_config('enable_backprop', enable_double_backprop):
             _backward_main([self], retain_grad, loss_scale)
@@ -1261,8 +1208,8 @@
 
         # TODO(kataoka): remove NOQA if flake8 is fixed
         in_data = tuple([x.data for x in inputs])  # NOQA
-        out_grad_data = tuple(
-            [None if gy is None else gy.data for gy in out_grad])
+        out_grad_array = tuple(
+            [None if gy is None else gy.array for gy in out_grad])
         gy = None  # fix Python 2
 
         hooks = chainer.get_function_hooks()
@@ -1271,12 +1218,12 @@
             hooks.update(func.local_function_hooks)
         hooks = hooks.values()  # avoid six for performance
 
-        with cuda.get_device_from_array(*(in_data + out_grad_data)):
+        with cuda.get_device_from_array(*(in_data + out_grad_array)):
             for hook in hooks:
-                hook.backward_preprocess(func, in_data, out_grad_data)
+                hook.backward_preprocess(func, in_data, out_grad_array)
 
             if not hooks:
-                in_data, out_grad_data = None, None  # to reduce memory usage
+                in_data, out_grad_array = None, None  # to reduce memory usage
 
             # Collect the current input gradients.
             # Keep the order for the portability, rather than
@@ -1298,15 +1245,15 @@
                 func, target_input_indexes, out_grad, in_grad)
 
             for hook in hooks:
-                hook.backward_postprocess(func, in_data, out_grad_data)
-        del in_data, out_grad_data
+                hook.backward_postprocess(func, in_data, out_grad_array)
+        del in_data, out_grad_array
 
         for x, gx in in_grad.items():
             if not gx:  # gradient == None
                 continue
 
             for gx_elem in gx:
-                _check_grad_type(func, x, gx_elem.data)
+                _check_grad_type(func, x, gx_elem.array)
             del gx_elem
 
             if x.creator_node is None:  # leaf

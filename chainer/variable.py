--- conflicted
+++ resolved
@@ -252,19 +252,19 @@
             if self._grad is not None:
                 self._grad = cuda.to_cpu(self._grad)
 
-    def to_gpu(self, device=None):
+    def to_gpu(self, device_id=None):
         """Copies the data and gradient arrays to specified GPU.
 
         Args:
-            device: Target device specifier. If omitted, the current device is
-                used.
+            device_id (int or None): The device ID to specify the target
+                device. If omitted or None, the current device is used.
 
         """
         if self.data is None:
             current = cuda.Device().id
             self._initial_device = current if device is None else device
         else:
-            with cuda.get_device(device):
+            with cuda.get_device_from_id(device_id):
                 self._data = [cuda.to_gpu(self.data)]
                 if self._grad is not None:
                     self._grad = cuda.to_gpu(self._grad)
@@ -285,17 +285,13 @@
         warnings.warn(
             'Variable.zerograd is deprecated. Use Variable.cleargard instead.',
             DeprecationWarning)
-<<<<<<< HEAD
-        with cuda.get_device_from_array(self.data) as dev:
-=======
 
         if self.data is None:
             dtype = getattr(self.initializer, 'dtype', None)
             self._grad_initializer = initializers.Zero(dtype)
             return
 
-        with cuda.get_device(self.data) as dev:
->>>>>>> 5d300549
+        with cuda.get_device_from_array(self.data) as dev:
             if self._grad is None:
                 xp = numpy if int(dev) == -1 else cuda.cupy
                 self._grad = xp.zeros_like(self.data)
@@ -354,17 +350,12 @@
         if src is None:
             return
 
-<<<<<<< HEAD
-        src_dev = cuda.get_device_from_array(src)
-        dst_dev = cuda.get_device_from_array(self.data)
-=======
         if self.data is None:
             self.initialize(var.shape)
         dst = self._grad
 
-        src_dev = cuda.get_device(src)
-        dst_dev = cuda.get_device(self.data)
->>>>>>> 5d300549
+        src_dev = cuda.get_device_from_array(src)
+        dst_dev = cuda.get_device_from_array(self.data)
 
         if src_dev.id == dst_dev.id:
             with dst_dev:
@@ -470,7 +461,7 @@
                 hooks = collections.OrderedDict(hooks)
                 hooks.update(func.local_function_hooks)
 
-            cuda.get_device(*(in_data + out_grad)).use()
+            cuda.get_device_from_array(*(in_data + out_grad)).use()
             for hook in six.itervalues(hooks):
                 hook.backward_preprocess(func, in_data, out_grad)
             gxs = func.backward(in_data, out_grad)
@@ -482,7 +473,7 @@
                 for gx in gxs:
                     if gx is None:
                         continue
-                    cuda.get_device(gx).use()
+                    cuda.get_device_from_array(gx).use()
                     if cuda.get_array_module(gx).isnan(gx).any():
                         msg = 'NaN is detected on backward computation'
                         raise RuntimeError(msg)
@@ -505,7 +496,7 @@
                         x.grad = gx
                         need_copy.add(id_x)
                     else:
-                        cuda.get_device(gx).use()
+                        cuda.get_device_from_array(gx).use()
                         if id_x in need_copy:
                             x.grad = utils.force_array(x.grad + gx)  # copy
                             need_copy.remove(id_x)
@@ -518,7 +509,7 @@
                         seen_vars.add(id_x)
                         need_copy.add(id_x)
                     else:
-                        cuda.get_device(gx).use()
+                        cuda.get_device_from_array(gx).use()
                         if id_x in need_copy:  # 2nd visit
                             x._grad = utils.force_array(gx + x._grad)  # copied
                             need_copy.remove(id_x)

--- conflicted
+++ resolved
@@ -1644,17 +1644,10 @@
             x = None  # fix Python 2
             continue
 
-<<<<<<< HEAD
-        in_data = tuple([x.data for x in inputs])
-        out_grad_array = tuple(
-            [None if gy is None else gy.array for gy in out_grad])
+        in_data = [x.data for x in inputs]
+        out_grad_array = [None if gy is None else gy.array for gy in out_grad]
         gy = None  # fix Python 2
 
-        hooks = chainer.get_function_hooks()
-=======
-        in_data = [x.data for x in inputs]
-        out_grad_array = [None if g is None else g.array for g in out_grad]
->>>>>>> 93e918cc
         if func._n_local_function_hooks != 0:
             local_hooks = collections.OrderedDict(chainer.get_function_hooks())
             local_hooks.update(func.local_function_hooks)
@@ -1690,19 +1683,9 @@
                 func, target_input_indexes, out_grad, in_grad, is_debug)
 
             for hook in hooks:
-<<<<<<< HEAD
-                hook.backward_postprocess(func, in_data, out_grad_array)
-        del in_data, out_grad_array
-=======
                 hook.backward_postprocess(
                     func, tuple(in_data), tuple(out_grad_array))
-
-        for y, gy in six.moves.zip(outputs, out_grad):
-            if y is not None and y not in root_nodes:
-                y._set_grad_var_if_available(
-                    gy if retain_grad else None)
-        del gy, out_grad  # to reduce memory usage
->>>>>>> 93e918cc
+        del in_data, out_grad_array
 
         for x, gx in in_grad.items():
             if not gx:  # gradient == None

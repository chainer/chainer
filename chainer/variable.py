--- conflicted
+++ resolved
@@ -462,7 +462,7 @@
             if node._grad is not None:
                 node._grad = cuda.to_cpu(node._grad)
 
-    def to_gpu(self, device_id=None):
+    def to_gpu(self, device=None):
         """Copies the data and gradient arrays to specified GPU.
 
         Args:
@@ -474,16 +474,6 @@
             current = cuda.Device().id
             self._initial_device = current if device_id is None else device_id
         else:
-<<<<<<< HEAD
-            with cuda.get_device_from_id(device_id):
-                self._data = [cuda.to_gpu(self.data)]
-                # ensure that the node tracks the device migration
-                node = self._node
-                if node._data is not None:
-                    node.retain_data()
-                if node._grad is not None:
-                    node._grad = cuda.to_gpu(node._grad)
-=======
             self._data = [cuda.to_gpu(self.data, device)]
             # ensure that the node tracks the device migration
             node = self._node
@@ -491,7 +481,6 @@
                 node.retain_data()
             if node._grad is not None:
                 node._grad = cuda.to_gpu(node._grad, device)
->>>>>>> e2842c94
 
     def cleargrad(self):
         """Clears the gradient array."""

import collections
import copy
import heapq
import traceback
import warnings
import weakref

import numpy
import six

import chainer
from chainer import _backprop_utils
from chainer import backend
from chainer.backends import cuda
from chainer.backends import intel64
from chainer import initializers
from chainer.initializers import constant
from chainer.utils import argument


def _check_grad_type(func, x, gx):
    if x.data is None or gx is None:
        # ``x.data is None`` implies that the data array is not retained
        return
    if not chainer.is_arrays_compatible((gx, x.data)):
        msg = ('Type of data and grad mismatch\ngrad: %s != data: %s' %
               (type(gx), type(x.data)))
        typ = TypeError
    elif gx.dtype != x.data.dtype:
        msg = ('Dtype of data and grad mismatch\ngrad: %s != data: %s' %
               (gx.dtype, x.data.dtype))
        typ = TypeError
    elif gx.shape != x.data.shape:
        msg = ('Shape of data and grad mismatch\ngrad: %s != data: %s' %
               (gx.shape, x.data.shape))
        typ = ValueError
    else:
        return

    detail = ''
    if func:
        detail = 'Function `{0}` ({1}) has a bug.\n'.format(
            type(func)._impl_name, func.label)
        stack = func.stack
        if stack:
            detail += 'Stacktrace of the function is below:\n'
            for line in traceback.format_list(func.stack):
                detail += line
        detail += '''
Please report this error to the issue tracker with the stack trace,
the information of your environment, and your script:
https://github.com/chainer/chainer/issues/new.
'''.format(type(func).__name__, func.label)

    raise typ(detail + msg)


def variable_repr(var):
    """Return the string representation of a variable.

    Args:
        var (~chainer.Variable): Input Variable.
    .. seealso:: numpy.array_repr
    """
    xp = backend.get_array_module(var)
    if xp is numpy:
        arr = var.data
    else:
        arr = var.data.get()

    if var.name:
        prefix = 'variable ' + var.name
    else:
        prefix = 'variable'

    if arr is None:
        lst = 'None'
    elif arr.size > 0 or arr.shape == (0,):
        lst = numpy.array2string(arr, None, None, None, ', ', prefix + '(')
    else:  # show zero-length shape unless it is (0,)
        lst = '[], shape=%s' % (repr(arr.shape),)

    return '%s(%s)' % (prefix, lst)


def variable_str(var):
    """Return the string representation of a variable.

    Args:
        var (~chainer.Variable): Input Variable.
    .. seealso:: numpy.array_str
    """
    xp = backend.get_array_module(var)
    if xp is numpy:
        arr = var.data
    else:
        arr = var.data.get()

    if var.name:
        prefix = 'variable ' + var.name
    else:
        prefix = 'variable'

    if arr is None:
        lst = 'None'
    else:
        lst = numpy.array2string(arr, None, None, None, ' ', prefix + '(')

    return '%s(%s)' % (prefix, lst)


class VariableNode(object):

    """Node in the backward computational graph representing a variable.

    This object represents a variable node in a computational graph. The node
    is used in error backpropagation (a.k.a. backprop) to determine which
    gradient to be passed to each function.

    A variable node is held by the corresponding :class:`~chainer.Variable`
    object, which is managed by users. :class:`~chainer.FunctionNode` objects
    that take the variable as an input also hold references to the variable
    node.

    Note that the node does not hold a reference to the corresponding data
    array in general. The data array is actually accessible by the node in the
    following cases.

    1. If there exists a :class:`~chainer.Variable` object that holds a
       reference to the variable node, the variable node holds a weak reference
       to the variable object, and thus the data array is accessible via the
       weak reference.
    2. If :meth:`retain_data` is called, the node holds a reference to the data
       array. It is mainly called by a function that needs the input or output
       data array in its backprop procedure.
       See :meth:`FunctionNode.retain_inputs()
       <chainer.FunctionNode.retain_inputs>`
       and :meth:`FunctionNode.retain_outputs()
       <chainer.FunctionNode.retain_outputs>` for more details.

    Users usually do not need to touch this variable node object. The
    computational graph is automatically managed by Chainer, and any interface
    that is beneficial for users is also provided by
    :class:`~chainer.Variable`.

    Args:
        variable (Variable): The corresponding variable object.
        name (str): Name of the variable node.

    Attributes:
        dtype: Data type of the data array.
        shape: Shape of the data array.
        name (str): Name of the variable node.

    """

    _creator_node = None
    _data = None
    _rank = 0
    # Name of the Function is assigned if this variable is a gradient generated
    # by an old-style Function
    _old_style_grad_generator = None

    def __init__(self, variable, name, **kwargs):
        if kwargs:
            argument.check_unexpected_kwargs(
                kwargs,
                grad='unexpected keyword argument "grad": '
                     'pass the gradient to Variable instead'
            )
        self._variable = weakref.ref(variable)
        self.name = name
        self._requires_grad = variable.requires_grad

        vdata = variable.data
        self._update_data_info(vdata)

    @property
    def creator(self):
        """Function object that created this variable node.

        When the function is implemented with the old-style API (i.e., it uses
        :class:`~chainer.Function` class),
        this property returns the :class:`~chainer.Function` object.
        The object is extracted from the :class:`~chainer.FunctionAdapter`
        object, so the returned object is not the function node, but instead
        the actual implementation of forward and backward procedures.

        When the function is implemented with the new-style API (i.e., it uses
        :class:`~chainer.FunctionNode` class),
        this property returns the function node
        object. In this case, the returned object is same as
        :attr:`creator_node`.

        .. warning::

           As of v3.0.0, when the creator is an old-style function, the
           following code is invalid:

           .. code-block:: python

              creator = v.creator
              v.creator = None
              ...
              v.creator = creator

           The point is that :class:`~chainer.FunctionNode` objects are used
           as nodes in the computational graph instead of
           :class:`~chainer.Function`, and each :class:`~chainer.Function`
           object only holds a *weak reference* to the corresponding
           :class:`~chainer.FunctionNode`.
           Since ``creator`` returns the :class:`~chainer.Function` object,
           the :class:`~chainer.FunctionNode` object is not kept by preserving
           ``creator``.

           The above code should be fixed as follows.

           .. code-block:: python

              creator_node = v.creator_node
              v.creator_node = None
              ...
              v.creator_node = creator_node

        """
        node = self._creator_node
        if node is None:
            return None

        if isinstance(node, chainer.function.FunctionAdapter):
            return node.function
        return node

    @creator.setter
    def creator(self, func):
        self.creator_node = func

    @property
    def creator_node(self):
        """Function node that has this variable as an output.

        See :class:`~chainer.FunctionNode` for the definition of a function
        node.

        """
        return self._creator_node

    @creator_node.setter
    def creator_node(self, func):
        if isinstance(func, chainer.Function):
            func = func.node
        self._creator_node = func
        if func is not None:
            self._rank = func.rank + 1

    @property
    def data(self):
        """Data array of the corresponding variable.

        If the data is not available, it returns ``None``.

        """
        return self._data

    @data.setter
    def data(self, d):
        self._data = d
        self._update_data_info(d)

    @property
    def grad(self):
        """Gradient array of the corresponding variable.

        If the variable is not available, it returns ``None``.

        """
        var = self._variable()
        return None if var is None else var.grad

    @property
    def grad_var(self):
        """Gradient variable of the corresponding variable.

        If the corresponding variable is not available, it return ``None``.

        """
        var = self._variable()
        return None if var is None else var._grad_var

    def _set_grad_var_if_available(self, g):
        var = self._variable()
        if var is not None:
            var._grad_var = g

    @property
    def label(self):
        """Short text that represents the variable node."""
        if self.shape == ():
            return str(self.dtype)
        return '(%s), %s' % (', '.join(map(str, self.shape)),
                             str(self.dtype))

    @property
    def rank(self):
        return self._rank

    @property
    def requires_grad(self):
        """It indicates that ``grad`` will be set in backward calculation."""
        return self._requires_grad

    def get_variable(self):
        """Returns the corresponding :class:`~chainer.Variable` object.

        VariableNode object holds a weak reference of the variable object. If
        the reference is alive, it is returned by this property. Otherwise,
        this property creates a new :class:`~chainer.Variable` object from
        this node object and returns it.

        Returns:
            Variable: The variable object that refers this node.

        """
        var = self._variable()
        if var is not None:
            return var

        var = Variable(self.data, name=self.name,
                       requires_grad=self._requires_grad)
        var._node = self
        return var

    def get_variable_or_none(self):
        """Returns the holding :class:`~chainer.Variable` object or ``None``.

        VariableNode object holds a weak reference of the variable object.If
        the reference is alive, it is returned by this property. Otherwise,
        returns ``None``.

        Returns:
            Variable: The variable object that refers this node.

        """
        return self._variable()

    def set_creator(self, creator):
        """Sets a :class:`~chainer.Function` object that created this node.

        This method is equivalent to ``self.creator = creator``. A
        :class:`~chainer.FunctionNode` object can also be passed.

        Args:
            creator (Function or FunctionNode): Function that has created this
                variable.

        """
        self.creator = creator

    def set_creator_node(self, creator_node):
        """Sets a :class:`~chainer.FunctionNode` object that created this node.

        This method is equivalent to ``self.creator_node = creator_node``. A
        :class:`~chainer.Function` object can also be passed, in which case the
        :attr:`Function.node <chainer.Function.node>` attribute is used.

        Args:
            creator_node (FunctionNode or Function): Function node that has
                this variable as an output.

        """
        self.creator_node = creator_node

    def unchain(self):
        """Deletes the reference to the creator of this variable node.

        This method is equivalent to ``self.creator_node = None``.

        """
        self.creator_node = None

    def retain_data(self):
        """Lets the node hold a reference to the underlying data array.

        This method gets the data array of the corresponding variable and keeps
        it. If the weak reference to the corresponding variable is dead, it
        raises an error.

        """
        variable = self._variable()
        if variable is not None:
            self.data = variable.data
        else:
            raise RuntimeError('cannot retain variable data: the variable has '
                               'been already released')

    def _update_data_info(self, d):
        if d is None:
            self.dtype = None
            self.shape = None
        else:
            self.dtype = d.dtype
            self.shape = d.shape

        # If the node has a reference to data, update it as well.
        if self._data is not None:
            self._data = d

    def _check_old_style_gradient(self):
        if self._old_style_grad_generator is not None:
            raise RuntimeError(
                'cannot twice-differentiate an old style Function "%s"' %
                self._old_style_grad_generator)


def _create_variable(data, name, grad, requires_grad):
    return Variable(
        data, name=name, grad=grad, requires_grad=requires_grad)


class Variable(object):

    """__init__(data=None, *, name=None, grad=None, requires_grad=True)

    Array with a structure to keep track of computation.

    Every variable holds a data array of type either :class:`numpy.ndarray` or
    :class:`cupy.ndarray`.

    A variable object holds a data array and a
    :class:`~chainer.variable.VariableNode` object of
    a computational graph. If the variable is constructed by the user, the node
    is *root* and does not hold any parent. If the variable is constructed by a
    :class:`~chainer.FunctionNode` object (i.e., by calling functions under
    ``chainer.functions`` or user-defined functions), or by using operators
    (see the list below), the node holds a reference to its parent called
    :attr:`creator_node`.
    This reference is used in backpropagation to backtrack the graph.

    Users can disable (resp. enable) this chaining behavior by calling
    :func:`~chainer.no_backprop_mode` (resp.
    :func:`~chainer.force_backprop_mode`).
    In the former context, a variable never creates a computational graph,
    whereas in the latter context, it is forced to create.

    .. note::

        The following operators are defined for variable(s).

        * Indexing: ``a[slices]`` (:meth:`__getitem__`)
        * Addition: ``a + b`` (:meth:`__add__`, :meth:`__radd__`)
        * Subtraction: ``a - b`` (:meth:`__sub__`, :meth:`__rsub__`)
        * Multiplication: ``a * b`` (:meth:`__mul__`, :meth:`__rmul__`)
        * Division: ``a / b`` (:meth:`__div__`, :meth:`__rdiv__`, \
                               :meth:`__truediv__`, :meth:`__rtruediv__`)
        * Floor Division: ``a // b`` (:meth:`__floordiv__`, \
                                      :meth:`__rfloordiv__`)
        * Exponentiation: ``a ** b`` (:meth:`__pow__`, :meth:`__rpow__`)
        * Matrix Multiplication: ``a @ b`` (:meth:`__matmul__`, \
                                            :meth:`__rmatmul__`)
        * Negation (Arithmetic): ``- a`` (:meth:`__neg__`)
        * Absolute value: ``abs(a)`` (:meth:`__abs__`)

    .. warning::

       ``volatile`` argument is not supported anymore since v2.
       Instead, use :func:`chainer.no_backprop_mode`.

    Args:
        data (numpy.ndarray or cupy.ndarray): Initial data array.
        name (str): Name of the variable.
        grad (numpy.ndarray or cupy.ndarray): Initial gradient array.
        requires_grad (bool): Boolean indicating whether ``grad`` will be set
            in backward calculation.

    """  # NOQA

    def __init__(self, data=None, **kwargs):
        name, grad, requires_grad = argument.parse_kwargs(
            kwargs, ('name', None), ('grad', None), ('requires_grad', True),
            volatile='volatile argument is not supported anymore. '
            'Use chainer.using_config')
        if (data is not None and
                not isinstance(data, chainer.get_array_types())):
            msg = '''numpy.ndarray or cuda.ndarray are expected.
Actual: {0}'''.format(type(data))
            raise TypeError(msg)

        # Use a list as a data structure to hold the data array indirectly to
        # abstract its initialized/uninitialized state.
        self._data = [data]
        self._requires_grad = requires_grad
        self._node = VariableNode(self, name)
        self._grad_var = None if grad is None else Variable(grad)
        self._loss_scale = None

    def __copy__(self):
        return self._copy_to(Variable())

    def _copy_to(self, target):
        target.__dict__ = copy.copy(self.__dict__)
        target._node = VariableNode(target, self.name)
        return target

    def __reduce__(self):
        return _create_variable, (self.array, self.name, self.grad,
                                  self._requires_grad)

    def __repr__(self):
        return variable_repr(self)

    def __str__(self):
        return variable_str(self)

    @property
    def xp(self):
        """Array module for this variable.

        Depending on which of CPU/GPU this variable is on, this property
        returns :mod:`numpy` or :mod:`cupy`.

        """
        return backend.get_array_module(self)

    @property
    def name(self):
        return self._node.name

    @name.setter
    def name(self, n):
        self._node.name = n

    def summary(self):
        if self.name:
            return '<variable %s>' % self.name
        else:
            return '<variable at 0x%x>' % id(self)

    def debug_print(self):
        """Display a summary of the stored data and location of the Variable"""

        msg = """{summary}
- device: {device}
- backend: {backend}
- shape: {shape}
- dtype: {dtype}
- statistics: {stats}
- grad: {grad}"""

        stats_msg = 'mean={0:.8f}, std={1:.8f}'

        array = self.array
        with cuda.get_device_from_array(array) as dev:
            xp = numpy if int(dev) == -1 else cuda.cupy

            if array is None:
                # `array` can be `None` if constructed without any arguments
                device = None
                backend = None
                stats = None
            else:
                device = getattr(array, 'device', 'CPU')
                backend = type(array)
                stats = stats_msg.format(float(xp.mean(array)),
                                         float(xp.std(array)))
            shape = getattr(array, 'shape', None)
            dtype = getattr(array, 'dtype', None)

            if self.grad is None:
                grad = None
            elif xp.all(self.grad == 0):
                grad = 0
            else:
                grad = stats_msg.format(float(xp.mean(self.grad)),
                                        float(xp.std(self.grad)))

        return msg.format(summary=self.summary(), device=device,
                          backend=backend, shape=shape, dtype=dtype,
                          stats=stats, grad=grad)

    def __pos__(self):
        return self

    def __len__(self):
        """Returns the first dimension of the data array.

        Returns:
            int: Number of the first dimension of the data array.

        """
        return len(self.array)

    @property
    def label(self):
        """Short text that represents the variable."""
        return self._node.label

    @property
    def creator(self):
        """Function implementation that created this variable.

        When this variable has been created by an old-style function (i.e., it
        is implemented as a subclass of :class:`Function`), this property
        returns that :class:`Function` object.

        When this variable has been created by a new-style function (i.e., it
        is implemented as a subclass of :class:`FunctionNode` class), this
        property returns that node object.

        """
        return self._node.creator

    @creator.setter
    def creator(self, func):
        self._node.creator = func

    @property
    def creator_node(self):
        """:class:`FunctionNode` object that created this variable.

        This property has a setter to which ``None`` can be set. Setting
        ``None`` to this property is equivalent to call :meth:`unchain`;
        it purges the variable from the function that created this variable.

        The setter also accepts the original :class:`FunctionNode` object that
        created this variable. For example, you can once set ``None`` to this
        property and then set the original value again.

        .. note::
           Setting an irrelevant :meth:`FunctionNode` object does not emit any
           error immediately, whereas the behavior is undefined. Do not set
           a :meth:`FunctionNode` object that did not create this variable
           object.

        """
        return self._node._creator_node

    @creator_node.setter
    def creator_node(self, func):
        self._node.creator_node = func

    @property
    def array(self):
        """The underlying data array.

        It is either :class:`numpy.ndarray` or :class:`cupy.ndarray` object,
        or ``None`` if the variable in in an uninitialized state.

        """
        return self._data[0]

    @array.setter
    def array(self, d):
        self._data[0] = d
        self._node._update_data_info(d)

    @property
    def data(self):
        """The underlying data array (equivalent to :attr:`array`).

        Note that using this attribute directly is discouraged; use
        :attr:`array` instead. Using :attr:`array`, you can find an error
        earlier when your code mixes up Variable and ndarray because
        ndarray does not have an attribute ``.array`` while it has
        ``.data``.

        """
        return self._data[0]

    @data.setter
    def data(self, d):
        self._data[0] = d
        self._node._update_data_info(d)

    @property
    def grad(self):
        """Gradient array of this variable.

        Note that this property returns the underlying array of the gradient
        variable instead of the gradient variable itself; to get/set
        gradient variable, use :attr:`grad_var` instead.

        """
        gv = self._grad_var
        return None if gv is None else gv.array

    @grad.setter
    def grad(self, g):
        self.grad_var = None if g is None else Variable(g)

    @property
    def grad_var(self):
        """Gradient variable."""
        return self._grad_var

    @grad_var.setter
    def grad_var(self, g):
        if g is not None:
            _check_grad_type(None, self, g.array)
        self._grad_var = g

    @property
    def shape(self):
        return self.array.shape

    @property
    def ndim(self):
        return self.array.ndim

    @property
    def size(self):
        return self.array.size

    @property
    def dtype(self):
        return self.array.dtype

    @property
    def rank(self):
        return self._node.rank

    @property
    def node(self):
        return self._node

    @property
    def requires_grad(self):
        """It indicates that ``grad`` will be set in backward calculation."""
        return self._requires_grad

    @property
    def T(self):
        """Transposition of this variable."""
        return chainer.functions.transpose(self)

    def to_cpu(self):
        """Copies the data and gradient arrays to CPU."""

        array = self.array
        if array is None:
            return

        if isinstance(array, cuda.ndarray):
            # cupy.ndarray to numpy.ndarray
            self._data = [cuda.to_cpu(array)]
        elif isinstance(array, intel64.mdarray):
            # ideep.mdarray to numpy.ndarray
            self._data = [numpy.array(array)]

        if self._grad_var is not None:
            self._grad_var.to_cpu()
        # ensure that the node tracks the device migration
        node = self._node
        if node._data is not None:
            node.retain_data()

    def to_gpu(self, device=None):
        """Copies the data and gradient arrays to specified GPU.

        Args:
            device: Target device specifier. If omitted, the current device is
                used.

        """
        if self.array is None:
            self._data = [None]  # Renew placeholder to break sharing
        else:
            self._data = [cuda.to_gpu(self.array, device)]
            if self._grad_var is not None:
                self._grad_var.to_gpu(device)
            # ensure that the node tracks the device migration
            node = self._node
            if node._data is not None:
                node.retain_data()

    def to_intel64(self):
        """Copies the data and gradient arrays to intel64 specific mdarray.

        If the array is not suited for intel64, it will be converted to
        :class:`numpy.ndarray`.
        """
        intel64.check_ideep_available()
        array = self.array
        if array is not None:
            if isinstance(array, cuda.ndarray):
                # cupy.ndarray to numpy.ndarray
                array = array.get()
            if (isinstance(array, numpy.ndarray) and array.ndim in (1, 2, 4)):
                # TODO(kmaehashi): Remove ndim validation once iDeep has fixed.
                # Currently iDeep only supports (1, 2, 4)-dim arrays.
                # Note that array returned from `ideep.array` may not be an
                # iDeep mdarray, e.g., when the dtype is not float32.
                array = intel64.ideep.array(
                    array, itype=intel64.ideep.wgt_array)
            self._data = [array]

        if self._grad_var is not None:
            self._grad_var.to_intel64()
        # ensure that the node tracks the device migration
        node = self._node
        if node._data is not None:
            node.retain_data()

    def cleargrad(self):
        """Clears the gradient array."""
        self._grad_var = None

    def zerograd(self):
        """Initializes the gradient array by zeros.

        Note that the gradient variable is unchained from the computational
        graph by this method because this operation breaks the backprop
        validity.

        .. deprecated:: v1.15
           Use :meth:`cleargrad` instead.

        """
        warnings.warn(
            'Variable.zerograd is deprecated. Use Variable.cleargrad instead.',
            DeprecationWarning)

        if self.array is None:
            return

        with cuda.get_device_from_array(self.array) as dev:
            gv = self._grad_var
            if gv is None:
                xp = numpy if dev.id == -1 else cuda.cupy
                self.grad = xp.zeros_like(self.array)
            else:
                gv.unchain()
                gv.array.fill(0)

    def copydata(self, var):
        """Copies the data array from given source variable.

        This method copies the data array from given variable to this variable.
        The copy is done even if the arrays reside on different devices,
        including across the host and a GPU device. If this variable has an
        uninitialized data array, this method initializes it by the data array
        of the given variable. Similarly, if the given variable has an
        uninitialized data array, this method initializes it by the data array
        of this variable (``self``). If both are uninitialized, this method
        does nothing.

        Args:
            var (Variable): Source variable.

        """
        src = var.array
        dst = self.array
        if src is None:
            if dst is None:
                return
            var.initialize(self.shape)
            src = var.array
        elif dst is None:
            self.initialize(src.shape)
            dst = self.array
        backend.copyto(dst, src)

    def addgrad(self, var):
        """Accumulates the gradient array from given source variable.

        This method adds the gradient of a given variable to the gradient of
        this variable. The accumulation is even done across the host and
        different devices. If this variable has uninitialized data/grad arrays,
        this method initializes it with the shape of the given variable and
        then accumulates the gradient.

        Args:
            var (Variable): Source variable.

        """
        src = var._grad_var
        if src is None:
            return

        if self.array is None:
            self.initialize(var.shape)
        dst = self._grad_var

        src_dev = cuda.get_device_from_array(src.array)
        dst_dev = cuda.get_device_from_array(self.array)

        if src_dev.id != dst_dev.id:
            src = chainer.functions.copy(src, dst_dev.id)
        self._grad_var = src if dst is None else src + dst

    def set_creator(self, gen_func):
        """Notifies the variable that the given function is its creator.

        Args:
            gen_func (Function): Function object that creates this variable as
                one of its outputs.

        """
        self._node.set_creator(gen_func)

    def set_creator_node(self, fnode):
        """Notifies the variable that the given node is its creator.

        Args:
            fnode (FunctionNode): Function node that has this variable as an
                output.

        """
        self._node.set_creator_node(fnode)

    def backward(self, retain_grad=False, enable_double_backprop=False,
                 loss_scale=None):
        """Runs error backpropagation (a.k.a.\\  backprop) from this variable.

        On backprop,
        :meth:`FunctionNode.backward() <chainer.FunctionNode.backward>`
        is called on each :class:`~chainer.FunctionNode` object appearing in
        the backward graph starting from this variable.
        The backward graph is represented by backward
        references from variable nodes to their creators, and from function
        nodes to their input variable nodes. The backprop stops at all root
        nodes. Some function nodes set ``None`` as gradients of some inputs,
        where further backprop does not take place at such inputs.

        This method uses :data:`grad` as the initial error array. User can
        manually set a gradient array before calling this method.
        If the shape of :data:`data` is ``()`` (i.e., it is scalar) and
        :data:`grad` is ``None``, then this method automatically complements
        1.0 as the initial error. This is useful on starting backprop from
        some scalar loss value.

        From v3, this method supports *differentiable backprop* (a.k.a. double
        backprop, grad of grads). To enable it, pass
        ``enable_double_backprop=True``.

        Args:
            retain_grad (bool): If ``True``, the gradient arrays of all
                intermediate variables are kept.
                Otherwise, :data:`~chainer.Variable.grad` of the
                intermediate variables are set to ``None`` on appropriate
                timing, which may reduce the maximum memory consumption.

                In most cases of training some models, the purpose of backprop
                is to compute gradients of parameters, not of all variables,
                and therefore it is recommended to set this flag ``False``.
            enable_double_backprop (bool): *(Added in v3.0)* If ``True``,
                computational trace of the whole backpropagation procedure is
                recorded to the computational graph so that one can further do
                backpropagation from the resulting gradients. Note that
                enabling it results in larger memory consumption needed to
                store the gradients w.r.t intermediate variables that are
                required for the second gradient computation.
            loss_scale (float): Loss scaling factor. Loss scaling is a usefull
                technique to mitigate vanishing gradient issue that tends to
                happen when low precision data type like float16 is used during
                training. If you set loss scaling factor, gradients of loss
                values are to be multiplied by the factor before backprop
                starts. The factor is propagated to whole gradients in a
                computational graph along the backprop. The gradients of
                parameters are divided by the factor just before the parameters
                are to be updated.
        """
<<<<<<< HEAD
        with chainer.using_config('enable_backprop', enable_double_backprop):
            self._backward_main(retain_grad, loss_scale)

    def _backward_main(self, retain_grad, loss_scale):
        self._node._check_old_style_gradient()
        if self.creator_node is None:
            return

        cand_funcs = []
        seen_set = set()
        grads = _backprop_utils.GradTable(load_if_new_leaf=True)

=======
>>>>>>> 64c2d3fa
        # Initialize error by 1, if this is a loss variable
        if self.array.size == 1 and self._grad_var is None:
            if self.array.ndim != 0:
                warnings.warn(
                    'Treating a scalar as a variable with only one element'
                    ' in Variable.backward is deprecated. A scalar variable'
                    ' must be a 0-dimensional array. Apply'
                    ' chainer.functions.squeeze to obtain a scalar variable.'
                    ' If the size of this variable accidentally becomes one,'
                    ' set zero to grad.',
                    DeprecationWarning)
            with cuda.get_device_from_array(self.array) as device:
                if device is cuda.DummyDevice:
                    self.grad = numpy.ones_like(self.array)
                else:
                    self.grad = cuda.cupy.ones_like(self.array)
            if loss_scale is not None:
                self.grad *= loss_scale

        with chainer.using_config('enable_backprop', enable_double_backprop):
            _backprop_to_all([self], retain_grad, loss_scale)

    def reshape(self, *shape):
        """Returns a variable of a different shape and the same content.

        .. seealso::
           :func:`chainer.functions.reshape` for full documentation,

        """
        if len(shape) == 1 and isinstance(shape[0], (tuple, list)):
            shape = shape[0]
        return chainer.functions.reshape(self, shape)

    def transpose(self, *axes):
        """Permute the dimensions of an input variable without copy.

        .. seealso::
           :func:`chainer.functions.transpose` for full documentation.

        """
        if len(axes) == 0:
            axes = None
        elif len(axes) == 1 and (isinstance(axes[0], (tuple, list)) or
                                 axes[0] is None):
            axes = axes[0]
        return chainer.functions.transpose(self, axes)

    def unchain(self):
        """Deletes the reference to the creator of this variable.

        This method deletes the reference to the creator from the corresponding
        variable node. Unlike :meth:`unchain_backward`, it does not backtrack
        the graph.

        This method is equivalent to ``self.creator_node = None``.

        """
        self.creator_node = None

    def unchain_backward(self):
        """Deletes references between variable nodes and functions backward.

        After this method completes, intermediate variable nodes and functions
        that are not referenced from anywhere are deallocated by reference
        count GC. Also this variable itself deletes the reference to its
        creator function from the node, i.e. the node becomes root in the
        computation graph. It indicates that backprop after unchaining stops at
        this variable. This behavior is useful to implement truncated BPTT.

        """
        cand_funcs = []
        seen_set = set()

        def add_cand(cand):
            if cand is not None and cand not in seen_set:
                cand_funcs.append(cand)
                seen_set.add(cand)

        add_cand(self.creator_node)

        while cand_funcs:
            func = cand_funcs.pop()
            for var in func.inputs:
                add_cand(var.creator_node)
            func.unchain()

    def retain_data(self):
        """Lets the corresponding variable node keep the underlying array."""
        self._node.data = self._data[0]

    def __lt__(self, other):
        """This operator is not defined for Variable."""
        raise NotImplementedError()

    def __le__(self, other):
        """This operator is not defined for Variable."""
        raise NotImplementedError()

    def __eq__(self, other):
        """This operator is not defined for Variable."""
        raise NotImplementedError()

    def __ne__(self, other):
        """This operator is not defined for Variable."""
        raise NotImplementedError()

    def __gt__(self, other):
        """This operator is not defined for Variable."""
        raise NotImplementedError()

    def __ge__(self, other):
        """This operator is not defined for Variable."""
        raise NotImplementedError()

    def __nonzero__(self):
        """This operator is not defined for Variable."""
        raise NotImplementedError()

    def __bool__(self):
        """This operator is not defined for Variable."""
        raise NotImplementedError()

    __array_priority__ = 200
    __hash__ = None


def _backprop_to_all(outputs, retain_grad, loss_scale):
    cand_funcs = []
    seen_set = set()

    def add_cand(cand):
        if cand not in seen_set:
            # Negate since heapq is min-heap
            heapq.heappush(cand_funcs, (-cand.rank, len(seen_set), cand))
            seen_set.add(cand)

    grads = _backprop_utils.GradTable(load_if_new=True)

    root_nodes = set()
    leaf_nodes = set()

    for y_var in outputs:
        y = y_var.node
        root_nodes.add(y)
        grads[y] = y_var.grad_var

        y._check_old_style_gradient()
        func = y.creator_node
        if func is None:  # leaf
            leaf_nodes.add(y)
        else:
            add_cand(func)

    while cand_funcs:
        _, _, func = heapq.heappop(cand_funcs)
        inputs = func.inputs
        target_input_indexes = tuple([
            i for i, x in enumerate(inputs) if x.requires_grad
        ])
        outputs = [y() for y in func.outputs]  # access via weak ref
        out_grad = tuple([grads.pop(y) for y in outputs])
        if not target_input_indexes:
            continue

        in_data = tuple([x.data for x in inputs])
        out_grad_array = tuple(
            [None if g is None else g.array for g in out_grad])
        hooks = chainer.get_function_hooks()
        if func._n_local_function_hooks != 0:
            hooks = collections.OrderedDict(hooks)
            hooks.update(func.local_function_hooks)
        hooks = hooks.values()  # avoid six for performance

        with cuda.get_device_from_array(*(in_data + out_grad_array)):
            for hook in hooks:
                hook.backward_preprocess(func, in_data, out_grad_array)

            # Collect the current input gradients.
            target_inputs = [inputs[i] for i in target_input_indexes]
            # Keep the order for the portability, rather than
            # in_grad = {x: grads.get_as_list(x)
            #            for x in set(target_inputs)}
            in_grad = collections.OrderedDict()
            for x in target_inputs:
                if x not in in_grad:
                    in_grad[x] = grads.get_as_list(x)
                    # to reduce memory usage
                    x._set_grad_var_if_available(None)

            _backprop_utils.backprop_step(
                func, target_input_indexes, out_grad, in_grad)

            for hook in hooks:
                hook.backward_postprocess(func, in_data, out_grad_array)

        for y, gy in six.moves.zip(outputs, out_grad):
            if y is not None and y not in root_nodes:
                y._set_grad_var_if_available(
                    gy if retain_grad else None)
        del gy, out_grad  # to reduce memory usage

        for x, gx in in_grad.items():
            if not gx:  # gradient == None
                continue

            for gx_elem in gx:
                _check_grad_type(func, x, gx_elem.array)
            del gx_elem  # to reduce memory usage

            if x.creator_node is None:  # leaf
                leaf_nodes.add(x)
            else:
                add_cand(x.creator_node)
        del gx, in_grad  # to reduce memory usage

    for x in leaf_nodes:
        x_var = x.get_variable_or_none()
        gx = grads.pop(x)
        if x_var is not None:
            x_var._grad_var = gx
            x_var._loss_scale = loss_scale
    grads.assert_no_grads()


class Parameter(Variable):

    """Parameter variable that can be registered to a link.

    Parameter is a subclass of :class:`Variable`. It almost behaves as same
    as a usual variable except that a parameter can be registered to a
    :class:`~chainer.Link` object just by assigning it to an attribute of
    the link within an :meth:`~chainer.Link.init_scope` context.

    Parameter also supports an initialization by an initializer. It can have
    two initializers: one for the data array, and the other for the gradient
    array. The initializer only specifies the way of filling the elements of
    these arrays, and the shape information is specified at the initialization
    point.

    When a link that the parameter has been registered to is passed to an
    :class:`~chainer.GradientMethod`, an update rule is set to the parameter.
    This update rule specifies how to update the data array of the parameter
    using its gradient array.

    Args:
        initializer (~chainer.Initializer or numpy.ndarray or cupy.ndarray):
            Initializer of the data array. If ``shape`` is given, this
            initializer is immediately used to initialize the data array.
            Otherwise, if it is an array, it is immediately used as the data
            array, and otherwise the data array is left uninitialized and will
            be initialized by this initializer in :meth:`initialize`. It can
            also be a scalar, in which case the data array will be filled by
            this scalar. Note that float32 is used in this case.
        shape (int or tuple of int or None): Shape of the parameter. If it is
            ``None``, the initialization is deferred to the call of
            :meth:`initialize`.
        name (str): Name of the parameter.

    Attributes:
        initializer: Initializer of the data array. It is used for
            initializing the data array of an uninitialized variable.
        update_rule: :class:`~chainer.optimizer.UpdateRule` instance that
            updates this variable as a parameter. This argument is set to
            :attr:`update_rule`.

    """

    initializer = None
    _grad_initializer = None
    _initial_backend = None
    _initial_device = None

    def __init__(self, initializer=None, shape=None, name=None):
        if initializer is None:
            initializer = constant.NaN()
        elif numpy.isscalar(initializer):
            initializer = constant.Constant(initializer)
        if shape is None:
            if isinstance(initializer, (numpy.ndarray, cuda.ndarray)):
                # parameter initialized by the initial array
                super(Parameter, self).__init__(initializer, name=name)
            else:
                # uninitialized parameter
                super(Parameter, self).__init__(name=name)
                dtype = getattr(initializer, 'dtype', None)
                self._grad_initializer = constant.NaN(dtype)
        else:
            # parameter initialized with a given shape
            if isinstance(initializer, (numpy.ndarray, cuda.ndarray)):
                xp = backend.get_array_module(initializer)
                initializer = constant.Constant(initializer)
            else:
                xp = numpy
            data = initializers.generate_array(initializer, shape, xp)
            grad = xp.full_like(data, numpy.nan)
            super(Parameter, self).__init__(data, name=name, grad=grad)

        self.update_rule = None
        self.initializer = initializer

    def __copy__(self):
        return self._copy_to(Parameter())

    def __reduce__(self):
        return _recover_parameter, (self.array, self.name, self.grad,
                                    self.initializer, self.update_rule)

    def to_cpu(self):
        super(Parameter, self).to_cpu()
        if self.array is None:
            self._initial_backend = None
            self._initial_device = None

    def to_gpu(self, device=None):
        super(Parameter, self).to_gpu(device)
        if self.array is None:
            if device is None:
                device = cuda.Device().id
            self._initial_backend = 'cuda'
            self._initial_device = device

    def to_intel64(self):
        super(Parameter, self).to_intel64()
        if self.array is None:
            self._initial_backend = 'intel64'
            self._initial_device = None

    def cleargrad(self):
        super(Parameter, self).cleargrad()
        if self.array is None:
            self._grad_initializer = None

    def zerograd(self):
        super(Parameter, self).zerograd()
        if self.array is None:
            dtype = getattr(self.initializer, 'dtype', None)
            self._grad_initializer = initializers.Zero(dtype)

    def initialize(self, shape):
        """Initializes the uninitialized variable.

        Uninitialized variable is a variable created with the data array set to
        None. This method creates and initializes the data array. The shape of
        the variable can be left unknown until this method is called.

        Args:
            shape (tuple of int): Shape of the data array.

        """
        xp = numpy if self._initial_backend != 'cuda' else cuda.cupy
        with cuda.get_device_from_id(self._initial_device):
            data = initializers.generate_array(self.initializer, shape, xp)

            ginit = self._grad_initializer
            grad = None if ginit is None else initializers.generate_array(
                ginit, shape, xp)

        self.array = data
        self.grad = grad

        # Convert the array for iDeep.
        if self._initial_backend == 'intel64':
            self.to_intel64()

    def update(self):
        """Updates the data array using the gradient and the update rule.

        This method updates the parameter using the attached update rule.

        """
        if self.update_rule is not None:
            self.update_rule.update(self)


def as_variable(obj):
    """Converts an array or a variable into :class:`~chainer.Variable`.

    This is a convenient function to get a :class:`~chainer.Variable` object
    transparently from a raw array or a variable.

    Note that this function should only be used for type consistency (i.e., to
    enforce the return value of an API having type :class:`~chainer.Variable`).
    The :class:`~chainer.Variable.requires_grad` flag is kept as is; if ``obj``
    is a raw array, the newly created variable has ``requires_grad = False``.
    In order to make a variable w.r.t. which you want to compute the gradient,
    you should use :class:`~chainer.Variable` directly.

    Args:
        obj (numpy.ndarray or cupy.ndarray or ~chainer.Variable): An array or
            a variable that you want to convert to :class:`~chainer.Variable`.

    Returns:
        ~chainer.Variable:
        A variable converted from ``obj``. If ``obj`` is a raw array, this is a
        new :class:`~chainer.Variable` object that wraps the array. If ``obj``
        is already a :class:`~chainer.Variable` object, this function returns
        ``obj`` as is.

    """
    if isinstance(obj, Variable):
        return obj
    return Variable(obj, requires_grad=False)


def _recover_parameter(data, name, grad, initializer, update_rule):
    p = Parameter(initializer=initializer, name=name)
    p.array = data
    p.grad = grad
    p.update_rule = update_rule
    return p<|MERGE_RESOLUTION|>--- conflicted
+++ resolved
@@ -959,21 +959,6 @@
                 parameters are divided by the factor just before the parameters
                 are to be updated.
         """
-<<<<<<< HEAD
-        with chainer.using_config('enable_backprop', enable_double_backprop):
-            self._backward_main(retain_grad, loss_scale)
-
-    def _backward_main(self, retain_grad, loss_scale):
-        self._node._check_old_style_gradient()
-        if self.creator_node is None:
-            return
-
-        cand_funcs = []
-        seen_set = set()
-        grads = _backprop_utils.GradTable(load_if_new_leaf=True)
-
-=======
->>>>>>> 64c2d3fa
         # Initialize error by 1, if this is a loss variable
         if self.array.size == 1 and self._grad_var is None:
             if self.array.ndim != 0:
@@ -1110,7 +1095,7 @@
             heapq.heappush(cand_funcs, (-cand.rank, len(seen_set), cand))
             seen_set.add(cand)
 
-    grads = _backprop_utils.GradTable(load_if_new=True)
+    grads = _backprop_utils.GradTable(load_if_new_leaf=True)
 
     root_nodes = set()
     leaf_nodes = set()

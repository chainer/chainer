--- conflicted
+++ resolved
@@ -1652,8 +1652,10 @@
             i for i, x in enumerate(inputs) if x.requires_grad
         ])
         outputs = [y() for y in func.outputs]  # access via weak ref
-<<<<<<< HEAD
-        out_grad = [grads.pop(y) for y in outputs]
+        out_grad = [grads.pop(y)
+                    if y is not None and y.creator_node is not None
+                    else None
+                    for y in outputs]
         if retain_grad:
             # The gradients of the outputs of `func` are final. Store them if
             # retain_grad=True.
@@ -1662,12 +1664,6 @@
                     y._set_grad_var_if_available(gy)
             del gy  # to reduce memory usage
 
-=======
-        out_grad = tuple([grads.pop(y)
-                          if y is not None and y.creator_node is not None
-                          else None
-                          for y in outputs])
->>>>>>> a012e084
         if not target_input_indexes:
             del outputs, out_grad
             x = None  # fix Python 2

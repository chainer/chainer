import collections
import copy
import heapq
import traceback
import warnings
import weakref
import sys

import numpy
import six

import chainer
from chainer import _backprop_utils
from chainer import backend
from chainer.backends import _cpu
from chainer.backends import cuda
from chainer.backends import intel64
from chainer import initializers
from chainer.initializers import constant
from chainer.utils import argument
import chainerx


def _check_grad_type(func, x, gx):
    if x.data is None or gx is None:
        # ``x.data is None`` implies that the data array is not retained
        return
    if not chainer.is_arrays_compatible((gx, x.data)):
        msg = ('Type of data and grad mismatch\ngrad: %s != data: %s' %
               (type(gx), type(x.data)))
        typ = TypeError
    elif gx.dtype != x.data.dtype:
        msg = ('Dtype of data and grad mismatch\ngrad: %s != data: %s' %
               (gx.dtype, x.data.dtype))
        typ = TypeError
    elif gx.shape != x.data.shape:
        msg = ('Shape of data and grad mismatch\ngrad: %s != data: %s' %
               (gx.shape, x.data.shape))
        typ = ValueError
    else:
        return

    detail = ''
    if func:
        detail = 'Function `{0}` ({1}) has a bug.\n'.format(
            type(func)._impl_name, func.label)
        stack = func.stack
        if stack:
            detail += 'Stacktrace of the function is below:\n'
            for line in traceback.format_list(func.stack):
                detail += line
        detail += '''
Please report this error to the issue tracker with the stack trace,
the information of your environment, and your script:
https://github.com/chainer/chainer/issues/new.
'''.format(type(func).__name__, func.label)

    raise typ(detail + msg)


def variable_repr(var):
    """Return the string representation of a variable.

    Args:
        var (~chainer.Variable): Input Variable.
    .. seealso:: numpy.array_repr
    """
    arr = _cpu._to_cpu(var.array)

    if var.name:
        prefix = 'variable ' + var.name
    else:
        prefix = 'variable'

    if arr is None:
        lst = 'None'
    elif arr.size > 0 or arr.shape == (0,):
        lst = numpy.array2string(arr, None, None, None, ', ', prefix + '(')
    else:  # show zero-length shape unless it is (0,)
        lst = '[], shape=%s' % (repr(arr.shape),)

    return '%s(%s)' % (prefix, lst)


def variable_str(var):
    """Return the string representation of a variable.

    Args:
        var (~chainer.Variable): Input Variable.
    .. seealso:: numpy.array_str
    """
    arr = _cpu._to_cpu(var.array)

    if var.name:
        prefix = 'variable ' + var.name
    else:
        prefix = 'variable'

    if arr is None:
        lst = 'None'
    else:
        lst = numpy.array2string(arr, None, None, None, ' ', prefix + '(')

    return '%s(%s)' % (prefix, lst)


class VariableNode(object):

    """Node in the backward computational graph representing a variable.

    This object represents a variable node in a computational graph. The node
    is used in error backpropagation (a.k.a. backprop) to determine which
    gradient to be passed to each function.

    A variable node is held by the corresponding :class:`~chainer.Variable`
    object, which is managed by users. :class:`~chainer.FunctionNode` objects
    that take the variable as an input also hold references to the variable
    node.

    Note that the node does not hold a reference to the corresponding data
    array in general. The data array is actually accessible by the node in the
    following cases.

    1. If there exists a :class:`~chainer.Variable` object that holds a
       reference to the variable node, the variable node holds a weak reference
       to the variable object, and thus the data array is accessible via the
       weak reference.
    2. If :meth:`retain_data` is called, the node holds a reference to the data
       array. It is mainly called by a function that needs the input or output
       data array in its backprop procedure.
       See :meth:`FunctionNode.retain_inputs()
       <chainer.FunctionNode.retain_inputs>`
       and :meth:`FunctionNode.retain_outputs()
       <chainer.FunctionNode.retain_outputs>` for more details.

    Users usually do not need to touch this variable node object. The
    computational graph is automatically managed by Chainer, and any interface
    that is beneficial for users is also provided by
    :class:`~chainer.Variable`.

    Args:
        variable (Variable): The corresponding variable object.
        name (str): Name of the variable node.

    Attributes:
        dtype: Data type of the data array.
        shape: Shape of the data array.
        name (str): Name of the variable node.

    """

    _creator_node = None
    _data = None
    _rank = 0
    # Name of the Function is assigned if this variable is a gradient generated
    # by an old-style Function
    _old_style_grad_generator = None

    def __init__(self, variable, name, **kwargs):
        if kwargs:
            argument.check_unexpected_kwargs(
                kwargs,
                grad='unexpected keyword argument "grad": '
                     'pass the gradient to Variable instead'
            )
        self._variable = weakref.ref(variable)
        self.name = name
        self._requires_grad = variable.requires_grad

        vdata = variable.data
        self._update_data_info(vdata)

    @property
    def creator(self):
        """Function object that created this variable node.

        When the function is implemented with the old-style API (i.e., it uses
        :class:`~chainer.Function` class),
        this property returns the :class:`~chainer.Function` object.
        The object is extracted from the :class:`~chainer.FunctionAdapter`
        object, so the returned object is not the function node, but instead
        the actual implementation of forward and backward procedures.

        When the function is implemented with the new-style API (i.e., it uses
        :class:`~chainer.FunctionNode` class),
        this property returns the function node
        object. In this case, the returned object is same as
        :attr:`creator_node`.

        .. warning::

           As of v3.0.0, when the creator is an old-style function, the
           following code is invalid:

           .. code-block:: python

              creator = v.creator
              v.creator = None
              ...
              v.creator = creator

           The point is that :class:`~chainer.FunctionNode` objects are used
           as nodes in the computational graph instead of
           :class:`~chainer.Function`, and each :class:`~chainer.Function`
           object only holds a *weak reference* to the corresponding
           :class:`~chainer.FunctionNode`.
           Since ``creator`` returns the :class:`~chainer.Function` object,
           the :class:`~chainer.FunctionNode` object is not kept by preserving
           ``creator``.

           The above code should be fixed as follows.

           .. code-block:: python

              creator_node = v.creator_node
              v.creator_node = None
              ...
              v.creator_node = creator_node

        """
        node = self._creator_node
        if node is None:
            return None

        if isinstance(node, chainer.function.FunctionAdapter):
            return node.function
        return node

    @creator.setter
    def creator(self, func):
        self.creator_node = func

    @property
    def creator_node(self):
        """Function node that has this variable as an output.

        See :class:`~chainer.FunctionNode` for the definition of a function
        node.

        """
        return self._creator_node

    @creator_node.setter
    def creator_node(self, func):
        if isinstance(func, chainer.Function):
            func = func.node
        self._creator_node = func
        if func is not None:
            self._rank = func.rank + 1

    @property
    def data(self):
        """Data array of the corresponding variable.

        If the data is not available, it returns ``None``.

        """
        return self._data

    @data.setter
    def data(self, d):
        self._data = d
        self._update_data_info(d)

    @property
    def grad(self):
        """Gradient array of the corresponding variable.

        If the variable is not available, it returns ``None``.

        """
        var = self._variable()
        return None if var is None else var.grad

    @property
    def grad_var(self):
        """Gradient variable of the corresponding variable.

        If the corresponding variable is not available, it return ``None``.

        """
        var = self._variable()
        return None if var is None else var.grad_var

    def _set_grad_var_if_available(self, g):
        var = self._variable()
        if var is not None:
            var._set_grad_var_without_check(g)

    @property
    def label(self):
        """Short text that represents the variable node."""
        if self.shape == ():
            return str(self.dtype)
        return '(%s), %s' % (', '.join(map(str, self.shape)),
                             str(self.dtype))

    @property
    def rank(self):
        return self._rank

    @property
    def requires_grad(self):
        """It indicates that ``grad`` will be set in backward calculation."""
        return self._requires_grad

    def get_variable(self):
        """Returns the corresponding :class:`~chainer.Variable` object.

        VariableNode object holds a weak reference of the variable object. If
        the reference is alive, it is returned by this property. Otherwise,
        this property creates a new :class:`~chainer.Variable` object from
        this node object and returns it.

        Returns:
            Variable: The variable object that refers this node.

        """
        var = self._variable()
        if var is not None:
            return var

        var = Variable(self.data, name=self.name,
                       requires_grad=self._requires_grad)
        var._node = self
        return var

    def get_variable_or_none(self):
        """Returns the holding :class:`~chainer.Variable` object or ``None``.

        VariableNode object holds a weak reference of the variable object.If
        the reference is alive, it is returned by this property. Otherwise,
        returns ``None``.

        Returns:
            Variable: The variable object that refers this node.

        """
        return self._variable()

    def set_creator(self, creator):
        """Sets a :class:`~chainer.Function` object that created this node.

        This method is equivalent to ``self.creator = creator``. A
        :class:`~chainer.FunctionNode` object can also be passed.

        Args:
            creator (Function or FunctionNode): Function that has created this
                variable.

        """
        self.creator = creator

    def set_creator_node(self, creator_node):
        """Sets a :class:`~chainer.FunctionNode` object that created this node.

        This method is equivalent to ``self.creator_node = creator_node``. A
        :class:`~chainer.Function` object can also be passed, in which case the
        :attr:`Function.node <chainer.Function.node>` attribute is used.

        Args:
            creator_node (FunctionNode or Function): Function node that has
                this variable as an output.

        """
        self.creator_node = creator_node

    def unchain(self):
        """Deletes the reference to the creator of this variable node.

        This method is equivalent to ``self.creator_node = None``.

        """
        self.creator_node = None

    def retain_data(self):
        """Lets the node hold a reference to the underlying data array.

        This method gets the data array of the corresponding variable and keeps
        it. If the weak reference to the corresponding variable is dead, it
        raises an error.

        """
        variable = self._variable()
        if variable is not None:
            self.data = variable.data
        else:
            raise RuntimeError('cannot retain variable data: the variable has '
                               'been already released')

    def _update_data_info(self, d):
        if d is None:
            self.dtype = None
            self.shape = None
        else:
            self.dtype = d.dtype
            self.shape = d.shape

        # If the node has a reference to data, update it as well.
        if self._data is not None:
            self._data = d

    def _check_old_style_gradient(self):
        if self._old_style_grad_generator is not None:
            raise RuntimeError(
                'cannot twice-differentiate an old style Function "%s"' %
                self._old_style_grad_generator)


def _create_variable(data, name, grad, requires_grad):
    return Variable(
        data, name=name, grad=grad, requires_grad=requires_grad)


class Variable(object):

    """__init__(data=None, *, name=None, grad=None, requires_grad=True)

    Array with a structure to keep track of computation.

    Every variable holds a data array of type either :class:`numpy.ndarray` or
    :class:`cupy.ndarray`.

    A variable object holds a data array and a
    :class:`~chainer.variable.VariableNode` object of
    a computational graph. If the variable is constructed by the user, the node
    is *root* and does not hold any parent. If the variable is constructed by a
    :class:`~chainer.FunctionNode` object (i.e., by calling functions under
    ``chainer.functions`` or user-defined functions), or by using operators
    (see the list below), the node holds a reference to its parent called
    :attr:`creator_node`.
    This reference is used in backpropagation to backtrack the graph.

    Users can disable (resp. enable) this chaining behavior by calling
    :func:`~chainer.no_backprop_mode` (resp.
    :func:`~chainer.force_backprop_mode`).
    In the former context, a variable never creates a computational graph,
    whereas in the latter context, it is forced to create.

    .. note::

        The following operators are defined for variable(s).

        * Indexing: ``a[slices]`` (:meth:`__getitem__`)
        * Addition: ``a + b`` (:meth:`__add__`, :meth:`__radd__`)
        * Subtraction: ``a - b`` (:meth:`__sub__`, :meth:`__rsub__`)
        * Multiplication: ``a * b`` (:meth:`__mul__`, :meth:`__rmul__`)
        * Division: ``a / b`` (:meth:`__div__`, :meth:`__rdiv__`, \
                               :meth:`__truediv__`, :meth:`__rtruediv__`)
        * Floor Division: ``a // b`` (:meth:`__floordiv__`, \
                                      :meth:`__rfloordiv__`)
        * Exponentiation: ``a ** b`` (:meth:`__pow__`, :meth:`__rpow__`)
        * Matrix Multiplication: ``a @ b`` (:meth:`__matmul__`, \
                                            :meth:`__rmatmul__`)
        * Negation (Arithmetic): ``- a`` (:meth:`__neg__`)
        * Absolute value: ``abs(a)`` (:meth:`__abs__`)

    .. warning::

       ``volatile`` argument is not supported anymore since v2.
       Instead, use :func:`chainer.no_backprop_mode`.

    Args:
        data (numpy.ndarray or cupy.ndarray): Initial data array.
        name (str): Name of the variable.
        grad (numpy.ndarray or cupy.ndarray): Initial gradient array.
        requires_grad (bool): Boolean indicating whether ``grad`` will be set
            in backward calculation.

    """  # NOQA

    # Cached grad-stopped view of chainerx array. This is the return value
    # of `array` and `data` properties.
    _chainerx_nobp_array_cache = None

    # Cached grad-stopped view of the array returned by `grad` property.
    # It's a 2-element tuple, where the first is the original grad array and
    # the second is a grad-stopped view of the first. `grad` property returns
    # the second element.
    _chainerx_grad_cache = None

    _chainerx_name = None

    # A NumPy, CuPy array cache to avoid redundant conversions between
    # NumPy/CuPy and ChainerX.
    # TODO(hvy): Avoid modifying this variable from outside this class.
    _chainerx_fallback_array = None

    # Used in non-ChainerX variables. The gradient array is stored in
    # this attribute on Variable.grad setter to delay creation of grad_var
    # instance.
    _grad = None

    def __init__(self, data=None, **kwargs):
        name, grad, requires_grad = argument.parse_kwargs(
            kwargs, ('name', None), ('grad', None), ('requires_grad', True),
            volatile='volatile argument is not supported anymore. '
            'Use chainer.using_config')
        assert isinstance(requires_grad, bool)
        if data is not None:
            array_types = chainer.get_array_types()
            if not isinstance(data, array_types):
                msg = '{} or {} are expected. Actual: {}'.format(
                    ', '.join([str(at) for at in array_types[:-1]]),
                    array_types[-1], type(data))
                raise TypeError(msg)

        # Use a list as a data structure to hold the data array indirectly to
        # abstract its initialized/uninitialized state.

        self._requires_grad = requires_grad
        self._loss_scale = None
        self._grad_var = None
        self._device = None

        if isinstance(data, chainerx.ndarray):
            if not requires_grad and grad is not None:
                raise ValueError(
                    'Cannot initialize a variable with gradients if the '
                    'require_grad argument is False.')
            self._set_chainerx_array(data, grad)

            # ChainerX itself has own node objects, but not exposed to python.
            self._node = None
            self._chainerx_name = name
        else:
            self._data = [data]
            self._node = VariableNode(self, name)
            self._grad = grad

    def __copy__(self):
        return self._copy_to(Variable())

    def _copy_to(self, target):
        target.__dict__ = copy.copy(self.__dict__)
        target._node = VariableNode(target, self.name)
        return target

    def __reduce__(self):
        return _create_variable, (self.array, self.name, self.grad,
                                  self._requires_grad)

    def __repr__(self):
        return variable_repr(self)

    def __str__(self):
        return variable_str(self)

    def _clear_chainerx(self):
        self._chainerx_nobp_array_cache = None
        self._chainerx_grad_cache = None
        self._chainerx_fallback_array = None

    def _ensure_grad_var_up_to_date(self):
        # For non-ChainerX, this method creates _grad_var if it's not yet
        # created and _grad is set.
        # For ChainerX, this method checks consistency between
        # _grad_var._data[0] and self._data[0].grad and recreates _grad_var
        # as necessary. (chainerx.ndarray.grad can be altered independently
        # from chainer)
        if self.xp is chainerx:
            self._grad = None
            # Update gradient variable if it has not yet been initialized or
            # it happens to be dirty w.r.t. the actual gradient of the
            # underlying chainerx.ndarray.
            arr = self._data[0]
            actual_grad = (
                arr.grad
                if arr is not None and arr.is_grad_required()
                else None)
            if actual_grad is None:
                self._grad_var = None
            else:
                grad_var = self._grad_var
                old_grad = None if grad_var is None else grad_var._data[0]
                if actual_grad is not old_grad:
                    self._grad_var = Variable(
                        actual_grad,
                        requires_grad=actual_grad.is_backprop_required())
            return

        if self._grad_var is None:
            if self._grad is not None:
                self._grad_var = Variable(self._grad)

    def _set_chainerx_array(self, array, grad):
        # Sets chainerx array and grad.
        assert array is None or isinstance(array, chainerx.ndarray)
        requires_grad = self._requires_grad

        if (not requires_grad
                and array is not None
                and array.is_backprop_required()):
            raise ValueError(
                'Cannot initialize a variable to not require '
                'gradients if the ChainerX array already requires '
                'backprop.')

        # Create a view of the given data to hold internally and modify.
        if array is None:
            self._data = [None]
        else:
            # If the array `array` is not connected to a graph, a view of it is
            # created and kept, in order not to change the no-graph status of
            # it. If the array is connected, the graph status is kept track of.
            if not array.is_backprop_required():
                array = array.view()
            if requires_grad:
                array.require_grad()
                if grad is not None:
                    array.set_grad(grad)
            self._data = [array]

        self._chainerx_nobp_array_cache = None
        self._chainerx_grad_cache = None
        self._chainerx_fallback_array = None

    @property
    def device(self):
        """Device on which the data array of this variable reside."""
        # lazy initialization for performance
        if self._device is None:
            if self._data[0] is None:
                self._device = backend.CpuDevice()
            else:
                self._device = backend.get_device_from_array(self._data[0])
        return self._device

    @property
    def xp(self):
        """Array module for the data array of this variable."""
        device = self.device
        return None if device is None else device.xp

    @property
    def name(self):
        if self.xp is chainerx:
            return self._chainerx_name
        return self._node.name

    @name.setter
    def name(self, n):
        if self.xp is chainerx:
            self._chainerx_name = n
            return
        self._node.name = n

    def summary(self):
        if self.name:
            return '<variable %s>' % self.name
        else:
            return '<variable at 0x%x>' % id(self)

    def debug_print(self):
        """Display a summary of the stored data and location of the Variable"""

        msg = """{summary}
- device: {device}
- backend: {backend}
- shape: {shape}
- dtype: {dtype}
- statistics: {stats}
- grad: {grad}"""

        stats_msg = 'mean={0:.8f}, std={1:.8f}'

        array = self.array
        with cuda.get_device_from_array(array) as dev:
            xp = numpy if int(dev) == -1 else cuda.cupy

            if array is None:
                # `array` can be `None` if constructed without any arguments
                device = None
                backend = None
                stats = None
            else:
                device = getattr(array, 'device', 'CPU')
                backend = type(array)
                stats = stats_msg.format(float(xp.mean(array)),
                                         float(xp.std(array)))
            shape = getattr(array, 'shape', None)
            dtype = getattr(array, 'dtype', None)

            if self.grad is None:
                grad = None
            elif xp.all(self.grad == 0):
                grad = 0
            else:
                grad = stats_msg.format(float(xp.mean(self.grad)),
                                        float(xp.std(self.grad)))

        return msg.format(summary=self.summary(), device=device,
                          backend=backend, shape=shape, dtype=dtype,
                          stats=stats, grad=grad)

    def __pos__(self):
        return self

    def __len__(self):
        """Returns the first dimension of the data array.

        Returns:
            int: Number of the first dimension of the data array.

        """
        return len(self.array)

    @property
    def label(self):
        """Short text that represents the variable."""
        if self.xp is chainerx:
            raise RuntimeError(
                'A variable of ChainerX does not provide a node label.')
        return self._node.label

    @property
    def creator(self):
        """Function implementation that created this variable.

        When this variable has been created by an old-style function (i.e., it
        is implemented as a subclass of :class:`Function`), this property
        returns that :class:`Function` object.

        When this variable has been created by a new-style function (i.e., it
        is implemented as a subclass of :class:`FunctionNode` class), this
        property returns that node object.

        """
        if self.xp is chainerx:
            raise RuntimeError(
                'A variable of ChainerX does not provide a creator.')
        return self._node.creator

    @creator.setter
    def creator(self, func):
        if self.xp is chainerx:
            raise RuntimeError(
                'A variable of ChainerX does not provide a creator.')
        self._node.creator = func

    @property
    def creator_node(self):
        """:class:`FunctionNode` object that created this variable.

        This property has a setter to which ``None`` can be set. Setting
        ``None`` to this property is equivalent to call :meth:`unchain`;
        it purges the variable from the function that created this variable.

        The setter also accepts the original :class:`FunctionNode` object that
        created this variable. For example, you can once set ``None`` to this
        property and then set the original value again.

        .. note::
           Setting an irrelevant :meth:`FunctionNode` object does not emit any
           error immediately, whereas the behavior is undefined. Do not set
           a :meth:`FunctionNode` object that did not create this variable
           object.

        """
        if self.xp is chainerx:
            raise RuntimeError(
                'A variable of ChainerX does not provide a creator_node.')
        return self._node._creator_node

    @creator_node.setter
    def creator_node(self, func):
        if self.xp is chainerx:
            raise RuntimeError(
                'A variable of ChainerX does not provide a creator_node.')
        self._node.creator_node = func

    @property
    def array(self):
        """The underlying data array.

        It is either :class:`numpy.ndarray` or :class:`cupy.ndarray` object,
        or ``None`` if the variable in in an uninitialized state.

        """
        # For ChainerX, this property always returns a grad-stopped view.
        # The view is cached to reduce potential overhead.
        if self.xp is chainerx:
            if (self._chainerx_nobp_array_cache is None
                    and self._data[0] is not None):
                self._chainerx_nobp_array_cache = (
                    self._data[0].as_grad_stopped())
            return self._chainerx_nobp_array_cache

        return self._data[0]

    @array.setter
    def array(self, d):
        if self.xp is chainerx:
            d_old = self._data[0]
            if (d_old is not None
                    and (d_old.is_backprop_required()
                         or d.is_backprop_required())):
                raise ValueError(
                    'Cannot update the array of a Variable if either the '
                    'existing or the new array requires backprop.')

            self._set_chainerx_array(d, None)
            return

        self._node._update_data_info(d)
        self._data[0] = d

    @property
    def data(self):
        """The underlying data array (equivalent to :attr:`array`).

        Note that using this attribute directly is discouraged; use
        :attr:`array` instead. Using :attr:`array`, you can find an error
        earlier when your code mixes up Variable and ndarray because
        ndarray does not have an attribute ``.array`` while it has
        ``.data``.

        """
        return self.array

    @data.setter
    def data(self, d):
        self.array = d

    def _set_chainerx_grad(self, g):
        # Assigns chainerx.ndarray.grad
        assert self.xp is chainerx
        if not self._requires_grad and g is not None:
            raise RuntimeError(
                'Cannot set the gradient of a variable that is flagged to not '
                'require one.')
        arr = self._data[0]
        if arr is None:
            if g is not None:
                raise RuntimeError(
                    'Cannot set a gradient to an empty variable')
        elif arr.is_backprop_required():
            arr.set_grad(g)

    def _set_grad_without_check(self, g):
        if self.xp is chainerx:
            self._set_chainerx_grad(g)
            self._grad_var = None
            return

        self._grad = g
        self._grad_var = None

    @property
    def grad(self):
        """Gradient array of this variable.

        Note that this property returns the underlying array of the gradient
        variable instead of the gradient variable itself; to get/set
        gradient variable, use :attr:`grad_var` instead.

        If the underlying array is a :class:`chainerx.ndarray` and
        requires_grad is false, trying to access the gradient will results in
        and error.

        """
        if self.xp is chainerx:
            arr = self._data[0]
            if arr is None or not arr.is_backprop_required():
                self._chainerx_grad_cache = None
                return None

            actual_grad = arr.grad

            if actual_grad is None:
                self._chainerx_grad_cache = None
                return None

            # If grad is cached and the actual grad has not changed, return
            # the cache.
            if self._chainerx_grad_cache is not None:
                orig_grad, grad_stopped_grad = self._chainerx_grad_cache
                if orig_grad is actual_grad:
                    return grad_stopped_grad

            # Update the cache
            grad_stopped_grad = actual_grad.as_grad_stopped()
            self._chainerx_grad_cache = (actual_grad, grad_stopped_grad)

            return grad_stopped_grad

        if self._grad_var is not None:
            return self._grad_var.array
        return self._grad

    @grad.setter
    def grad(self, g):
        if g is not None:
            _check_grad_type(None, self, g)

        self._set_grad_without_check(g)

    def _set_grad_var_without_check(self, gv):
        if self.xp is chainerx:
            self._set_chainerx_grad(None if gv is None else gv._data[0])
            self._grad_var = gv
            return

        self._grad_var = gv
        self._grad = None if gv is None else gv.array

    @property
    def grad_var(self):
        """Gradient variable."""
        self._ensure_grad_var_up_to_date()
        return self._grad_var

    @grad_var.setter
    def grad_var(self, g):
        if g is not None:
            _check_grad_type(None, self, g.array)
        self._set_grad_var_without_check(g)

    @property
    def shape(self):
        return self.array.shape

    @property
    def ndim(self):
        return self.array.ndim

    @property
    def size(self):
        return self.array.size

    @property
    def dtype(self):
        return self.array.dtype

    @property
    def rank(self):
        if self.xp is chainerx:
            raise RuntimeError(
                'A variable of ChainerX does not provide a node rank.')
        return self._node.rank

    @property
    def node(self):
        if self.xp is chainerx:
            raise RuntimeError(
                'A variable of ChainerX does not provide a node.')
        return self._node

    @property
    def requires_grad(self):
        """It indicates that ``grad`` will be set in backward calculation."""
        return self._requires_grad

    @property
    def T(self):
        """Transposition of this variable."""
        return chainer.functions.transpose(self)

    def to_cpu(self):
        """Copies the data and gradient arrays to CPU."""
        self.to_device(backend.CpuDevice())

    def to_gpu(self, device=None):
        """Copies the data and gradient arrays to specified GPU.

        Args:
            device: Target device specifier. If omitted, the current device is
                used.

        """
        cuda.check_cuda_available()
        self.to_device(cuda._get_device_or_current(device))

    def to_intel64(self):
        """Copies the data and gradient arrays to intel64 specific mdarray.

        If the array is not suited for intel64, it will be converted to
        :class:`numpy.ndarray`.
        """
        intel64.check_ideep_available()
        self.to_device(intel64)

    def to_chainerx(self):
        """Converts the array and gradient to ChainerX arrays without copy.

        This method converts the underlying array and gradient to
        :class:`chainerx.ndarray` on the same physical device. It does nothing
        if the array held by the Variable object is already a ChainerX array.
        The new array is a view of the original one.

        """
        self._to_chainerx(allow_unchaining=False)

    def _to_chainerx(self, allow_unchaining):
        if not chainerx.is_available():
            raise RuntimeError('ChainerX is not available.')

        if self.xp is chainerx:
            return

        if not allow_unchaining and self.creator is not None:
            raise RuntimeError(
                'A variable with a creator cannot be converted into ChainerX '
                'array')

        array = self.array
        grad = self.grad
        if array is None and grad is not None:
            # TODO(hvy): Reconsider this possibly invalid state.
            raise RuntimeError(
                'A variable without data but with a gradient cannot be '
                'transferred to a ChainerX device.')

        self._to_device(
            backend.ChainerxDevice.from_fallback_device(self.device),
            allow_unchaining)

    def from_chainerx(self):
        """Converts the array and gradient to non-ChainerX arrays without copy.

        This method converts the underlying ChainerX array and gradient
        residing in either a ``native`` or ``cuda`` device to NumPy or CuPy
        arrays respectively, on their same physical device. It does nothing
        if the array held by the Variable object is not a ChainerX array. The
        new array is a view of the original one.

        Raises an error if such a conversion is not supported for the device.

        """
        self._from_chainerx(allow_unchaining=False)

    def _from_chainerx(self, allow_unchaining):
        if self.xp is not chainerx:
            return

        if not allow_unchaining and self._data[0].is_backprop_required():
            raise RuntimeError(
                'Cannot convert from a Variable with a ChainerX array that is '
                'connected to a graph.')

        self.to_device(self.device.fallback_device)

    def to_device(self, device):
        """Copies the data and gradient arrays to specified device.

        Args:
            device: Target device specifier. See
                :func:`~chainer.get_device` for available values.

        """
        self._to_device(device, allow_unchaining=False)

    def _to_device(self, device, allow_unchaining):
        device = chainer.get_device(device)

        was_chainerx = self.device.xp is chainerx
        is_chainerx = device.xp is chainerx

        if not allow_unchaining:
            if was_chainerx and not is_chainerx:
                chx_arr = self._data[0]
                if chx_arr is not None and chx_arr.is_backprop_required():
                    raise RuntimeError(
                        'A variable of a ChainerX array which requires '
                        'gradients cannot be copied into non-chainerx device '
                        '({}).'.format(device))
            elif not was_chainerx and is_chainerx:
                arr = self._data[0]
                if arr is not None and self.creator is not None:
                    raise RuntimeError(
                        'A variable of a non-ChainerX array which is '
                        'connected to a graph cannot be copied to a ChainerX '
                        'device ({}).'.format(device))

        arr = self._data[0]
        grad_var = self.grad_var

        if was_chainerx and not is_chainerx:
            self._clear_chainerx()
            self._node = VariableNode(self, self._chainerx_name)
        elif not was_chainerx and is_chainerx:
            self._chainerx_name = self._node.name

        self._device = device

        if arr is None:
            return

        if backend.get_device_from_array(arr) == device:
            return

        new_arr = device.send(arr)
        if is_chainerx:
            if grad_var is None:
                new_grad = None
            else:
                new_grad = device.send(grad_var._data[0])
            self._set_chainerx_array(new_arr, new_grad)
        else:
            self._data = [new_arr]
            if grad_var is not None:
                grad_var.to_device(device)

        # ensure that the node tracks the device migration
        node = self._node
        if is_chainerx:
            # ChainerX itself has own node objects,
            # ensure that the node is disconnected with this variable.
            if node is not None:
                # Disconnect by replacing with an alternative of dead weakref
                node._variable = lambda: None
                self._node = None
        else:
            if node._data is not None:
                node.retain_data()

    def cleargrad(self):
        """Clears the gradient array."""
        self.grad_var = None

    def zerograd(self):
        """Initializes the gradient array by zeros.

        Note that the gradient variable is unchained from the computational
        graph by this method because this operation breaks the backprop
        validity.

        .. deprecated:: v1.15
           Use :meth:`cleargrad` instead.

        """
        warnings.warn(
            'Variable.zerograd is deprecated. Use Variable.cleargrad instead.',
            DeprecationWarning)

        arr = self.array
        if arr is None:
            return

        if self.xp is chainerx:
            gv = self.grad_var
            if gv is None:
                self.grad = chainerx.zeros_like(
                    arr, device=self.device.device)
            else:
                gv._data[0].fill(0)
        else:
            with cuda.get_device_from_array(arr) as dev:
                if self._grad is None:
                    xp = numpy if dev.id == -1 else cuda.cupy
                    self._grad = xp.zeros_like(arr)
                    self._grad_var = None
                else:
                    gv = self._grad_var
                    if gv is not None:
                        gv.unchain()
                    self._grad.fill(0)

    def copydata(self, var):
        """Copies the data array from given source variable.

        This method copies the data array from given variable to this variable.
        The copy is done even if the arrays reside on different devices,
        including across the host and a GPU device. If this variable has an
        uninitialized data array, this method initializes it by the data array
        of the given variable. Similarly, if the given variable has an
        uninitialized data array, this method initializes it by the data array
        of this variable (``self``). If both are uninitialized, this method
        does nothing.

        Args:
            var (Variable): Source variable.

        """
        src = var.array
        dst = self.array
        if src is None:
            if dst is None:
                return
            var.initialize(self.shape)
            src = var.array
        elif dst is None:
            self.initialize(src.shape)
            dst = self.array
        backend.copyto(dst, src)

    def addgrad(self, var):
        """Accumulates the gradient array from given source variable.

        This method adds the gradient of a given variable to the gradient of
        this variable. The accumulation is even done across the host and
        different devices. If this variable has uninitialized data/grad arrays,
        this method initializes it with the shape of the given variable and
        then accumulates the gradient.

        Args:
            var (Variable): Source variable.

        """
        # TODO(sonots): Implement for ChainerX
        if self.xp is chainerx:
            raise NotImplementedError()

        assert var.xp is not chainerx
        if var._grad is None:
            return

        src = var.grad_var

        if self.array is None:
            self.initialize(var.shape)

        dst = self.grad_var

        src_dev = cuda.get_device_from_array(src.array)
        dst_dev = cuda.get_device_from_array(self.array)

        if src_dev.id != dst_dev.id:
            src = chainer.functions.copy(src, dst_dev.id)
        self._grad_var = src if dst is None else src + dst
        self._grad = None

    def set_creator(self, gen_func):
        """Notifies the variable that the given function is its creator.

        Args:
            gen_func (Function): Function object that creates this variable as
                one of its outputs.

        """
        if self.xp is chainerx:
            raise RuntimeError(
                'A variable of ChainerX does not provide a creator.')
        self._node.set_creator(gen_func)

    def set_creator_node(self, fnode):
        """Notifies the variable that the given node is its creator.

        Args:
            fnode (FunctionNode): Function node that has this variable as an
                output.

        """
        if self.xp is chainerx:
            raise RuntimeError(
                'A variable of ChainerX does not provide a creator node.')
        self._node.set_creator_node(fnode)

    def backward(self, retain_grad=False, enable_double_backprop=False,
                 loss_scale=None, **kwargs):
        """Runs error backpropagation (a.k.a.\\  backprop) from this variable.

        On backprop,
        :meth:`FunctionNode.backward() <chainer.FunctionNode.backward>`
        is called on each :class:`~chainer.FunctionNode` object appearing in
        the backward graph starting from this variable.
        The backward graph is represented by backward
        references from variable nodes to their creators, and from function
        nodes to their input variable nodes. The backprop stops at all root
        nodes. Some function nodes set ``None`` as gradients of some inputs,
        where further backprop does not take place at such inputs.

        This method uses :data:`grad` as the initial error array. User can
        manually set a gradient array before calling this method.
        If the shape of :data:`data` is ``()`` (i.e., it is scalar) and
        :data:`grad` is ``None``, then this method automatically complements
        1.0 as the initial error. This is useful on starting backprop from
        some scalar loss value.

        From v3, this method supports *differentiable backprop* (a.k.a. double
        backprop, grad of grads). To enable it, pass
        ``enable_double_backprop=True``.

        Args:
            retain_grad (bool): If ``True``, the gradient arrays of all
                intermediate variables are kept.
                Otherwise, :data:`~chainer.Variable.grad` of the
                intermediate variables are set to ``None`` on appropriate
                timing, which may reduce the maximum memory consumption.

                In most cases of training some models, the purpose of backprop
                is to compute gradients of parameters, not of all variables,
                and therefore it is recommended to set this flag ``False``.
            enable_double_backprop (bool): *(Added in v3.0)* If ``True``,
                computational trace of the whole backpropagation procedure is
                recorded to the computational graph so that one can further do
                backpropagation from the resulting gradients. Note that
                enabling it results in larger memory consumption needed to
                store the gradients w.r.t intermediate variables that are
                required for the second gradient computation.
            loss_scale (float): Loss scaling factor. Loss scaling is a usefull
                technique to mitigate vanishing gradient issue that tends to
                happen when low precision data type like float16 is used during
                training. If you set loss scaling factor, gradients of loss
                values are to be multiplied by the factor before backprop
                starts. The factor is propagated to whole gradients in a
                computational graph along the backprop. The gradients of
                parameters are divided by the factor just before the parameters
                are to be updated.
        """
<<<<<<< HEAD
        return_cont = False
        assert_refs = True
        if kwargs:
            return_cont, assert_refs = argument.parse_kwargs(
                kwargs,
                ('_return_cont', return_cont),
                ('_assert_refs', assert_refs),
            )
=======
        if self.xp is chainerx:
            if retain_grad:
                raise RuntimeError(
                    'retain_grad is not supported for ChainerX array.')
            if loss_scale is not None:
                raise RuntimeError(
                    'loss_scale if not supported for ChainerX array.')
            arr = self._data[0]
            assert isinstance(arr, chainerx.ndarray)
            chainerx.backward(
                arr, enable_double_backprop=enable_double_backprop)
            return
>>>>>>> fa7b5fdc

        # Initialize error by 1, if this is a loss variable
        if self.array.size == 1 and self.grad_var is None:
            if self.array.ndim != 0:
                warnings.warn(
                    'Treating a scalar as a variable with only one element'
                    ' in Variable.backward is deprecated. A scalar variable'
                    ' must be a 0-dimensional array. Apply'
                    ' chainer.functions.squeeze to obtain a scalar variable.'
                    ' If the size of this variable accidentally becomes one,'
                    ' set zero to grad.',
                    DeprecationWarning)
            with cuda.get_device_from_array(self.array) as device:
                if device is cuda.DummyDevice:
                    self.grad = numpy.ones_like(self.array)
                else:
                    self.grad = cuda.cupy.ones_like(self.array)
            if loss_scale is not None:
                self.grad *= loss_scale

        if not return_cont:
            with chainer.using_config(
                    'enable_backprop', enable_double_backprop):
                _backprop_to_all([self], retain_grad, loss_scale)
            return

        ref_self = [self]

        def cont():
            if not ref_self:
                raise RuntimeError(
                    'the continuation Variable.backward(_return_cont=True) '
                    'has been consumed')
            outputs = ref_self
            if sys.getrefcount(ref_self[0]) > 2:
                if assert_refs:
                    raise RuntimeError(
                        'The continuation Variable.backward(_return_cont=True)'
                        ' is called but there are other references to self')
                else:
                    outputs = list(outputs)
            with chainer.using_config(
                    'enable_backprop', enable_double_backprop):
                _backprop_to_all(outputs, retain_grad, loss_scale)

        return cont

    def reshape(self, *shape):
        """Returns a variable of a different shape and the same content.

        .. seealso::
           :func:`chainer.functions.reshape` for full documentation,

        """
        if len(shape) == 1 and isinstance(shape[0], (tuple, list)):
            shape = shape[0]
        return chainer.functions.reshape(self, shape)

    def transpose(self, *axes):
        """Permute the dimensions of an input variable without copy.

        .. seealso::
           :func:`chainer.functions.transpose` for full documentation.

        """
        if len(axes) == 0:
            axes = None
        elif len(axes) == 1 and (isinstance(axes[0], (tuple, list)) or
                                 axes[0] is None):
            axes = axes[0]
        return chainer.functions.transpose(self, axes)

    def unchain(self):
        """Deletes the reference to the creator of this variable.

        This method deletes the reference to the creator from the corresponding
        variable node. Unlike :meth:`unchain_backward`, it does not backtrack
        the graph.

        This method is equivalent to ``self.creator_node = None``.

        """
        if self.xp is chainerx:
            raise RuntimeError(
                'A variable of ChainerX does not provide an unchain method.')
        self.creator_node = None

    def unchain_backward(self):
        """Deletes references between variable nodes and functions backward.

        After this method completes, intermediate variable nodes and functions
        that are not referenced from anywhere are deallocated by reference
        count GC. Also this variable itself deletes the reference to its
        creator function from the node, i.e. the node becomes root in the
        computation graph. It indicates that backprop after unchaining stops at
        this variable. This behavior is useful to implement truncated BPTT.

        """
        if self.xp is chainerx:
            raise RuntimeError(
                'A variable of ChainerX does not provide an unchain_backward '
                'method.')
        cand_funcs = []
        seen_set = set()

        def add_cand(cand):
            if cand is not None and cand not in seen_set:
                cand_funcs.append(cand)
                seen_set.add(cand)

        add_cand(self.creator_node)

        while cand_funcs:
            func = cand_funcs.pop()
            for var in func.inputs:
                add_cand(var.creator_node)
            func.unchain()

    def retain_data(self):
        """Lets the corresponding variable node keep the underlying array."""
        if self.xp is chainerx:
            raise RuntimeError(
                'A variable of ChainerX does not provide a retain_data '
                'method.')
        self._node.data = self._data[0]

    def __lt__(self, other):
        """This operator is not defined for Variable."""
        raise NotImplementedError()

    def __le__(self, other):
        """This operator is not defined for Variable."""
        raise NotImplementedError()

    def __eq__(self, other):
        """This operator is not defined for Variable."""
        raise NotImplementedError()

    def __ne__(self, other):
        """This operator is not defined for Variable."""
        raise NotImplementedError()

    def __gt__(self, other):
        """This operator is not defined for Variable."""
        raise NotImplementedError()

    def __ge__(self, other):
        """This operator is not defined for Variable."""
        raise NotImplementedError()

    def __nonzero__(self):
        """This operator is not defined for Variable."""
        raise NotImplementedError()

    def __bool__(self):
        """This operator is not defined for Variable."""
        raise NotImplementedError()

    __array_priority__ = 200
    __hash__ = None


if six.PY3:
    OrderedDict = collections.OrderedDict
else:
    # Reference counting cannot free keys in old `collections.OrderedDict`,
    # where a doubly linked list is used to maintain the order.
    class OrderedDict(object):
        def __init__(self):
            self.keys = set()
            self.dict = collections.OrderedDict()

        def __contains__(self, key):
            return weakref.ref(key) in self.dict

        def __setitem__(self, key, value):
            self.keys.add(key)
            self.dict[weakref.ref(key)] = value

        def __getitem__(self, key):
            return self.dict[weakref.ref(key)]

        def items(self):
            return [(k(), v) for k, v in self.dict.items()]

        def values(self):
            return self.dict.values()


def _backprop_to_all(outputs, retain_grad, loss_scale):
    cand_funcs = []
    seen_set = set()

    def add_cand(cand):
        ref_cand = weakref.ref(cand)
        if ref_cand not in seen_set:
            # Negate since heapq is min-heap
            heapq.heappush(cand_funcs, (-cand.rank, len(seen_set), cand))
            seen_set.add(ref_cand)

    grads = _backprop_utils.GradTable(load_if_new=True)

    root_nodes = set()
    leaf_nodes = set()

    for y_var in outputs:
        # TODO(sonots): Implement for ChainerX
        if y_var.xp is chainerx:
            raise NotImplementedError()

        y = y_var.node
        root_nodes.add(weakref.ref(y))
        grads[y] = y_var.grad_var

        y._check_old_style_gradient()
        func = y.creator_node
        if func is None:  # leaf
            leaf_nodes.add(y)
        else:
            add_cand(func)
        del y_var, y, func

    if len(root_nodes) != len(outputs):
        raise RuntimeError('output variables should be distinct')

    # remove references
    del outputs[:]

    while cand_funcs:
        _, _, func = heapq.heappop(cand_funcs)
        inputs = func.inputs
        target_input_indexes = tuple([
            i
            for i, x in enumerate(inputs)
            if x.requires_grad
        ])
        out_grad = [
            grads.pop(y())  # access via weak ref
            for y in func.outputs
        ]
        for y, gy in six.moves.zip(func.outputs, out_grad):
            y = y()
            if y is not None and weakref.ref(y) not in root_nodes:
                y._set_grad_var_if_available(
                    gy if retain_grad else None)
            del y, gy

        if not target_input_indexes:
            del out_grad
            x = None  # fix Python 2
            continue

        # TODO(kataoka): remove NOQA if flake8 is fixed
        in_data = tuple([x.data for x in inputs])  # NOQA
        out_grad_array = tuple(
            [None if gy is None else gy.array for gy in out_grad])
        gy = None  # fix Python 2

        hooks = chainer.get_function_hooks()
        if func._n_local_function_hooks != 0:
            hooks = collections.OrderedDict(hooks)
            hooks.update(func.local_function_hooks)
        hooks = hooks.values()  # avoid six for performance

        with cuda.get_device_from_array(*(in_data + out_grad_array)):
            for hook in hooks:
                hook.backward_preprocess(func, in_data, out_grad_array)

            if not hooks:
                in_data, out_grad_array = None, None  # to reduce memory usage

            # Collect the current input gradients.
            # Keep the order for the portability, rather than
            # target_inputs = [inputs[i] for i in target_input_indexes]
            # in_grad = {x: grads.get_as_list(x) for x in set(target_inputs)}
            in_grad = OrderedDict()
            for i in target_input_indexes:
                x = inputs[i]
                if x not in in_grad:
                    if weakref.ref(x) in root_nodes:
                        raise RuntimeError(
                            'an output variable depends on another output '
                            'variable')
                    in_grad[x] = grads.get_as_list(x)
                    # to reduce memory usage
                    x._set_grad_var_if_available(None)

            _backprop_utils.backprop_step(
                func, target_input_indexes, out_grad, in_grad)

            for hook in hooks:
                hook.backward_postprocess(func, in_data, out_grad_array)
        del in_data, out_grad_array

        for x, gx in in_grad.items():
            if not gx:  # gradient == None
                continue

            for gx_elem in gx:
                _check_grad_type(func, x, gx_elem.array)
            del gx_elem

            if x.creator_node is None:  # leaf
                leaf_nodes.add(x)
            else:
                add_cand(x.creator_node)
        del x, gx, in_grad  # to reduce memory usage

    for x in leaf_nodes:
        x_var = x.get_variable_or_none()
        gx = grads.pop(x)
        if x_var is not None:
            x_var._set_grad_var_without_check(gx)
            x_var._loss_scale = loss_scale
    grads.assert_no_grads()


class Parameter(Variable):

    """Parameter variable that can be registered to a link.

    Parameter is a subclass of :class:`Variable`. It almost behaves as same
    as a usual variable except that a parameter can be registered to a
    :class:`~chainer.Link` object just by assigning it to an attribute of
    the link within an :meth:`~chainer.Link.init_scope` context.

    Parameter also supports an initialization by an initializer. It can have
    two initializers: one for the data array, and the other for the gradient
    array. The initializer only specifies the way of filling the elements of
    these arrays, and the shape information is specified at the initialization
    point.

    When a link that the parameter has been registered to is passed to an
    :class:`~chainer.GradientMethod`, an update rule is set to the parameter.
    This update rule specifies how to update the data array of the parameter
    using its gradient array.

    Args:
        initializer (~chainer.Initializer or numpy.ndarray or cupy.ndarray):
            Initializer of the data array. If ``shape`` is given, this
            initializer is immediately used to initialize the data array.
            Otherwise, if it is an array, it is immediately used as the data
            array, and otherwise the data array is left uninitialized and will
            be initialized by this initializer in :meth:`initialize`. It can
            also be a scalar, in which case the data array will be filled by
            this scalar. Note that float32 is used in this case.
        shape (int or tuple of int or None): Shape of the parameter. If it is
            ``None``, the initialization is deferred to the call of
            :meth:`initialize`.
        name (str): Name of the parameter.

    Attributes:
        initializer: Initializer of the data array. It is used for
            initializing the data array of an uninitialized variable.
        update_rule: :class:`~chainer.optimizer.UpdateRule` instance that
            updates this variable as a parameter. This argument is set to
            :attr:`update_rule`.

    """

    initializer = None
    _grad_initializer = None

    def __init__(self, initializer=None, shape=None, name=None):
        if initializer is None:
            initializer = constant.NaN()
        elif numpy.isscalar(initializer):
            initializer = constant.Constant(initializer)
        if shape is None:
            if chainer.is_arrays_compatible([initializer]):
                # parameter initialized by the initial array
                super(Parameter, self).__init__(initializer, name=name)
            else:
                # uninitialized parameter
                super(Parameter, self).__init__(name=name)
                dtype = getattr(initializer, 'dtype', None)
                self._grad_initializer = constant.NaN(dtype)
        else:
            # parameter initialized with a given shape
            if chainer.is_arrays_compatible([initializer]):
                xp = backend.get_array_module(initializer)
                initializer = constant.Constant(initializer)
            else:
                xp = numpy
            data = initializers.generate_array(initializer, shape, xp)
            grad = xp.full_like(data, numpy.nan)
            super(Parameter, self).__init__(data, name=name, grad=grad)

        self._initial_device = backend.CpuDevice()
        self.update_rule = None
        self.initializer = initializer

    def __copy__(self):
        return self._copy_to(Parameter())

    def __reduce__(self):
        return _recover_parameter, (self.array, self.name, self.grad,
                                    self.initializer, self.update_rule)

    def to_cpu(self):
        return self.to_device(backend.CpuDevice())

    def to_gpu(self, device=None):
        device = chainer.get_device(cuda._get_device_or_current(device))
        assert device.xp is cuda.cupy
        self.to_device(device)

    def to_intel64(self):
        self.to_device(intel64)

    def to_chainerx(self):
        if not chainerx.is_available():
            raise RuntimeError('ChainerX is not available.')

        # Derive the target ChainerX device from the array if it is
        # initialized. Otherwise, from the current initial device.
        if self.array is not None:
            device = backend.get_device_from_array(self.array)
        else:
            device = self._initial_device

        if device.xp is numpy:
            self._initial_device = backend.ChainerxDevice(
                chainerx.get_device('native:0'))
        elif device.xp is cuda.cupy:
            self._initial_device = backend.ChainerxDevice(
                chainerx.get_device('cuda:{}'.format(device.device.id)))

        super(Parameter, self)._to_chainerx(allow_unchaining=True)

    def from_chainerx(self):
        if self.array is not None:
            device = backend.get_device_from_array(self.array)
        else:
            device = self._initial_device

        if isinstance(device, backend.ChainerxDevice):
            backend_name = device.device.backend.name
            if backend_name is 'native':
                self._initial_device = backend.CpuDevice()
            elif backend_name is 'cuda':
                self._initial_device = chainer.get_device(
                    (cuda.cupy, device.device.index))

        super(Parameter, self)._from_chainerx(allow_unchaining=True)

    def to_device(self, device):
        device = chainer.get_device(device)
        if self.data is None and self._initial_device != device:
            self._data = [None]  # Renew placeholder to break sharing
        self._initial_device = device
        super(Parameter, self)._to_device(device, allow_unchaining=True)

    def cleargrad(self):
        super(Parameter, self).cleargrad()
        if self.array is None:
            self._grad_initializer = None

    def zerograd(self):
        super(Parameter, self).zerograd()
        if self.array is None:
            dtype = getattr(self.initializer, 'dtype', None)
            self._grad_initializer = initializers.Zero(dtype)

    def initialize(self, shape):
        """Initializes the uninitialized variable.

        Uninitialized variable is a variable created with the data array set to
        None. This method creates and initializes the data array. The shape of
        the variable can be left unknown until this method is called.

        Args:
            shape (tuple of int): Shape of the data array.

        """
        device = self._initial_device
        assert device is not None
        xp = device.xp

        data = initializers.generate_array(
            self.initializer, shape, xp, device=device)
        ginit = self._grad_initializer
        grad = None if ginit is None else initializers.generate_array(
            ginit, shape, xp, device=device)

        self.array = data
        self.grad = grad

        # Convert the array for iDeep.
        # TODO(niboshi): This could be done in generate_array().
        if isinstance(self._initial_device, intel64.Intel64Device):
            self.to_intel64()

    def update(self):
        """Updates the data array using the gradient and the update rule.

        This method updates the parameter using the attached update rule.

        """
        if self.update_rule is not None:
            self.update_rule.update(self)


def as_variable(obj):
    """Converts an array or a variable into :class:`~chainer.Variable`.

    This is a convenient function to get a :class:`~chainer.Variable` object
    transparently from a raw array or a variable.

    Note that this function should only be used for type consistency (i.e., to
    enforce the return value of an API having type :class:`~chainer.Variable`).
    The :class:`~chainer.Variable.requires_grad` flag is kept as is; if ``obj``
    is a raw array, the newly created variable has ``requires_grad = False``.
    In order to make a variable w.r.t. which you want to compute the gradient,
    you should use :class:`~chainer.Variable` directly.

    Args:
        obj (numpy.ndarray or cupy.ndarray or ~chainer.Variable): An array or
            a variable that you want to convert to :class:`~chainer.Variable`.

    Returns:
        ~chainer.Variable:
        A variable converted from ``obj``. If ``obj`` is a raw array, this is a
        new :class:`~chainer.Variable` object that wraps the array. If ``obj``
        is already a :class:`~chainer.Variable` object, this function returns
        ``obj`` as is.

    """
    if isinstance(obj, Variable):
        return obj

    if isinstance(obj, chainerx.ndarray):
        requires_grad = obj.is_backprop_required()
    else:
        requires_grad = False
    return Variable(obj, requires_grad=requires_grad)


# TODO(hvy): Make private, i.e. _as_array?
def as_array(obj):
    """Returns the underlying array from a variable or an array.

    This is a convenient function to get the underlying array object
    transparently from an object that could be either a variable or an array.

    Args:
        obj (chainerx.ndarray numpy.ndarray or cupy.ndarray or
            ~chainer.Variable): An array or a variable.

    Returns:
        chainerx.ndarray numpy.ndarray or cupy.ndarray or ~chainer.Variable:
        The underlying array object of the argument.

    """
    if isinstance(obj, Variable):
        return obj.array
    return obj


def _recover_parameter(data, name, grad, initializer, update_rule):
    p = Parameter(initializer=initializer, name=name)
    p.array = data
    p.grad = grad
    p.update_rule = update_rule
    return p


class _ChainerxVariableNodeProps(object):

    def __init__(self, x):
        self.shape = x.shape
        self.dtype = x.dtype<|MERGE_RESOLUTION|>--- conflicted
+++ resolved
@@ -1298,16 +1298,6 @@
                 parameters are divided by the factor just before the parameters
                 are to be updated.
         """
-<<<<<<< HEAD
-        return_cont = False
-        assert_refs = True
-        if kwargs:
-            return_cont, assert_refs = argument.parse_kwargs(
-                kwargs,
-                ('_return_cont', return_cont),
-                ('_assert_refs', assert_refs),
-            )
-=======
         if self.xp is chainerx:
             if retain_grad:
                 raise RuntimeError(
@@ -1320,7 +1310,15 @@
             chainerx.backward(
                 arr, enable_double_backprop=enable_double_backprop)
             return
->>>>>>> fa7b5fdc
+
+        return_cont = False
+        assert_refs = True
+        if kwargs:
+            return_cont, assert_refs = argument.parse_kwargs(
+                kwargs,
+                ('_return_cont', return_cont),
+                ('_assert_refs', assert_refs),
+            )
 
         # Initialize error by 1, if this is a loss variable
         if self.array.size == 1 and self.grad_var is None:

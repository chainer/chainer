--- conflicted
+++ resolved
@@ -497,14 +497,9 @@
             self._grad_initializer = initializers.Zero(dtype)
             return
 
-<<<<<<< HEAD
         with cuda.get_device_from_array(self.data) as dev:
-            if self._grad is None:
-=======
-        with cuda.get_device(self.data) as dev:
             node = self._node
             if node._grad is None:
->>>>>>> f88baafc
                 xp = numpy if int(dev) == -1 else cuda.cupy
                 node._grad = xp.zeros_like(self.data)
             else:

import collections
import copy
import heapq
import traceback
import typing as tp  # NOQA
import warnings
import weakref

import numpy
import six

import chainer
from chainer import _backprop_utils
from chainer import backend
from chainer.backends import _cpu
from chainer.backends import cuda
from chainer.backends import intel64
from chainer import initializers
from chainer.initializers import constant
from chainer import types  # NOQA
import chainer.utils._collections
from chainer.utils import argument
import chainerx


def _check_grad_type(func, x, is_node_x, gx, is_var_gx):
    if gx is None:
        return
    x_grad = gx.array if is_var_gx else gx

    # FIXME: avoid `isinstance`
    x_data = None if isinstance(x, _ChainerxVariableNodeProps) else x.data

    # TODO(kataoka): Make _update_data_info store the array module.
    # ``is_node_x and x_data is None`` implies that the data array is not
    # retained.
    # ``not is_node_x and x_data is None`` implies that grad of uninitialized
    # variable is checked here.

    if x_grad is None:
        # TODO(kataoka): This should be an error.
        return
    elif x_data is None and not is_node_x:
        # TODO(kataoka): This should be an error.
        return
    elif not chainer.is_arrays_compatible((x_grad, x_data)):
        msg = ('Type of data and grad mismatch\ngrad: %s != data: %s' %
               (type(x_grad), type(x_data)))
        typ = TypeError
    elif x.dtype is None or x.shape is None:
        # unretained Variable(None)
        # TODO(kataoka): This should be an error.
        return
    elif gx.dtype != x.dtype:
        msg = ('Dtype of data and grad mismatch\ngrad: %s != data: %s' %
               (gx.dtype, x.dtype))
        typ = TypeError
    elif gx.shape != x.shape:
        msg = ('Shape of data and grad mismatch\ngrad: %s != data: %s' %
               (gx.shape, x.shape))
        typ = ValueError
    else:
        return

    detail = ''
    if func:
        detail = 'Function `{0}` ({1}) has a bug.\n'.format(
            type(func)._impl_name, func.label)
        stack = func.stack
        if stack:
            detail += 'Stacktrace of the function is below:\n'
            for line in traceback.format_list(func.stack):
                detail += line
        detail += '''
Please report this error to the issue tracker with the stack trace,
the information of your environment, and your script:
https://github.com/chainer/chainer/issues/new.
'''

    raise typ(detail + msg)


def variable_repr(var):
    """Return the string representation of a variable.

    Args:
        var (~chainer.Variable): Input Variable.
    .. seealso:: numpy.array_repr
    """
    arr = _cpu._to_cpu(var.array)

    if var.name:
        prefix = 'variable ' + var.name
    else:
        prefix = 'variable'

    if arr is None:
        lst = 'None'
    elif arr.size > 0 or arr.shape == (0,):
        lst = numpy.array2string(arr, None, None, None, ', ', prefix + '(')
    else:  # show zero-length shape unless it is (0,)
        lst = '[], shape=%s' % (repr(arr.shape),)

    return '%s(%s)' % (prefix, lst)


def variable_str(var):
    """Return the string representation of a variable.

    Args:
        var (~chainer.Variable): Input Variable.
    .. seealso:: numpy.array_str
    """
    arr = _cpu._to_cpu(var.array)

    if var.name:
        prefix = 'variable ' + var.name
    else:
        prefix = 'variable'

    if arr is None:
        lst = 'None'
    else:
        lst = numpy.array2string(arr, None, None, None, ' ', prefix + '(')

    return '%s(%s)' % (prefix, lst)


class VariableNode(object):

    """Node in the backward computational graph representing a variable.

    This object represents a variable node in a computational graph. The node
    is used in error backpropagation (a.k.a. backprop) to determine which
    gradient to be passed to each function.

    A variable node is held by the corresponding :class:`~chainer.Variable`
    object, which is managed by users. :class:`~chainer.FunctionNode` objects
    that take the variable as an input also hold references to the variable
    node.

    Note that the node does not hold a reference to the corresponding data
    array in general. The data array is actually accessible by the node in the
    following cases.

    1. If there exists a :class:`~chainer.Variable` object that holds a
       reference to the variable node, the variable node holds a weak reference
       to the variable object, and thus the data array is accessible via the
       weak reference.
    2. If :meth:`retain_data` is called, the node holds a reference to the data
       array. It is mainly called by a function that needs the input or output
       data array in its backprop procedure.
       See :meth:`FunctionNode.retain_inputs()
       <chainer.FunctionNode.retain_inputs>`
       and :meth:`FunctionNode.retain_outputs()
       <chainer.FunctionNode.retain_outputs>` for more details.

    Users usually do not need to touch this variable node object. The
    computational graph is automatically managed by Chainer, and any interface
    that is beneficial for users is also provided by
    :class:`~chainer.Variable`.

    Args:
        variable (Variable): The corresponding variable object.
        name (str): Name of the variable node.

    Attributes:
        dtype: Data type of the data array.
        shape: Shape of the data array.
        name (str): Name of the variable node.

    """

    _creator_node = None
    _data = None  # type: types.NdArray
    _rank = 0  # type: int
    # Name of the Function is assigned if this variable is a gradient generated
    # by an old-style Function
    _old_style_grad_generator = None  # type: str

    def __init__(self, variable, name, **kwargs):
        # type: (Variable, tp.Optional[str], **tp.Any) -> None

        if kwargs:
            argument.check_unexpected_kwargs(
                kwargs,
                grad='unexpected keyword argument "grad": '
                     'pass the gradient to Variable instead'
            )
        self._variable = weakref.ref(variable)
        self.name = name
        self._requires_grad = variable.requires_grad

        vdata = variable.data
        self._update_data_info(vdata)

    @property
    def creator(self):
        """Function object that created this variable node.

        When the function is implemented with the old-style API (i.e., it uses
        :class:`~chainer.Function` class),
        this property returns the :class:`~chainer.Function` object.
        The object is extracted from the :class:`~chainer.FunctionAdapter`
        object, so the returned object is not the function node, but instead
        the actual implementation of forward and backward procedures.

        When the function is implemented with the new-style API (i.e., it uses
        :class:`~chainer.FunctionNode` class),
        this property returns the function node
        object. In this case, the returned object is same as
        :attr:`creator_node`.

        .. warning::

           As of v3.0.0, when the creator is an old-style function, the
           following code is invalid:

           .. code-block:: python

              creator = v.creator
              v.creator = None
              ...
              v.creator = creator

           The point is that :class:`~chainer.FunctionNode` objects are used
           as nodes in the computational graph instead of
           :class:`~chainer.Function`, and each :class:`~chainer.Function`
           object only holds a *weak reference* to the corresponding
           :class:`~chainer.FunctionNode`.
           Since ``creator`` returns the :class:`~chainer.Function` object,
           the :class:`~chainer.FunctionNode` object is not kept by preserving
           ``creator``.

           The above code should be fixed as follows.

           .. code-block:: python

              creator_node = v.creator_node
              v.creator_node = None
              ...
              v.creator_node = creator_node

        """
        node = self._creator_node
        if node is None:
            return None

        if isinstance(node, chainer.function.FunctionAdapter):
            return node.function
        return node

    @creator.setter
    def creator(self, func):
        self.creator_node = func

    @property
    def creator_node(self):
        """Function node that has this variable as an output.

        See :class:`~chainer.FunctionNode` for the definition of a function
        node.

        """
        return self._creator_node

    @creator_node.setter
    def creator_node(self, func):
        if isinstance(func, chainer.Function):
            func = func.node
        self._creator_node = func
        if func is not None:
            self._rank = func.rank + 1

    @property
    def data(self):
        """Data array of the corresponding variable.

        If the data is not available, it returns ``None``.

        """
        return self._data

    @data.setter
    def data(self, d):
        self._data = d
        self._update_data_info(d)

    @property
    def grad(self):
        """Gradient array of the corresponding variable.

        If the variable is not available, it returns ``None``.

        """
        var = self._variable()
        return None if var is None else var.grad

    @property
    def grad_var(self):
        """Gradient variable of the corresponding variable.

        If the corresponding variable is not available, it return ``None``.

        """
        var = self._variable()
        return None if var is None else var.grad_var

    def _set_grad_var_if_available(self, g):
        var = self._variable()
        if var is not None:
            var._set_grad_var_without_check(g)

    @property
    def label(self):
        """Short text that represents the variable node."""
        if self.shape == ():
            return str(self.dtype)
        return '(%s), %s' % (', '.join(map(str, self.shape)),
                             str(self.dtype))

    @property
    def rank(self):
        return self._rank

    @property
    def requires_grad(self):
        """It indicates that ``grad`` will be set in backward calculation."""
        return self._requires_grad

    def get_variable(self):
        """Returns the corresponding :class:`~chainer.Variable` object.

        VariableNode object holds a weak reference of the variable object. If
        the reference is alive, it is returned by this property. Otherwise,
        this property creates a new :class:`~chainer.Variable` object from
        this node object and returns it.

        Returns:
            Variable: The variable object that refers this node.

        """
        var = self._variable()
        if var is not None:
            return var

        var = Variable(self.data, name=self.name,
                       requires_grad=self._requires_grad)
        var._node = self
        return var

    def get_variable_or_none(self):
        """Returns the holding :class:`~chainer.Variable` object or ``None``.

        VariableNode object holds a weak reference of the variable object.If
        the reference is alive, it is returned by this property. Otherwise,
        returns ``None``.

        Returns:
            Variable: The variable object that refers this node.

        """
        return self._variable()

    def set_creator(self, creator):
        """Sets a :class:`~chainer.Function` object that created this node.

        This method is equivalent to ``self.creator = creator``. A
        :class:`~chainer.FunctionNode` object can also be passed.

        Args:
            creator (Function or FunctionNode): Function that has created this
                variable.

        """
        self.creator = creator

    def set_creator_node(self, creator_node):
        """Sets a :class:`~chainer.FunctionNode` object that created this node.

        This method is equivalent to ``self.creator_node = creator_node``. A
        :class:`~chainer.Function` object can also be passed, in which case the
        :attr:`Function.node <chainer.Function.node>` attribute is used.

        Args:
            creator_node (FunctionNode or Function): Function node that has
                this variable as an output.

        """
        self.creator_node = creator_node

    def unchain(self):
        """Deletes the reference to the creator of this variable node.

        This method is equivalent to ``self.creator_node = None``.

        """
        self.creator_node = None

    def retain_data(self):
        """Lets the node hold a reference to the underlying data array.

        This method gets the data array of the corresponding variable and keeps
        it. If the weak reference to the corresponding variable is dead, it
        raises an error.

        """
        variable = self._variable()
        if variable is not None:
            self.data = variable.data
        else:
            raise RuntimeError('cannot retain variable data: the variable has '
                               'been already released')

    def _update_data_info(self, d):
        if d is None:
            self.dtype = None
            self.shape = None
        else:
            self.dtype = d.dtype
            self.shape = d.shape

        # If the node has a reference to data, update it as well.
        if self._data is not None:
            self._data = d

    def _check_old_style_gradient(self):
        if self._old_style_grad_generator is not None:
            raise RuntimeError(
                'cannot twice-differentiate an old style Function "%s"' %
                self._old_style_grad_generator)


def _create_variable(data, name, grad, requires_grad, device):
    var = Variable(
        data, name=name, grad=grad, requires_grad=requires_grad)
    var.to_device(device)
    return var


class Variable(object):

    """__init__(data=None, *, name=None, grad=None, requires_grad=True)

    Array with a structure to keep track of computation.

    Every variable holds a data array of type either :class:`numpy.ndarray` or
    :class:`cupy.ndarray`.

    A variable object holds a data array and a
    :class:`~chainer.variable.VariableNode` object of
    a computational graph. If the variable is constructed by the user, the node
    is *root* and does not hold any parent. If the variable is constructed by a
    :class:`~chainer.FunctionNode` object (i.e., by calling functions under
    ``chainer.functions`` or user-defined functions), or by using operators
    (see the list below), the node holds a reference to its parent called
    :attr:`creator_node`.
    This reference is used in backpropagation to backtrack the graph.

    Users can disable (resp. enable) this chaining behavior by calling
    :func:`~chainer.no_backprop_mode` (resp.
    :func:`~chainer.force_backprop_mode`).
    In the former context, a variable never creates a computational graph,
    whereas in the latter context, it is forced to create.

    .. note::

        The following operators are defined for variable(s).

        * Indexing: ``a[slices]`` (:meth:`__getitem__`)
        * Addition: ``a + b`` (:meth:`__add__`, :meth:`__radd__`)
        * Subtraction: ``a - b`` (:meth:`__sub__`, :meth:`__rsub__`)
        * Multiplication: ``a * b`` (:meth:`__mul__`, :meth:`__rmul__`)
        * Division: ``a / b`` (:meth:`__div__`, :meth:`__rdiv__`, \
                               :meth:`__truediv__`, :meth:`__rtruediv__`)
        * Floor Division: ``a // b`` (:meth:`__floordiv__`, \
                                      :meth:`__rfloordiv__`)
        * Exponentiation: ``a ** b`` (:meth:`__pow__`, :meth:`__rpow__`)
        * Matrix Multiplication: ``a @ b`` (:meth:`__matmul__`, \
                                            :meth:`__rmatmul__`)
        * Negation (Arithmetic): ``- a`` (:meth:`__neg__`)
        * Absolute value: ``abs(a)`` (:meth:`__abs__`)

    Args:
        data (numpy.ndarray or cupy.ndarray): Initial data array.
        name (str): Name of the variable.
        grad (numpy.ndarray or cupy.ndarray): Initial gradient array.
        requires_grad (bool): Boolean indicating whether ``grad`` will be set
            in backward calculation.

    """  # NOQA

    # Cached value of `self.xp is chainerx`. It prevents from initializing
    # self._device as much as possible because it is really costly.
    _has_chainerx_array = False

    # Cached grad-stopped view of chainerx array. This is the return value
    # of `array` and `data` properties.
    _chainerx_nobp_array_cache = None

    # Cached grad-stopped view of the array returned by `grad` property.
    # It's a 2-element tuple, where the first is the original grad array and
    # the second is a grad-stopped view of the first. `grad` property returns
    # the second element.
    _chainerx_grad_cache = None

    _chainerx_name = None  # type: tp.Optional[str]

    # A NumPy, CuPy array cache to avoid redundant conversions between
    # NumPy/CuPy and ChainerX.
    # TODO(hvy): Avoid modifying this variable from outside this class.
    _chainerx_fallback_array = None

    # Used in non-ChainerX variables. The gradient array is stored in
    # this attribute on Variable.grad setter to delay creation of grad_var
    # instance.
    _grad = None

    def __init__(self, data=None, **kwargs):
        # type: (tp.Optional[types.NdArray], **tp.Any) -> None

        name, grad, requires_grad = argument.parse_kwargs(
            kwargs, ('name', None), ('grad', None), ('requires_grad', True),
            volatile='volatile argument is not supported anymore. '
                     'Use chainer.using_config')
        assert isinstance(requires_grad, bool)
        if data is not None:
            array_types = chainer.get_array_types()
            if not isinstance(data, array_types):
                msg = '{} or {} are expected. Actual: {}'.format(
                    ', '.join([str(at) for at in array_types[:-1]]),
                    array_types[-1], type(data))
                raise TypeError(msg)

        self._init_impl(data, name, grad, requires_grad, None)

    @staticmethod
    def _init_unchecked(data=None, name=None, grad=None, requires_grad=True,
                        is_chainerx_array=None):
        # type: (tp.Optional[types.NdArray], tp.Optional[str], tp.Optional[types.NdArray], bool, tp.Optional[bool]) -> Variable # NOQA
        """Creates a new :class:`Variable` without the validations for
        optimizing performance.
        """

        # Create a Variable without invoking __init__
        var = Variable.__new__(Variable)
        var._init_impl(data, name, grad, requires_grad, is_chainerx_array)

        return var

    def _init_impl(self, data, name, grad, requires_grad, is_chainerx_array):
        # type: (tp.Optional[types.NdArray], tp.Optional[str], tp.Optional[types.NdArray], bool, tp.Optional[bool]) -> None # NOQA

        # Use a list as a data structure to hold the data array indirectly to
        # abstract its initialized/uninitialized state.

        self._requires_grad = requires_grad  # type: bool
        self._loss_scale = None
        self._grad_var = None
        self._device = None

        if is_chainerx_array is None:
            is_chainerx_array = isinstance(data, chainerx.ndarray)

        if is_chainerx_array:
            if not requires_grad and grad is not None:
                raise ValueError(
                    'Cannot initialize a variable with gradients if the '
                    'require_grad argument is False.')
            self._set_chainerx_array(data, grad)  # type: ignore

            # ChainerX itself has own node objects, but not exposed to python.
            self._node = None  # type: tp.Optional[VariableNode]
            self._chainerx_name = name
        else:
            self._data = [data]  # type: tp.List[tp.Optional[types.NdArray]]
            self._node = VariableNode(self, name)
            self._grad = grad

    def __copy__(self):
        return self._copy_to(Variable())

    def _copy_to(self, target):
        target.__dict__ = copy.copy(self.__dict__)
        target._node = VariableNode(target, self.name)
        return target

    def __reduce__(self):
        args = (
            self.array, self.name, self.grad, self._requires_grad, self.device)
        return _create_variable, args

    def __repr__(self):
        return variable_repr(self)

    def __str__(self):
        return variable_str(self)

    def _ensure_grad_var_up_to_date(self):
        # For non-ChainerX, this method creates _grad_var if it's not yet
        # created and _grad is set.
        # For ChainerX, this method checks consistency between
        # _grad_var._data[0] and self._data[0].grad and recreates _grad_var
        # as necessary. (chainerx.ndarray.grad can be altered independently
        # from chainer)
        if self.xp is chainerx:
            self._grad = None
            # Update gradient variable if it has not yet been initialized or
            # it happens to be dirty w.r.t. the actual gradient of the
            # underlying chainerx.ndarray.
            arr = self._data[0]
            actual_grad = (
                arr.grad
                if arr is not None and arr.is_grad_required()
                else None)
            if actual_grad is None:
                self._grad_var = None
            else:
                grad_var = self._grad_var
                old_grad = None if grad_var is None else grad_var._data[0]
                if actual_grad is not old_grad:
                    self._grad_var = Variable(
                        actual_grad,
                        requires_grad=actual_grad.is_backprop_required())
            return

        if self._grad_var is None:
            if self._grad is not None:
                self._grad_var = Variable(self._grad)

    def _set_chainerx_array(self, array, grad):
        # type: (tp.Optional[chainerx.ndarray], tp.Optional[chainerx.ndarray]) -> None # NOQA

        # Create a view of the given data to hold internally and modify.
        if array is None:
            self._data = [None]
        else:
            # Sets chainerx array and grad.
            assert isinstance(array, chainerx.ndarray)
            requires_grad = self._requires_grad

            if array.is_backprop_required():
                if not requires_grad:
                    raise ValueError(
                        'Cannot initialize a variable to not require '
                        'gradients if the ChainerX array already requires '
                        'backprop.')
            else:
                # If the array `array` is not connected to a graph, a view of
                # it is created and kept, in order not to change the no-graph
                # status of it. If the array is connected, the graph status is
                # kept track of.
                array = array.view()

            if requires_grad:
                array.require_grad()
                if grad is not None:
                    array.set_grad(grad)
            self._data = [array]

        self._has_chainerx_array = True  # even if data is None
        self._chainerx_nobp_array_cache = None
        self._chainerx_grad_cache = None
        self._chainerx_fallback_array = None

    @property
    def device(self):
        """Device on which the data array of this variable reside."""
        # lazy initialization for performance
        if self._device is None:
            if self._data[0] is None:
                self._device = backend.CpuDevice()
            else:
                self._device = backend.get_device_from_array(self._data[0])
        return self._device

    @property
    def xp(self):
        # type: () -> tp.Optional[types.Xp]
        """Array module for the data array of this variable."""
        if self._has_chainerx_array:
            return chainerx
        else:
            device = self.device
            return None if device is None else device.xp

    @property
    def name(self):
        if self.xp is chainerx:
            return self._chainerx_name
        return self._node.name

    @name.setter
    def name(self, n):
        if self.xp is chainerx:
            self._chainerx_name = n
            return
        self._node.name = n

    def summary(self):
        if self.name:
            return '<variable %s>' % self.name
        else:
            return '<variable at 0x%x>' % id(self)

    def debug_print(self):
        """Display a summary of the stored data and location of the Variable"""

        msg = """{summary}
- device: {device}
- backend: {backend}
- shape: {shape}
- dtype: {dtype}
- statistics: {stats}
- grad: {grad}"""

        stats_msg = 'mean={0:.8f}, std={1:.8f}'

        array = self.array
        with cuda.get_device_from_array(array) as dev:
            xp = numpy if int(dev) == -1 else cuda.cupy

            if array is None:
                # `array` can be `None` if constructed without any arguments
                device = None
                backend = None
                stats = None
            else:
                device = getattr(array, 'device', 'CPU')
                backend = type(array)
                stats = stats_msg.format(float(xp.mean(array)),
                                         float(xp.std(array)))
            shape = getattr(array, 'shape', None)
            dtype = getattr(array, 'dtype', None)

            if self.grad is None:
                grad = None
            elif xp.all(self.grad == 0):
                grad = 0
            else:
                grad = stats_msg.format(float(xp.mean(self.grad)),
                                        float(xp.std(self.grad)))

        return msg.format(summary=self.summary(), device=device,
                          backend=backend, shape=shape, dtype=dtype,
                          stats=stats, grad=grad)

    def __pos__(self):
        return self

    def __len__(self):
        """Returns the first dimension of the data array.

        Returns:
            int: Number of the first dimension of the data array.

        """
        return len(self.array)

    @property
    def label(self):
        """Short text that represents the variable."""
        if self.xp is chainerx:
            raise RuntimeError(
                'A variable of ChainerX does not provide a node label.')
        return self._node.label

    @property
    def creator(self):
        """Function implementation that created this variable.

        When this variable has been created by an old-style function (i.e., it
        is implemented as a subclass of :class:`Function`), this property
        returns that :class:`Function` object.

        When this variable has been created by a new-style function (i.e., it
        is implemented as a subclass of :class:`FunctionNode` class), this
        property returns that node object.

        """
        if self.xp is chainerx:
            raise RuntimeError(
                'A variable of ChainerX does not provide a creator.')
        return self._node.creator

    @creator.setter
    def creator(self, func):
        if self.xp is chainerx:
            raise RuntimeError(
                'A variable of ChainerX does not provide a creator.')
        self._node.creator = func

    @property
    def creator_node(self):
        """:class:`FunctionNode` object that created this variable.

        This property has a setter to which ``None`` can be set. Setting
        ``None`` to this property is equivalent to call :meth:`unchain`;
        it purges the variable from the function that created this variable.

        The setter also accepts the original :class:`FunctionNode` object that
        created this variable. For example, you can once set ``None`` to this
        property and then set the original value again.

        .. note::
           Setting an irrelevant :meth:`FunctionNode` object does not emit any
           error immediately, whereas the behavior is undefined. Do not set
           a :meth:`FunctionNode` object that did not create this variable
           object.

        """
        if self.xp is chainerx:
            raise RuntimeError(
                'A variable of ChainerX does not provide a creator_node.')
        return self._node._creator_node

    @creator_node.setter
    def creator_node(self, func):
        if self.xp is chainerx:
            raise RuntimeError(
                'A variable of ChainerX does not provide a creator_node.')
        self._node.creator_node = func

    @property
    def array(self):
        # type: () -> tp.Optional[types.NdArray]
        """The underlying data array.

        It is either :class:`numpy.ndarray` or :class:`cupy.ndarray` object,
        or ``None`` if the variable in in an uninitialized state.

        """
        # For ChainerX, this property always returns a grad-stopped view.
        # The view is cached to reduce potential overhead.
        if self.xp is chainerx:
            if (self._chainerx_nobp_array_cache is None
                    and self._data[0] is not None):
                self._chainerx_nobp_array_cache = (
                    self._data[0].as_grad_stopped())  # type: ignore
            return self._chainerx_nobp_array_cache

        return self._data[0]

    @array.setter
    def array(self, d):
<<<<<<< HEAD
        # type: (tp.Optional[types.NdArray]) -> None

        if isinstance(d, chainerx.ndarray):
            if self.xp is chainerx:
                d_old = self._data[0]
                if (d_old is not None
                        and (d_old.is_backprop_required()  # type: ignore
                             or d.is_backprop_required())):
                    raise ValueError(
                        'Cannot update the array of a Variable if either the '
                        'existing or the new array requires backprop.')

            self._config_as_chainerx(d, None, None)
        else:
            self._config_as_non_chainerx(d, None, None)
            self._node._update_data_info(self._data[0])  # type: ignore
=======
        # type: (types.NdArray) -> None

        if self.xp is chainerx:
            d_old = self._data[0]
            if (d_old is not None
                    and (d_old.is_backprop_required()  # type: ignore
                         or d.is_backprop_required())):  # type: ignore
                raise ValueError(
                    'Cannot update the array of a Variable if either the '
                    'existing or the new array requires backprop.')

            self._set_chainerx_array(d, None)  # type: ignore
        else:
            self._node._update_data_info(d)  # type: ignore # _node doesn't have value when xp is chainerx # NOQA
            self._data[0] = d
            self._has_chainerx_array = False
>>>>>>> f4ba08a5

    @property
    def data(self):
        # type: () -> tp.Optional[types.NdArray]
        """The underlying data array (equivalent to :attr:`array`).

        Note that using this attribute directly is discouraged; use
        :attr:`array` instead. Using :attr:`array`, you can find an error
        earlier when your code mixes up Variable and ndarray because
        ndarray does not have an attribute ``.array`` while it has
        ``.data``.

        """
        return self.array

    @data.setter
    def data(self, d):
        # type: (types.NdArray) -> None

        self.array = d

    def _set_chainerx_grad(self, g):
        # Assigns chainerx.ndarray.grad
        assert self.xp is chainerx
        if not self._requires_grad and g is not None:
            raise RuntimeError(
                'Cannot set the gradient of a variable that is flagged to not '
                'require one.')
        arr = self._data[0]
        if arr is None:
            if g is not None:
                raise RuntimeError(
                    'Cannot set a gradient to an empty variable')
        elif arr.is_backprop_required():
            arr.set_grad(g)

    def _set_grad_without_check(self, g):
        if self.xp is chainerx:
            self._set_chainerx_grad(g)
            self._grad_var = None
            return

        self._grad = g
        self._grad_var = None

    @property
    def grad(self):
        # type: () -> tp.Optional[types.NdArray]

        """Gradient array of this variable.

        Note that this property returns the underlying array of the gradient
        variable instead of the gradient variable itself; to get/set
        gradient variable, use :attr:`grad_var` instead.

        If the underlying array is a :class:`chainerx.ndarray` and
        requires_grad is false, trying to access the gradient will results in
        and error.

        """
        if self.xp is chainerx:
            arr = self._data[0]
            if arr is None or not arr.is_backprop_required():  # type: ignore
                self._chainerx_grad_cache = None
                return None

            actual_grad = arr.grad  # type: ignore

            if actual_grad is None:
                self._chainerx_grad_cache = None
                return None

            # If grad is cached and the actual grad has not changed, return
            # the cache.
            if self._chainerx_grad_cache is not None:
                orig_grad, grad_stopped_grad = self._chainerx_grad_cache
                if orig_grad is actual_grad:
                    return grad_stopped_grad

            # Update the cache
            grad_stopped_grad = actual_grad.as_grad_stopped()
            self._chainerx_grad_cache = (actual_grad, grad_stopped_grad)

            return grad_stopped_grad

        if self._grad_var is not None:
            return self._grad_var.array
        return self._grad

    @grad.setter
    def grad(self, g):
        # type: (tp.Optional[types.NdArray]) -> None

        _check_grad_type(None, self, False, g, False)
        self._set_grad_without_check(g)

    def _set_grad_var_without_check(self, gv):
        if self.xp is chainerx:
            self._set_chainerx_grad(None if gv is None else gv._data[0])
            self._grad_var = gv
            return

        self._grad_var = gv
        self._grad = None if gv is None else gv.array

    @property
    def grad_var(self):
        # type: () -> tp.Optional["Variable"]

        """Gradient variable."""
        self._ensure_grad_var_up_to_date()
        return self._grad_var

    @grad_var.setter
    def grad_var(self, g):
        # type: (tp.Optional["Variable"]) -> None

        _check_grad_type(None, self, False, g, True)
        self._set_grad_var_without_check(g)

    @property
    def shape(self):
        return self.array.shape

    @property
    def ndim(self):
        return self.array.ndim

    @property
    def size(self):
        return self.array.size

    @property
    def dtype(self):
        return self.array.dtype

    @property
    def rank(self):
        if self.xp is chainerx:
            raise RuntimeError(
                'A variable of ChainerX does not provide a node rank.')
        return self._node.rank

    @property
    def node(self):
        if self.xp is chainerx:
            raise RuntimeError(
                'A variable of ChainerX does not provide a node.')
        return self._node

    @property
    def requires_grad(self):
        """It indicates that ``grad`` will be set in backward calculation."""
        return self._requires_grad

    @property
    def T(self):
        """Transposition of this variable."""
        return chainer.functions.transpose(self)

    def to_cpu(self):
        """Copies the data and gradient arrays to CPU."""
        self.to_device(backend.CpuDevice())

    def to_gpu(self, device=None):
        """Copies the data and gradient arrays to specified GPU.

        Args:
            device: Target device specifier. If omitted, the current device is
                used.

        """
        cuda.check_cuda_available()
        self.to_device(cuda._get_device_or_current(device))

    def to_intel64(self):
        """Copies the data and gradient arrays to intel64 specific mdarray.

        If the array is not suited for intel64, it will be converted to
        :class:`numpy.ndarray`.
        """
        intel64.check_ideep_available()
        self.to_device(intel64)

    def to_chainerx(self):
        """Converts the array and gradient to ChainerX arrays without copy.

        This method converts the underlying array and gradient to
        :class:`chainerx.ndarray` on the same physical device. It does nothing
        if the array held by the Variable object is already a ChainerX array.
        The new array is a view of the original one.

        """
        self._to_chainerx(allow_unchaining=False)

    def _to_chainerx(self, allow_unchaining):
        if not chainerx.is_available():
            raise RuntimeError('ChainerX is not available.')

        if self.xp is chainerx:
            return

        if not allow_unchaining and self.creator is not None:
            raise RuntimeError(
                'A variable with a creator cannot be converted into ChainerX '
                'array')

        array = self.array
        grad = self.grad
        if array is None and grad is not None:
            # TODO(hvy): Reconsider this possibly invalid state.
            raise RuntimeError(
                'A variable without data but with a gradient cannot be '
                'transferred to a ChainerX device.')

        self._to_device(
            backend.ChainerxDevice.from_fallback_device(self.device),
            allow_unchaining)

    def from_chainerx(self):
        """Converts the array and gradient to non-ChainerX arrays without copy.

        This method converts the underlying ChainerX array and gradient
        residing in either a ``native`` or ``cuda`` device to NumPy or CuPy
        arrays respectively, on their same physical device. It does nothing
        if the array held by the Variable object is not a ChainerX array. The
        new array is a view of the original one.

        Raises an error if such a conversion is not supported for the device.

        """
        self._from_chainerx(allow_unchaining=False)

    def _from_chainerx(self, allow_unchaining):
        if self.xp is not chainerx:
            return

        if not allow_unchaining and self._data[0].is_backprop_required():
            raise RuntimeError(
                'Cannot convert from a Variable with a ChainerX array that is '
                'connected to a graph.')

        self.to_device(self.device.fallback_device)

    def to_device(self, device):
        """Copies the data and gradient arrays to specified device.

        Args:
            device: Target device specifier. See
                :func:`~chainer.get_device` for available values.

        """
        self._to_device(device, allow_unchaining=False)

    def _to_device(self, device, allow_unchaining):
        device = chainer.get_device(device)

        was_chainerx = self.xp is chainerx
        is_chainerx = device.xp is chainerx

        arr = self._data[0]

        if not allow_unchaining:
            if was_chainerx and not is_chainerx:
                if arr is not None and arr.is_backprop_required():
                    raise RuntimeError(
                        'A variable of a ChainerX array which requires '
                        'gradients cannot be copied into non-chainerx device '
                        '({}).'.format(device))
            elif not was_chainerx and is_chainerx:
                if arr is not None and self.creator is not None:
                    raise RuntimeError(
                        'A variable of a non-ChainerX array which is '
                        'connected to a graph cannot be copied to a ChainerX '
                        'device ({}).'.format(device))

        # retrieve grad before configuring new device
        grad_var = self.grad_var
        grad = grad_var._data[0] if grad_var is not None else None

<<<<<<< HEAD
=======
        if was_chainerx and not is_chainerx:
            self._clear_chainerx()
            self._node = VariableNode(self, self._chainerx_name)
        elif not was_chainerx and is_chainerx:
            self._chainerx_name = self._node.name

        self._device = device
        self._has_chainerx_array = is_chainerx

        if arr is None:
            return

        if backend.get_device_from_array(arr) == device:
            return

        new_arr = device.send(arr)
>>>>>>> f4ba08a5
        if is_chainerx:
            self._config_as_chainerx(arr, grad, device)
        else:
            self._config_as_non_chainerx(arr, grad, device)

    def _config_as_chainerx(self, array, grad, device):
        # type: (tp.Optional[types.NdArray], tp.Optional[types.NdArray], tp.Optional[backend.Device]) -> None # NOQA

        if self.xp is not chainerx:
            # inherit the old attribute
            self._chainerx_name = self._node.name  # type: ignore

            # ChainerX itself has own node objects,
            # ensure that the node is disconnected with this variable.
            node = self._node
            if node is not None:
                # Disconnect by replacing with an alternative of dead
                # weakref
                node._variable = lambda: None  # type: ignore
                self._node = None

        array_device = (
            backend.get_device_from_array(array)
            if array is not None else None)
        dst_device = device if device is not None else array_device

        if dst_device is not None:
            # Note: It affects the whole behavior of Variable's methods
            #       We need to place this line in this place.
            self._device = dst_device

        if array is not None:  # equivalent to (dst_device is not None)
            if array_device == dst_device:
                new_arr = array
                new_grad = grad
            else:
                # send array and grad to the specified device
                new_arr = dst_device.send(array)
                new_grad = dst_device.send(grad) if grad is not None else None

            self._set_chainerx_array(new_arr, new_grad)  # type: ignore

    def _config_as_non_chainerx(self, array, grad, device):
        # type: (tp.Optional[types.NdArray], tp.Optional[types.NdArray], tp.Optional[backend.Device]) -> None # NOQA

        if self.xp is chainerx:
            # inherit the old attribute
            self._node = VariableNode(self, self._chainerx_name)

            # clean up the chainerx related attributes
            self._chainerx_nobp_array_cache = None
            self._chainerx_grad_cache = None
            self._chainerx_fallback_array = None

        array_device = (
            backend.get_device_from_array(array)
            if array is not None else None)
        dst_device = device if device is not None else array_device

        if dst_device is not None:
            # Note: It affects the whole behavior of Variable's methods
            #       We need to place this line in this place.
            self._device = dst_device

        if array is not None:  # equivalent to (dst_device is not None)
            if array_device == dst_device:
                new_arr = array
                new_grad = grad
            else:
                # send array and grad to the specified device
                new_arr = dst_device.send(array)
                new_grad = dst_device.send(grad) if grad is not None else None

            self._data[0] = new_arr  # keep placeholder
            if new_grad is not None:
                self.grad_var = Variable(new_grad)

            # ensure that the node tracks the device migration
            node = self._node
            if node._data is not None:  # type: ignore
                node.retain_data()  # type: ignore

    def cleargrad(self):
        """Clears the gradient array."""
        self.grad_var = None

    def zerograd(self):
        """Initializes the gradient array by zeros.


        Note that the gradient variable is unchained from the computational
        graph by this method, because this operation breaks the backprop
        validity.

        .. deprecated:: v1.15
           Use more efficient  :meth:`cleargrads` instead.

        """
        warnings.warn(
            'Variable.zerograd is deprecated. Use Variable.cleargrad instead.',
            DeprecationWarning)

        arr = self.array
        if arr is None:
            return

        if self.xp is chainerx:
            gv = self.grad_var
            if gv is None:
                self.grad = chainerx.zeros_like(
                    arr, device=self.device.device)
            else:
                gv._data[0].fill(0)
        else:
            with cuda.get_device_from_array(arr) as dev:
                if self._grad is None:
                    xp = numpy if dev.id == -1 else cuda.cupy
                    self._grad = xp.zeros_like(arr)
                    self._grad_var = None
                else:
                    gv = self._grad_var
                    if gv is not None:
                        gv.unchain()
                    self._grad.fill(0)

    def copydata(self, var):
        """Copies the data array from given source variable.

        This method copies the data array from given variable to this variable.
        The copy is done even if the arrays reside on different devices,
        including across the host and a GPU device. If this variable has an
        uninitialized data array, this method initializes it by the data array
        of the given variable. Similarly, if the given variable has an
        uninitialized data array, this method initializes it by the data array
        of this variable (``self``). If both are uninitialized, this method
        does nothing.

        Args:
            var (Variable): Source variable.

        """
        src = var.array
        dst = self.array
        if src is None:
            if dst is None:
                return
            var.initialize(self.shape)
            src = var.array
        elif dst is None:
            self.initialize(src.shape)
            dst = self.array
        backend.copyto(dst, src)

    def addgrad(self, var):
        """Accumulates the gradient array from given source variable.

        This method adds the gradient of a given variable to the gradient of
        this variable. The accumulation is even done across the host and
        different devices. If this variable has uninitialized data/grad arrays,
        this method initializes it with the shape of the given variable and
        then accumulates the gradient.

        Args:
            var (Variable): Source variable.

        """
        # TODO(sonots): Implement for ChainerX
        if self.xp is chainerx:
            raise NotImplementedError()

        assert var.xp is not chainerx
        if var._grad is None:
            return

        src = var.grad_var

        if self.array is None:
            self.initialize(var.shape)

        dst = self.grad_var

        src_dev = cuda.get_device_from_array(src.array)
        dst_dev = cuda.get_device_from_array(self.array)

        if src_dev.id != dst_dev.id:
            src = chainer.functions.copy(src, dst_dev.id)
        self._grad_var = src if dst is None else src + dst
        self._grad = None

    def set_creator(self, gen_func):
        """Notifies the variable that the given function is its creator.

        Args:
            gen_func (Function): Function object that creates this variable as
                one of its outputs.

        """
        if self.xp is chainerx:
            raise RuntimeError(
                'A variable of ChainerX does not provide a creator.')
        self._node.set_creator(gen_func)

    def set_creator_node(self, fnode):
        """Notifies the variable that the given node is its creator.

        Args:
            fnode (FunctionNode): Function node that has this variable as an
                output.

        """
        if self.xp is chainerx:
            raise RuntimeError(
                'A variable of ChainerX does not provide a creator node.')
        self._node.set_creator_node(fnode)

    def backward(self, retain_grad=False, enable_double_backprop=False,
                 loss_scale=None):
        """Runs error backpropagation (a.k.a.\\  backprop) from this variable.

        On backprop,
        :meth:`FunctionNode.backward() <chainer.FunctionNode.backward>`
        is called on each :class:`~chainer.FunctionNode` object appearing in
        the backward graph starting from this variable.
        The backward graph is represented by backward
        references from variable nodes to their creators, and from function
        nodes to their input variable nodes. The backprop stops at all root
        nodes. Some function nodes set ``None`` as gradients of some inputs,
        where further backprop does not take place at such inputs.

        This method uses :data:`grad` as the initial error array. User can
        manually set a gradient array before calling this method.
        If the shape of :data:`data` is ``()`` (i.e., it is scalar) and
        :data:`grad` is ``None``, then this method automatically complements
        1.0 as the initial error. This is useful on starting backprop from
        some scalar loss value.

        From v3, this method supports *differentiable backprop* (a.k.a. double
        backprop, grad of grads). To enable it, pass
        ``enable_double_backprop=True``.

        Args:
            retain_grad (bool): If ``True``, the gradient arrays of all
                intermediate variables are kept.
                Otherwise, :data:`~chainer.Variable.grad` of the
                intermediate variables are set to ``None`` on appropriate
                timing, which may reduce the maximum memory consumption.

                In most cases of training some models, the purpose of backprop
                is to compute gradients of parameters, not of all variables,
                and therefore it is recommended to set this flag ``False``.
            enable_double_backprop (bool): *(Added in v3.0)* If ``True``,
                computational trace of the whole backpropagation procedure is
                recorded to the computational graph so that one can further do
                backpropagation from the resulting gradients. Note that
                enabling it results in larger memory consumption needed to
                store the gradients w.r.t intermediate variables that are
                required for the second gradient computation.
            loss_scale (float): Loss scaling factor. Loss scaling is a usefull
                technique to mitigate vanishing gradient issue that tends to
                happen when low precision data type like float16 is used during
                training. If you set loss scaling factor, gradients of loss
                values are to be multiplied by the factor before backprop
                starts. The factor is propagated to whole gradients in a
                computational graph along the backprop. The gradients of
                parameters are divided by the factor just before the parameters
                are to be updated.
        """
        if self.xp is chainerx:
            if retain_grad:
                raise RuntimeError(
                    'retain_grad is not supported for ChainerX array.')
            if loss_scale is not None:
                raise RuntimeError(
                    'loss_scale if not supported for ChainerX array.')
            arr = self._data[0]
            assert isinstance(arr, chainerx.ndarray)
            chainerx.backward(
                arr, enable_double_backprop=enable_double_backprop)
            return

        # Initialize error by 1, if this is a loss variable
        if self.array.size == 1 and self.grad_var is None:
            if self.array.ndim != 0:
                warnings.warn(
                    'Treating a scalar as a variable with only one element'
                    ' in Variable.backward is deprecated. A scalar variable'
                    ' must be a 0-dimensional array. Apply'
                    ' chainer.functions.squeeze to obtain a scalar variable.'
                    ' If the size of this variable accidentally becomes one,'
                    ' set zero to grad.',
                    DeprecationWarning)
            with cuda.get_device_from_array(self.array) as device:
                if device is cuda.DummyDevice:
                    self.grad = numpy.ones_like(self.array)
                else:
                    self.grad = cuda.cupy.ones_like(self.array)
            if loss_scale is not None:
                self.grad *= loss_scale

        with chainer.using_config('enable_backprop', enable_double_backprop):
            _backprop_to_all([self], retain_grad, loss_scale)

    def reshape(self, *shape):
        """Returns a variable of a different shape and the same content.

        .. seealso::
           :func:`chainer.functions.reshape` for full documentation,

        """
        if len(shape) == 1 and isinstance(shape[0], (tuple, list)):
            shape = shape[0]
        return chainer.functions.reshape(self, shape)

    def transpose(self, *axes):
        """Permute the dimensions of an input variable without copy.

        .. seealso::
           :func:`chainer.functions.transpose` for full documentation.

        """
        if len(axes) == 0:
            axes = None
        elif len(axes) == 1 and (isinstance(axes[0], (tuple, list)) or
                                 axes[0] is None):
            axes = axes[0]
        return chainer.functions.transpose(self, axes)

    def unchain(self):
        """Deletes the reference to the creator of this variable.

        This method deletes the reference to the creator from the corresponding
        variable node. Unlike :meth:`unchain_backward`, it does not backtrack
        the graph.

        This method is equivalent to ``self.creator_node = None``.

        """
        if self.xp is chainerx:
            raise RuntimeError(
                'A variable of ChainerX does not provide an unchain method.')
        self.creator_node = None

    def unchain_backward(self):
        """Deletes references between variable nodes and functions backward.

        After this method completes, intermediate variable nodes and functions
        that are not referenced from anywhere are deallocated by reference
        count GC. Also this variable itself deletes the reference to its
        creator function from the node, i.e. the node becomes root in the
        computation graph. It indicates that backprop after unchaining stops at
        this variable. This behavior is useful to implement truncated BPTT.

        """
        if self.xp is chainerx:
            raise RuntimeError(
                'A variable of ChainerX does not provide an unchain_backward '
                'method.')
        cand_funcs = []
        seen_set = set()

        def add_cand(cand):
            if cand is not None and cand not in seen_set:
                cand_funcs.append(cand)
                seen_set.add(cand)

        add_cand(self.creator_node)

        while cand_funcs:
            func = cand_funcs.pop()
            for var in func.inputs:
                add_cand(var.creator_node)
            func.unchain()

    def retain_data(self):
        """Lets the corresponding variable node keep the underlying array."""
        if self.xp is chainerx:
            raise RuntimeError(
                'A variable of ChainerX does not provide a retain_data '
                'method.')
        self._node.data = self._data[0]

    def __lt__(self, other):
        """This operator is not defined for Variable."""
        raise NotImplementedError()

    def __le__(self, other):
        """This operator is not defined for Variable."""
        raise NotImplementedError()

    def __eq__(self, other):
        """This operator is not defined for Variable."""
        raise NotImplementedError()

    def __ne__(self, other):
        """This operator is not defined for Variable."""
        raise NotImplementedError()

    def __gt__(self, other):
        """This operator is not defined for Variable."""
        raise NotImplementedError()

    def __ge__(self, other):
        """This operator is not defined for Variable."""
        raise NotImplementedError()

    def __nonzero__(self):
        """This operator is not defined for Variable."""
        raise NotImplementedError()

    def __bool__(self):
        """This operator is not defined for Variable."""
        raise NotImplementedError()

    __array_priority__ = 200  # type: int
    __hash__ = None  # type: tp.Callable[[object], int]


def _backprop_to_all(outputs, retain_grad, loss_scale):
    OrderedDict = chainer.utils._collections.OrderedDict  # fix py2 memory leak

    cand_funcs = []
    seen_set = set()

    def add_cand(cand):
        if cand not in seen_set:
            # Negate since heapq is min-heap
            heapq.heappush(cand_funcs, (-cand.rank, len(seen_set), cand))
            seen_set.add(cand)

    grads = _backprop_utils.GradTable(load_if_new=True)

    root_nodes = set()
    leaf_nodes = set()

    for y_var in outputs:
        # TODO(sonots): Implement for ChainerX
        if y_var.xp is chainerx:
            raise NotImplementedError()

        y = y_var.node
        root_nodes.add(y)
        grads[y] = y_var.grad_var

        y._check_old_style_gradient()
        func = y.creator_node
        if func is None:  # leaf
            leaf_nodes.add(y)
        else:
            add_cand(func)

    # Fix F812 (Python 2)
    y = None
    del y

    while cand_funcs:
        _, _, func = heapq.heappop(cand_funcs)
        inputs = func.inputs
        target_input_indexes = tuple([
            i for i, x in enumerate(inputs) if x.requires_grad
        ])
        outputs = [y() for y in func.outputs]  # access via weak ref
        out_grad = tuple([grads.pop(y) for y in outputs])
        if not target_input_indexes:
            continue

        in_data = tuple([x.data for x in inputs])
        out_grad_array = tuple(
            [None if g is None else g.array for g in out_grad])
        hooks = chainer.get_function_hooks()
        if func._n_local_function_hooks != 0:
            hooks = collections.OrderedDict(hooks)
            hooks.update(func.local_function_hooks)
        hooks = hooks.values()  # avoid six for performance

        with cuda.get_device_from_array(*(in_data + out_grad_array)):
            for hook in hooks:
                hook.backward_preprocess(func, in_data, out_grad_array)

            # Collect the current input gradients.
            target_inputs = [inputs[i] for i in target_input_indexes]
            # Keep the order for the portability, rather than
            # in_grad = {x: grads.get_as_list(x)
            #            for x in set(target_inputs)}
            in_grad = OrderedDict()
            for x in target_inputs:
                if x not in in_grad:
                    in_grad[x] = grads.get_as_list(x)
                    # to reduce memory usage
                    x._set_grad_var_if_available(None)

            _backprop_utils.backprop_step(
                func, target_input_indexes, out_grad, in_grad)

            for hook in hooks:
                hook.backward_postprocess(func, in_data, out_grad_array)

        for y, gy in six.moves.zip(outputs, out_grad):
            if y is not None and y not in root_nodes:
                y._set_grad_var_if_available(
                    gy if retain_grad else None)
        del gy, out_grad  # to reduce memory usage

        for x, gx in in_grad.items():
            if not gx:  # gradient == None
                continue

            for gx_elem in gx:
                _check_grad_type(func, x, True, gx_elem, True)
            del gx_elem  # to reduce memory usage

            if x.creator_node is None:  # leaf
                leaf_nodes.add(x)
            else:
                add_cand(x.creator_node)
        del gx, in_grad  # to reduce memory usage

    for x in leaf_nodes:
        x_var = x.get_variable_or_none()
        gx = grads.pop(x)
        if x_var is not None:
            x_var._set_grad_var_without_check(gx)
            x_var._loss_scale = loss_scale
    grads.assert_no_grads()


class Parameter(Variable):

    """Parameter variable that can be registered to a link.

    Parameter is a subclass of :class:`Variable`. It almost behaves as same
    as a usual variable except that a parameter can be registered to a
    :class:`~chainer.Link` object just by assigning it to an attribute of
    the link within an :meth:`~chainer.Link.init_scope` context.

    Parameter also supports an initialization by an initializer. It can have
    two initializers: one for the data array, and the other for the gradient
    array. The initializer only specifies the way of filling the elements of
    these arrays, and the shape information is specified at the initialization
    point.

    When a link that the parameter has been registered to is passed to an
    :class:`~chainer.GradientMethod`, an update rule is set to the parameter.
    This update rule specifies how to update the data array of the parameter
    using its gradient array.

    Args:
        initializer (~chainer.Initializer or numpy.ndarray or cupy.ndarray):
            Initializer of the data array. If ``shape`` is given, this
            initializer is immediately used to initialize the data array.
            Otherwise, if it is an array, it is immediately used as the data
            array, and otherwise the data array is left uninitialized and will
            be initialized by this initializer in :meth:`initialize`. It can
            also be a scalar, in which case the data array will be filled by
            this scalar. Note that float32 is used in this case.
        shape (int or tuple of int or None): Shape of the parameter. If it is
            ``None``, the initialization is deferred to the call of
            :meth:`initialize`.
        name (str): Name of the parameter.

    Attributes:
        initializer: Initializer of the data array. It is used for
            initializing the data array of an uninitialized variable.
        update_rule: :class:`~chainer.optimizer.UpdateRule` instance that
            updates this variable as a parameter. This argument is set to
            :attr:`update_rule`.

    """

    initializer = None  # type: tp.Optional[tp.Union[tp.Optional[types.AbstractInitializer], types.NdArray]] # NOQA
    # TODO(okapies): fix the behavior when shape is None and remove NdArray
    _grad_initializer = None  # type: tp.Optional[types.AbstractInitializer]

    def __init__(self, initializer=None, shape=None, name=None):
        # type: (tp.Optional[types.InitializerSpec], tp.Optional[types.ShapeSpec], tp.Optional[str]) -> None # NOQA

        if initializer is None:
            initializer = constant.NaN()
        elif numpy.isscalar(initializer):
            initializer = constant.Constant(initializer)
        if shape is None:
            if chainer.is_arrays_compatible([initializer]):
                # parameter initialized by the initial array
                super(Parameter, self).__init__(initializer, name=name)
            else:
                # uninitialized parameter
                super(Parameter, self).__init__(name=name)
                dtype = getattr(initializer, 'dtype', None)
                self._grad_initializer = constant.NaN(dtype)
        else:
            # parameter initialized with a given shape
            if chainer.is_arrays_compatible([initializer]):
                xp = backend.get_array_module(initializer)
                initializer = constant.Constant(initializer)
            else:
                xp = numpy
            data = initializers.generate_array(initializer, shape, xp)  # type: ignore # NOQA
            grad = xp.full_like(data, numpy.nan)
            super(Parameter, self).__init__(data, name=name, grad=grad)

        self._initial_device = backend.CpuDevice()
        self.update_rule = None
        self.initializer = initializer

    def __copy__(self):
        return self._copy_to(Parameter())

    def __reduce__(self):
        args = (
            self.array, self.name, self.grad, self.initializer,
            self.update_rule, self.device)
        return _recover_parameter, args

    def to_cpu(self):
        return self.to_device(backend.CpuDevice())

    def to_gpu(self, device=None):
        device = chainer.get_device(cuda._get_device_or_current(device))
        assert device.xp is cuda.cupy
        self.to_device(device)

    def to_intel64(self):
        self.to_device(intel64)

    def to_chainerx(self):
        if not chainerx.is_available():
            raise RuntimeError('ChainerX is not available.')

        # Derive the target ChainerX device from the array if it is
        # initialized. Otherwise, from the current initial device.
        if self.array is not None:
            device = backend.get_device_from_array(self.array)
        else:
            device = self._initial_device

        if device.xp is numpy:
            self._initial_device = backend.ChainerxDevice(
                chainerx.get_device('native:0'))
        elif device.xp is cuda.cupy:
            self._initial_device = backend.ChainerxDevice(
                chainerx.get_device('cuda:{}'.format(device.device.id)))

        super(Parameter, self)._to_chainerx(allow_unchaining=True)

    def from_chainerx(self):
        if self.array is not None:
            device = backend.get_device_from_array(self.array)
        else:
            device = self._initial_device

        if isinstance(device, backend.ChainerxDevice):
            backend_name = device.device.backend.name
            if backend_name is 'native':
                self._initial_device = backend.CpuDevice()
            elif backend_name is 'cuda':
                self._initial_device = chainer.get_device(
                    (cuda.cupy, device.device.index))

        super(Parameter, self)._from_chainerx(allow_unchaining=True)

    def to_device(self, device):
        device = chainer.get_device(device)
        if self.data is None and self._initial_device != device:
            self._data = [None]  # Renew placeholder to break sharing
            self._has_chainerx_array = False
        self._initial_device = device
        super(Parameter, self)._to_device(device, allow_unchaining=True)

    def cleargrad(self):
        super(Parameter, self).cleargrad()
        if self.array is None:
            self._grad_initializer = None

    def zerograd(self):
        super(Parameter, self).zerograd()
        if self.array is None:
            dtype = getattr(self.initializer, 'dtype', None)
            self._grad_initializer = initializers.Zero(dtype)

    def initialize(self, shape):
        """Initializes the uninitialized variable.

        Uninitialized variable is a variable created with the data array set to
        None. This method creates and initializes the data array. The shape of
        the variable can be left unknown until this method is called.

        Args:
            shape (tuple of int): Shape of the data array.

        """
        device = self._initial_device
        assert device is not None
        xp = device.xp

        data = initializers.generate_array(
            self.initializer, shape, xp, device=device)
        ginit = self._grad_initializer
        grad = None if ginit is None else initializers.generate_array(
            ginit, shape, xp, device=device)

        if xp is chainerx:
            self._config_as_chainerx(data, grad, device)
        else:
            self._config_as_non_chainerx(data, grad, device)
            self._node._update_data_info(self._data[0])  # type: ignore

        # Convert the array for iDeep.
        # TODO(niboshi): This could be done in generate_array().
        if isinstance(self._initial_device, intel64.Intel64Device):
            self.to_intel64()

    def update(self):
        """Updates the data array using the gradient and the update rule.

        This method updates the parameter using the attached update rule.

        """
        if self.update_rule is not None:
            self.update_rule.update(self)


def as_variable(obj):
    """Converts an array or a variable into :class:`~chainer.Variable`.

    This is a convenient function to get a :class:`~chainer.Variable` object
    transparently from a raw array or a variable.

    Note that this function should only be used for type consistency (i.e., to
    enforce the return value of an API having type :class:`~chainer.Variable`).
    The :class:`~chainer.Variable.requires_grad` flag is kept as is; if ``obj``
    is a raw array, the newly created variable has ``requires_grad = False``.
    In order to make a variable w.r.t. which you want to compute the gradient,
    you should use :class:`~chainer.Variable` directly.

    Args:
        obj (numpy.ndarray or cupy.ndarray or ~chainer.Variable): An array or
            a variable that you want to convert to :class:`~chainer.Variable`.

    Returns:
        ~chainer.Variable:
        A variable converted from ``obj``. If ``obj`` is a raw array, this is a
        new :class:`~chainer.Variable` object that wraps the array. If ``obj``
        is already a :class:`~chainer.Variable` object, this function returns
        ``obj`` as is.

    """
    if isinstance(obj, Variable):
        return obj

    if isinstance(obj, chainerx.ndarray):
        requires_grad = obj.is_backprop_required()
    else:
        requires_grad = False
    return Variable(obj, requires_grad=requires_grad)


# TODO(hvy): Make private, i.e. _as_array?
def as_array(obj):
    """Returns the underlying array from a variable or an array.

    This is a convenient function to get the underlying array object
    transparently from an object that could be either a variable or an array.

    Args:
        obj (chainerx.ndarray numpy.ndarray or cupy.ndarray or
            ~chainer.Variable): An array or a variable.

    Returns:
        chainerx.ndarray numpy.ndarray or cupy.ndarray or ~chainer.Variable:
        The underlying array object of the argument.

    """
    if isinstance(obj, Variable):
        return obj.array
    return obj


def _recover_parameter(data, name, grad, initializer, update_rule, device):
    p = Parameter(initializer=initializer, name=name)
    p.array = data
    p.grad = grad
    p.update_rule = update_rule
    p.to_device(device)
    return p


class _ChainerxVariableNodeProps(object):

    def __init__(self, x):
        self.shape = x.shape
        self.dtype = x.dtype<|MERGE_RESOLUTION|>--- conflicted
+++ resolved
@@ -843,7 +843,6 @@
 
     @array.setter
     def array(self, d):
-<<<<<<< HEAD
         # type: (tp.Optional[types.NdArray]) -> None
 
         if isinstance(d, chainerx.ndarray):
@@ -860,24 +859,7 @@
         else:
             self._config_as_non_chainerx(d, None, None)
             self._node._update_data_info(self._data[0])  # type: ignore
-=======
-        # type: (types.NdArray) -> None
-
-        if self.xp is chainerx:
-            d_old = self._data[0]
-            if (d_old is not None
-                    and (d_old.is_backprop_required()  # type: ignore
-                         or d.is_backprop_required())):  # type: ignore
-                raise ValueError(
-                    'Cannot update the array of a Variable if either the '
-                    'existing or the new array requires backprop.')
-
-            self._set_chainerx_array(d, None)  # type: ignore
-        else:
-            self._node._update_data_info(d)  # type: ignore # _node doesn't have value when xp is chainerx # NOQA
-            self._data[0] = d
             self._has_chainerx_array = False
->>>>>>> f4ba08a5
 
     @property
     def data(self):
@@ -1158,25 +1140,6 @@
         grad_var = self.grad_var
         grad = grad_var._data[0] if grad_var is not None else None
 
-<<<<<<< HEAD
-=======
-        if was_chainerx and not is_chainerx:
-            self._clear_chainerx()
-            self._node = VariableNode(self, self._chainerx_name)
-        elif not was_chainerx and is_chainerx:
-            self._chainerx_name = self._node.name
-
-        self._device = device
-        self._has_chainerx_array = is_chainerx
-
-        if arr is None:
-            return
-
-        if backend.get_device_from_array(arr) == device:
-            return
-
-        new_arr = device.send(arr)
->>>>>>> f4ba08a5
         if is_chainerx:
             self._config_as_chainerx(arr, grad, device)
         else:
@@ -1207,6 +1170,7 @@
             # Note: It affects the whole behavior of Variable's methods
             #       We need to place this line in this place.
             self._device = dst_device
+            self._has_chainerx_array = True
 
         if array is not None:  # equivalent to (dst_device is not None)
             if array_device == dst_device:
@@ -1240,6 +1204,7 @@
             # Note: It affects the whole behavior of Variable's methods
             #       We need to place this line in this place.
             self._device = dst_device
+            self._has_chainerx_array = False
 
         if array is not None:  # equivalent to (dst_device is not None)
             if array_device == dst_device:

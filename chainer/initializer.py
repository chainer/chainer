--- conflicted
+++ resolved
@@ -1,12 +1,7 @@
-<<<<<<< HEAD
 import warnings
 
-import numpy
-=======
+import chainer
 from chainer import utils
->>>>>>> 8aa37202
-
-import chainer
 
 
 class Initializer(object):

from __future__ import absolute_import
import collections
import os
import sys
import threading
import warnings as builtin_warnings

import numpy

from chainer import _version
from chainer import backends  # NOQA
from chainer import dataset  # NOQA
from chainer import datasets  # NOQA
from chainer import distributions  # NOQA
from chainer import function_hooks  # NOQA
from chainer import functions  # NOQA
from chainer import graph_optimizations  # NOQA
from chainer import initializers  # NOQA
from chainer import iterators  # NOQA
from chainer import links  # NOQA
from chainer import optimizers  # NOQA
from chainer import serializers  # NOQA
from chainer import training  # NOQA
from chainer import variable  # NOQA
from chainer import warnings  # NOQA


# import class and function
from chainer._runtime_info import print_runtime_info  # NOQA
from chainer.backend import get_device  # NOQA
from chainer.backend import using_device  # NOQA
from chainer.configuration import config  # NOQA
from chainer.configuration import global_config  # NOQA
from chainer.configuration import using_config  # NOQA
from chainer.device_resident import DeviceResident  # NOQA
from chainer.distribution import cross_entropy  # NOQA
from chainer.distribution import Distribution  # NOQA
from chainer.distribution import kl_divergence  # NOQA
from chainer.distribution import register_kl  # NOQA
from chainer.function import force_backprop_mode  # NOQA
from chainer.function import Function  # NOQA
from chainer.function import FunctionAdapter  # NOQA
from chainer.function import no_backprop_mode  # NOQA
from chainer.function_hook import FunctionHook  # NOQA
from chainer.function_node import FunctionNode  # NOQA
from chainer.function_node import grad  # NOQA
from chainer.functions import array  # NOQA
from chainer.functions.math import basic_math  # NOQA
from chainer.graph_optimizations.static_graph import static_graph  # NOQA
from chainer.graph_optimizations.static_graph_utilities import static_code  # NOQA
from chainer.initializer import Initializer  # NOQA
from chainer.link import Chain  # NOQA
from chainer.link import ChainList  # NOQA
from chainer.link import Link  # NOQA
from chainer.link_hook import LinkHook  # NOQA
from chainer.optimizer import GradientMethod  # NOQA
from chainer.optimizer import Optimizer  # NOQA
from chainer.optimizer import UpdateRule  # NOQA
from chainer.reporter import DictSummary  # NOQA
from chainer.reporter import get_current_reporter  # NOQA
from chainer.reporter import report  # NOQA
from chainer.reporter import report_scope  # NOQA
from chainer.reporter import Reporter  # NOQA
from chainer.reporter import Summary  # NOQA
from chainer.sequential import Sequential  # NOQA
from chainer.serializer import AbstractSerializer  # NOQA
from chainer.serializer import Deserializer  # NOQA
from chainer.serializer import Serializer  # NOQA
from chainer.variable import as_variable  # NOQA
from chainer.variable import Parameter  # NOQA
from chainer.variable import Variable  # NOQA


import chainer as _chainer

from chainer import _environment_check


import chainerx


<<<<<<< HEAD
# Aliases for backward compatibility
from chainer.backends import cuda  # NOQA
sys.modules['chainer.cuda'] = _chainer.backends.cuda

_chainer.should_use_cudnn = _chainer.backends.cuda.should_use_cudnn
_chainer.should_use_cudnn_tensor_core = \
    _chainer.backends.cuda.should_use_cudnn_tensor_core
_chainer.function.FunctionHook = _chainer.FunctionHook
_chainer.training.trigger.IntervalTrigger = \
    _chainer.training.triggers.IntervalTrigger
_chainer.training.trigger.get_trigger = _chainer.training.util.get_trigger
_chainer.training.trigger._never_fire_trigger = \
    _chainer.training.util._never_fire_trigger
_chainer.training.updater.ParallelUpdater = \
    _chainer.training.updaters.ParallelUpdater
_chainer.training.updater.StandardUpdater = \
    _chainer.training.updaters.StandardUpdater
_chainer.training.extensions.dump_graph = \
    _chainer.training.extensions.computational_graph.DumpGraph
=======
# Introduce an alias that cannot be declared at the original place due to
# circular imports.
import chainer.utils.walker_alias
chainer.utils.WalkerAlias = chainer.utils.walker_alias.WalkerAlias
del chainer
>>>>>>> ea6869de


# Check environment conditions
_environment_check.check()


__version__ = _version.__version__

_thread_local = threading.local()
_array_types = None
_cpu_array_types = None


# Used in chainer.FunctionNode.forward_chainerx().
# This value is returned to indicate that the function does not support forward
# computation in ChainerX implementation with given input arrays and other
# arguments.
class _FallbackType(object):
    def __repr__(self):
        return 'Fallback'


Fallback = _FallbackType()


def get_function_hooks():
    try:
        ret = _thread_local.function_hooks
    except AttributeError:
        ret = collections.OrderedDict()
        _thread_local.function_hooks = ret
    return ret


def _get_link_hooks():
    try:
        ret = _thread_local.link_hooks
    except AttributeError:
        ret = collections.OrderedDict()
        _thread_local.link_hooks = ret
    return ret


def _load_array_types():
    # Note: this function may not be protected by GIL because of external
    # calls.
    global _array_types
    global _cpu_array_types
    if _array_types is None:
        array_types = [numpy.ndarray]
        cpu_array_types = [numpy.ndarray]

        if backends.cuda.available:
            array_types.append(backends.cuda.ndarray)

        if backends.intel64.is_ideep_available():
            array_types.append(backends.intel64.mdarray)
            cpu_array_types.append(backends.intel64.mdarray)

        if chainerx.is_available():
            array_types.append(chainerx.ndarray)
            cpu_array_types.append(chainerx.ndarray)

        array_types = tuple(array_types)
        cpu_array_types = tuple(cpu_array_types)

        _array_types = array_types
        _cpu_array_types = cpu_array_types


def get_array_types():
    _load_array_types()
    return _array_types


def get_cpu_array_types():
    _load_array_types()
    return _cpu_array_types


# TODO(hvy): Move this function to backend?
def is_arrays_compatible(arrays):
    # Do not use this function to check if a single object is an array or
    # not. Use isinstance(obj, chainer.get_array_types()) instead.

    arrays = [a for a in arrays if a is not None]

    if not arrays:
        return True

    # If there's at least one chainerx.ndarray, all other arrays
    # will be converted to memory-shared chainerx.ndarrays.
    # TODO(niboshi): intel64.mdarray is not supported yet.
    # TODO(niboshi): Delegate array compatibility check to chainerx.
    if (chainerx.is_available()
            and any([isinstance(arr, chainerx.ndarray) for arr in arrays])):
        return not any([
            isinstance(arr, backends.intel64.mdarray) for arr in arrays])

    if isinstance(arrays[0], backends.cuda.ndarray):
        types = backends.cuda.ndarray
    else:
        types = get_cpu_array_types()
    return all([isinstance(a, types) for a in arrays])


class _Mixed16(object):

    dtype = numpy.dtype(numpy.float16)

    def __repr__(self):
        return "dtype('mixed16')"


mixed16 = _Mixed16()
"""Dtype-like object that represents 16/32 bits mixed precision float."""


global_config.debug = bool(int(os.environ.get('CHAINER_DEBUG', '0')))
global_config.cudnn_deterministic = False
global_config.warn_nondeterministic = False
global_config.enable_backprop = True
global_config.keep_graph_on_report = bool(int(
    os.environ.get('CHAINER_KEEP_GRAPH_ON_REPORT', '0')))
global_config.train = True
global_config.type_check = bool(int(os.environ.get('CHAINER_TYPE_CHECK', '1')))
global_config.use_cudnn = os.environ.get('CHAINER_USE_CUDNN', 'auto')
global_config.use_cudnn_tensor_core = 'auto'
global_config.autotune = False
global_config.schedule_func = None
global_config.use_ideep = os.environ.get('CHAINER_USE_IDEEP', 'never')
global_config.lazy_grad_sum = bool(int(
    os.environ.get('CHAINER_LAZY_GRAD_SUM', '0')))
global_config.cudnn_fast_batch_normalization = bool(int(
    os.environ.get('CHAINER_CUDNN_FAST_BATCH_NORMALIZATION', '0')))

_chainer_dtype = os.environ.get('CHAINER_DTYPE', 'float32')
if _chainer_dtype in ('float16', 'float32', 'float64'):
    global_config.dtype = numpy.dtype(_chainer_dtype)
elif _chainer_dtype == 'mixed16':
    global_config.dtype = mixed16
else:
    raise TypeError('incorrect dtype name in CHAINER_DTYPE: "{}". '
                    'Only float16/32/64 are allowed.'.format(_chainer_dtype))
global_config.in_recomputing = False


def is_debug():
    """Returns if the debug mode is enabled or not in the current thread.

    Returns:
        bool:  ``True`` if the debug mode is enabled.
    """
    return bool(config.__getattr__('debug'))


def set_debug(debug):
    """Enables or disables the debug mode in the current thread.

    .. note::

        ``chainer.set_debug(value)`` is equivalent to
        ``chainer.config.debug = value``.

    Args:
        debug (bool): New debug mode.
    """
    config.debug = debug


class DebugMode(object):
    """Debug mode context.

    This class provides a context manager for debug mode. When entering the
    context, it sets the debug mode to the value of `debug` parameter with
    memorizing its original value. When exiting the context, it sets the debug
    mode back to the original value.

    .. deprecated:: v2.0.0

        Use :func:`chainer.using_config` instead. See :ref:`debug` for details.

    Args:
        debug (bool): Debug mode used in the context.
    """

    def __init__(self, debug):
        builtin_warnings.warn(
            'chainer.DebugMode is deprecated. '
            'Use chainer.using_config("debug", ...) instead.',
            DeprecationWarning)
        self._using = using_config('debug', debug)

    def __enter__(self):
        self._using.__enter__()

    def __exit__(self, *args):
        self._using.__exit__(*args)


def get_dtype(dtype=None, map_mixed16=None):
    """Resolves Chainer's default dtype.

    Args:
        dtype: Dtype specifier. If this value is specified (not ``None``),
            this function returns the dtype object corresponding to it.
        map_mixed16: Dtype specifier. When ``chainer.config.dtype`` is mixed16,
            this option is used. If this value is ``None``, float16 is used.

    Returns:
        If ``dtype`` is not ``None``, it returns the dtype normalized by
        ``numpy.dtype()``. Otherwise, it returns ``chainer.config.dtype`` (see
        :ref:`configuration`) normalized as well. When ``chainer.config.dtype``
        is :data:`~chainer.mixed16` and ``map_mixed16`` is specified, it
        returns the normalized version of ``map_mixed16``.

    """
    if dtype is None:
        dtype = config.dtype
    if dtype is mixed16 and map_mixed16 is not None:
        dtype = map_mixed16
    return numpy.dtype(dtype)


basic_math.install_variable_arithmetics()
array.get_item.install_variable_get_item()

disable_experimental_feature_warning = False<|MERGE_RESOLUTION|>--- conflicted
+++ resolved
@@ -79,7 +79,13 @@
 import chainerx
 
 
-<<<<<<< HEAD
+# Introduce an alias that cannot be declared at the original place due to
+# circular imports.
+import chainer.utils.walker_alias
+chainer.utils.WalkerAlias = chainer.utils.walker_alias.WalkerAlias
+del chainer
+
+
 # Aliases for backward compatibility
 from chainer.backends import cuda  # NOQA
 sys.modules['chainer.cuda'] = _chainer.backends.cuda
@@ -99,13 +105,6 @@
     _chainer.training.updaters.StandardUpdater
 _chainer.training.extensions.dump_graph = \
     _chainer.training.extensions.computational_graph.DumpGraph
-=======
-# Introduce an alias that cannot be declared at the original place due to
-# circular imports.
-import chainer.utils.walker_alias
-chainer.utils.WalkerAlias = chainer.utils.walker_alias.WalkerAlias
-del chainer
->>>>>>> ea6869de
 
 
 # Check environment conditions

--- conflicted
+++ resolved
@@ -171,14 +171,9 @@
 
 # TODO(hvy): Move this function to backend?
 def is_arrays_compatible(arrays):
-<<<<<<< HEAD
-=======
     # Do not use this function to check if a single object is an array or
     # not. Use isinstance(obj, chainer.get_array_types()) instead.
 
-    arrays = [a for a in arrays if a is not None]
-
->>>>>>> daa21f29
     if not arrays:
         return True
 

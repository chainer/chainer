import contextlib
import typing as tp  # NOQA
import unittest

import numpy
import six

import chainer
from chainer import backend
from chainer import initializers
from chainer.testing import array as array_module
from chainer import utils


class _TestError(AssertionError):

    """Parent class to Chainer test errors."""

    @classmethod
    def check(cls, expr, message):
        if not expr:
            raise cls(message)

    @classmethod
    def fail(cls, message, exc=None):
        if exc is not None:
            utils._raise_from(cls, message, exc)
        raise cls(message)

    @classmethod
    @contextlib.contextmanager
    def raise_if_fail(cls, message, error_types=AssertionError):
        try:
            yield
        except error_types as e:
            cls.fail(message, e)


class FunctionTestError(_TestError):
    """Raised when the target function is implemented incorrectly."""
    pass


class LinkTestError(_TestError):
    """Raised when the target link is implemented incorrectly."""
    pass


class InitializerArgument(object):

    """Class to hold a pair of initializer argument value and actual
    initializer-like.

    This class is meant to be included in the return value from
    :meth:`chainer.testing.LinkTestCase.get_initializers` in
    :class:`chainer.testing.LinkTestCase` if the argument and the actual
    initializer in the link do not directly correspond.
    In that case, the first element should correspond to the argument passed to
    the constructor of the link, and the second element correspond to the
    actual initializer-like object used by the link.
    """

    def __init__(self, argument_value, expected_initializer):
        if expected_initializer is None:
            raise ValueError('Expected initialized cannot be None.')
        initializers._check_is_initializer_like(expected_initializer)

        self.argument_value = argument_value
        self.expected_initializer = expected_initializer


class FunctionTestBase(object):

    backend_config = None
    check_forward_options = None
    check_backward_options = None
    check_double_backward_options = None
    skip_forward_test = False
    skip_backward_test = False
    skip_double_backward_test = False
    dodge_nondifferentiable = False
    numerical_grad_dtype = numpy.float64
    contiguous = None

    def __init__(self, *args, **kwargs):
        super(FunctionTestBase, self).__init__(*args, **kwargs)
        self.check_forward_options = {}
        self.check_backward_options = {}
        self.check_double_backward_options = {}

    def before_test(self, test_name):
        pass

    def forward(self, inputs, device):
        raise NotImplementedError('forward() is not implemented.')

    def forward_expected(self, inputs):
        raise NotImplementedError('forward_expected() is not implemented.')

    def generate_inputs(self):
        raise NotImplementedError('generate_inputs() is not implemented.')

    def generate_grad_outputs(self, outputs_template):
        grad_outputs = tuple([
            numpy.random.uniform(-1, 1, a.shape).astype(a.dtype)
            for a in outputs_template])
        return grad_outputs

    def generate_grad_grad_inputs(self, inputs_template):
        grad_grad_inputs = tuple([
            numpy.random.uniform(-1, 1, a.shape).astype(a.dtype)
            for a in inputs_template])
        return grad_grad_inputs

    def check_forward_outputs(self, outputs, expected_outputs):
        assert isinstance(outputs, tuple)
        assert isinstance(expected_outputs, tuple)
        assert all(isinstance(a, chainer.get_array_types()) for a in outputs)
        assert all(
            isinstance(a, chainer.get_array_types()) for a in expected_outputs)
        _check_arrays_equal(
            outputs, expected_outputs, FunctionTestError,
            **self.check_forward_options)

    def _to_noncontiguous_as_needed(self, contig_arrays):
        if self.contiguous is None:
            # non-contiguous
            return array_module._as_noncontiguous_array(contig_arrays)
        if self.contiguous == 'C':
            # C-contiguous
            return contig_arrays
        assert False, (
            'Invalid value of `contiguous`: {}'.format(self.contiguous))

    def _generate_inputs(self):
        inputs = self.generate_inputs()
        _check_array_types(inputs, backend.CpuDevice(), 'generate_inputs')
        return inputs

    def _generate_grad_outputs(self, outputs_template):
        grad_outputs = self.generate_grad_outputs(outputs_template)
        _check_array_types(
            grad_outputs, backend.CpuDevice(), 'generate_grad_outputs')
        return grad_outputs

    def _generate_grad_grad_inputs(self, inputs_template):
        grad_grad_inputs = self.generate_grad_grad_inputs(inputs_template)
        _check_array_types(
            grad_grad_inputs, backend.CpuDevice(), 'generate_grad_grad_inputs')
        return grad_grad_inputs

    def _forward_expected(self, inputs):
        outputs = self.forward_expected(inputs)
        _check_array_types(
            outputs, backend.CpuDevice(), 'forward_expected')
        return outputs

    def _forward(self, inputs, backend_config):
        assert all(isinstance(a, chainer.Variable) for a in inputs)
        with backend_config:
            outputs = self.forward(inputs, backend_config.device)
        _check_variable_types(
            outputs, backend_config.device, 'forward', FunctionTestError)
        return outputs

    def run_test_forward(self, backend_config):
        # Runs the forward test.

        if self.skip_forward_test:
            raise unittest.SkipTest('skip_forward_test is set')

        self.backend_config = backend_config
        self.test_name = 'test_forward'
        self.before_test(self.test_name)

        cpu_inputs = self._generate_inputs()
        cpu_inputs = self._to_noncontiguous_as_needed(cpu_inputs)
        inputs_copied = [a.copy() for a in cpu_inputs]

        # Compute expected outputs
        cpu_expected = self._forward_expected(cpu_inputs)

        # Compute actual outputs
        inputs = backend_config.get_array(cpu_inputs)
        inputs = self._to_noncontiguous_as_needed(inputs)
        outputs = self._forward(
            tuple([
                chainer.Variable(a, requires_grad=a.dtype.kind == 'f')
                for a in inputs]),
            backend_config)

        # Check inputs has not changed
        indices = []
        for i in range(len(inputs)):
            try:
                array_module.assert_allclose(
                    inputs_copied[i], inputs[i], atol=0, rtol=0)
            except AssertionError:
                indices.append(i)

        if indices:
            FunctionTestError.fail(
                'Input arrays have been modified during forward.\n'
                'Indices of modified inputs: {}\n'
                'Input array shapes and dtypes: {}\n'.format(
                    ', '.join(str(i) for i in indices),
                    utils._format_array_props(inputs)))

        self.check_forward_outputs(
            tuple([var.array for var in outputs]),
            cpu_expected)

    def run_test_backward(self, backend_config):
        # Runs the backward test.

        if self.skip_backward_test:
            raise unittest.SkipTest('skip_backward_test is set')

        # avoid cyclic import
        from chainer import gradient_check

        self.backend_config = backend_config
        self.test_name = 'test_backward'
        self.before_test(self.test_name)

        def f(*args):
            return self._forward(args, backend_config)

        def do_check():
            inputs = self._generate_inputs()
            outputs = self._forward_expected(inputs)
            grad_outputs = self._generate_grad_outputs(outputs)

            inputs = backend_config.get_array(inputs)
            grad_outputs = backend_config.get_array(grad_outputs)
            inputs = self._to_noncontiguous_as_needed(inputs)
            grad_outputs = self._to_noncontiguous_as_needed(grad_outputs)

            with FunctionTestError.raise_if_fail(
                    'backward is not implemented correctly'):
                gradient_check.check_backward(
                    f, inputs, grad_outputs, dtype=self.numerical_grad_dtype,
                    detect_nondifferentiable=self.dodge_nondifferentiable,
                    **self.check_backward_options)

        if self.dodge_nondifferentiable:
            while True:
                try:
                    do_check()
                except gradient_check.NondifferentiableError:
                    continue
                else:
                    break
        else:
            do_check()

    def run_test_double_backward(self, backend_config):
        # Runs the double-backward test.

        if self.skip_double_backward_test:
            raise unittest.SkipTest('skip_double_backward_test is set')

        # avoid cyclic import
        from chainer import gradient_check

        self.backend_config = backend_config
        self.test_name = 'test_double_backward'
        self.before_test(self.test_name)

        def f(*args):
            return self._forward(args, backend_config)

        def do_check():
            inputs = self._generate_inputs()
            outputs = self._forward_expected(inputs)
            grad_outputs = self._generate_grad_outputs(outputs)
            grad_grad_inputs = self._generate_grad_grad_inputs(inputs)

            # Drop ggx corresponding to non-differentiable inputs.
            # Generated `grad_grad_inputs`, the upstream gradients for the
            # double backward test, may contain `None` for omitted gradients.
            # These must be propagated to the gradient check.
            grad_grad_inputs = [
<<<<<<< HEAD
                None if ggx.dtype.kind != 'f' else ggx
                for ggx in grad_grad_inputs]
=======
                ggx for ggx in grad_grad_inputs
                if (ggx is None or ggx.dtype.kind == 'f')]
>>>>>>> 18b6663a

            inputs = backend_config.get_array(inputs)
            grad_outputs = backend_config.get_array(grad_outputs)
            grad_grad_inputs = backend_config.get_array(grad_grad_inputs)
            inputs = self._to_noncontiguous_as_needed(inputs)
            grad_outputs = self._to_noncontiguous_as_needed(grad_outputs)
            grad_grad_inputs = (
                self._to_noncontiguous_as_needed(grad_grad_inputs))

            with backend_config:
                with FunctionTestError.raise_if_fail(
                        'double backward is not implemented correctly'):
                    gradient_check.check_double_backward(
                        f, inputs, grad_outputs, grad_grad_inputs,
                        dtype=self.numerical_grad_dtype,
                        detect_nondifferentiable=self.dodge_nondifferentiable,
                        **self.check_double_backward_options)

        if self.dodge_nondifferentiable:
            while True:
                try:
                    do_check()
                except gradient_check.NondifferentiableError:
                    continue
                else:
                    break
        else:
            do_check()


class FunctionTestCase(FunctionTestBase, unittest.TestCase):
    """A base class for function test cases.

    Function test cases can inherit from this class to define a set of function
    tests.

    .. rubric:: Required methods

    Each concrete class must at least override the following three methods.

    ``forward(self, inputs, device)``
        Implements the target forward function.
        ``inputs`` is a tuple of :class:`~chainer.Variable`\\ s.
        This method is expected to return the output
        :class:`~chainer.Variable`\\ s with the same array types as the inputs.
        ``device`` is the device corresponding to the input arrays.

    ``forward_expected(self, inputs)``
        Implements the expectation of the target forward function.
        ``inputs`` is a tuple of :class:`numpy.ndarray`\\ s.
        This method is expected to return the output
        :class:`numpy.ndarray`\\ s.

    ``generate_inputs(self)``
        Returns a tuple of input arrays of type :class:`numpy.ndarray`.

    .. rubric:: Optional methods

    Additionally the concrete class can override the following methods.

    ``before_test(self, test_name)``
        A callback method called before each test.
        Typically a skip logic is implemented by conditionally raising
        :class:`unittest.SkipTest`.
        ``test_name`` is one of ``'test_forward'``, ``'test_backward'``, and
        ``'test_double_backward'``.

    ``generate_grad_outputs(self, outputs_template)``
        Returns a tuple of output gradient arrays of type
        :class:`numpy.ndarray` or ``None`` for omitted the gradients.
        ``outputs_template`` is a tuple of template arrays. The returned arrays
        are expected to have the same shapes and dtypes as the template arrays.

    ``generate_grad_grad_inputs(self, inputs_template)``
        Returns a tuple of the second order input gradient arrays of type
        :class:`numpy.ndarray` or ``None`` for omitted gradients.
        ``input_template`` is a tuple of template arrays. The returned arrays
        are expected to have the same shapes and dtypes as the template arrays.

    ``check_forward_outputs(self, outputs, expected_outputs)``
        Implements check logic of forward outputs. Typically additional check
        can be done after calling ``super().check_forward_outputs``.
        ``outputs`` and ``expected_outputs`` are tuples of arrays.
        In case the check fails, ``FunctionTestError`` should be raised.

    .. rubric:: Configurable attributes

    The concrete class can override the following attributes to control the
    behavior of the tests.

    ``skip_forward_test`` (bool):
        Whether to skip forward computation test. ``False`` by default.

    ``skip_backward_test`` (bool):
        Whether to skip backward computation test. ``False`` by default.

    ``skip_double_backward_test`` (bool):
        Whether to skip double-backward computation test. ``False`` by default.

    ``dodge_nondifferentiable`` (bool):
        Enable non-differentiable point detection in numerical gradient
        calculation. If the inputs returned by ``generate_inputs`` turns
        out to be a non-differentiable point, the test will repeatedly resample
        inputs until a differentiable point will be finally sampled.
        ``False`` by default.

    ``numerical_grad_dtype`` (dtype):
        Input arrays are casted to this dtype when calculating the numerical
        gradients. It is ``float64`` by default, no matter what the original
        input dtypes were, to maximize precision.

    ``contiguous`` (None or 'C'):
        Specifies the contiguousness of incoming arrays (i.e. inputs, output
        gradients, and the second order input gradients). If ``None``, the
        arrays will be non-contiguous as long as possible. If ``'C'``, the
        arrays will be C-contiguous. ``None`` by default.

    .. rubric:: Passive attributes

    These attributes are automatically set.

    ``test_name`` (str):
        The name of the test being run. It is one of ``'test_forward'``,
        ``'test_backward'``, and ``'test_double_backward'``.

    ``backend_config`` (:class:`~chainer.testing.BackendConfig`):
        The backend configuration.

    .. note::

       This class assumes :func:`chainer.testing.inject_backend_tests`
       is used together. See the example below.

    .. admonition:: Example

       .. testcode::

          @chainer.testing.inject_backend_tests(
              None,
              [
                  {},  # CPU
                  {'use_cuda': True},  # GPU
              ])
          class TestReLU(chainer.testing.FunctionTestCase):

              # ReLU function has a non-differentiable point around zero, so
              # dodge_nondifferentiable should be set to True.
              dodge_nondifferentiable = True

              def generate_inputs(self):
                  x = numpy.random.uniform(-1, 1, (2, 3)).astype(numpy.float32)
                  return x,

              def forward(self, inputs, device):
                  x, = inputs
                  return F.relu(x),

              def forward_expected(self, inputs):
                  x, = inputs
                  expected = x.copy()
                  expected[expected < 0] = 0
                  return expected,

    .. seealso:: :class:`~chainer.testing.LinkTestCase`

    """

    def test_forward(self, backend_config):
        """Tests forward computation."""
        self.run_test_forward(backend_config)

    def test_backward(self, backend_config):
        """Tests backward computation."""
        self.run_test_backward(backend_config)

    def test_double_backward(self, backend_config):
        """Tests double-backward computation."""
        self.run_test_double_backward(backend_config)


class _LinkTestBase(object):

    backend_config = None
    contiguous = None

    # List of parameter names represented as strings.
    # I.e. ('gamma', 'beta') for BatchNormalization.
    param_names = ()

    def before_test(self, test_name):
        pass

    def generate_params(self):
        raise NotImplementedError('generate_params is not implemented.')

    def generate_inputs(self):
        raise NotImplementedError('generate_inputs is not implemented.')

    def create_link(self, initializers):
        raise NotImplementedError('create_link is not implemented.')

    def forward(self, link, inputs, device):
        outputs = link(*inputs)
        if not isinstance(outputs, tuple):
            outputs = outputs,
        return outputs

    def check_forward_outputs(self, outputs, expected_outputs):
        assert isinstance(outputs, tuple)
        assert isinstance(expected_outputs, tuple)
        assert all(isinstance(a, chainer.get_array_types()) for a in outputs)
        assert all(
            isinstance(a, chainer.get_array_types()) for a in expected_outputs)
        _check_arrays_equal(
            outputs, expected_outputs, LinkTestError,
            **self.check_forward_options)

    def _generate_params(self):
        params_init = self.generate_params()
        if not isinstance(params_init, (tuple, list)):
            raise TypeError(
                '`generate_params` must return a tuple or a list.')
        for init in params_init:
            _check_generated_initializer(init)
        return params_init

    def _generate_inputs(self):
        inputs = self.generate_inputs()

        _check_array_types(inputs, backend.CpuDevice(), 'generate_inputs')

        return inputs

    def _create_link(self, initializers, backend_config):
        link = self.create_link(initializers)
        if not isinstance(link, chainer.Link):
            raise TypeError(
                '`create_link` must return a chainer.Link object.')

        link.to_device(backend_config.device)

        return link

    def _create_initialized_link(self, inits, backend_config):
        inits = [_get_initializer_argument_value(i) for i in inits]
        link = self._create_link(inits, backend_config)

        # Generate inputs and compute a forward pass to initialize the
        # parameters.
        inputs_np = self._generate_inputs()
        inputs_xp = backend_config.get_array(inputs_np)
        inputs_xp = self._to_noncontiguous_as_needed(inputs_xp)
        input_vars = [chainer.Variable(i) for i in inputs_xp]
        output_vars = self._forward(link, input_vars, backend_config)
        outputs_xp = [v.array for v in output_vars]

        link.cleargrads()

        return link, inputs_xp, outputs_xp

    def _forward(self, link, inputs, backend_config):
        assert all(isinstance(x, chainer.Variable) for x in inputs)

        with backend_config:
            outputs = self.forward(link, inputs, backend_config.device)
        _check_variable_types(
            outputs, backend_config.device, 'forward', LinkTestError)

        return outputs

    def _to_noncontiguous_as_needed(self, contig_arrays):
        if self.contiguous is None:
            # non-contiguous
            return array_module._as_noncontiguous_array(contig_arrays)
        if self.contiguous == 'C':
            # C-contiguous
            return contig_arrays
        assert False, (
            'Invalid value of `contiguous`: {}'.format(self.contiguous))


class LinkTestCase(_LinkTestBase, unittest.TestCase):

    """A base class for link forward and backward test cases.

    Link test cases can inherit from this class to define a set of link tests
    for forward and backward computations.

    .. rubric:: Required methods

    Each concrete class must at least override the following methods.

    ``generate_params(self)``
        Returns a tuple of initializers-likes. The tuple should contain an
        initializer-like for each initializer-like argument, i.e. the
        parameters to the link constructor. These will be passed to
        ``create_link``.

    ``create_link(self, initializers)``
        Returns a link. The link should be initialized with the given
        initializer-likes ``initializers``. ``initializers`` is a tuple of
        same length as the number of parameters.

    ``generate_inputs(self)``
        Returns a tuple of input arrays of type :class:`numpy.ndarray`.

    ``forward(self, link, inputs, device)``
        Implements the target forward function.
        ``link`` is a link created by ``create_link`` and
        ``inputs`` is a tuple of :class:`~chainer.Variable`\\ s.
        This method is expected to return the output
        :class:`~chainer.Variable`\\ s with the same array types as the inputs.
        ``device`` is the device corresponding to the input arrays.
        A default implementation is provided for links that only takes the
        inputs defined in ``generate_inputs`` (wrapped in
        :class:`~chainer.Variable`\\ s) and returns nothing but output
        :class:`~chainer.Variable`\\ s in its forward computation.

    .. rubric:: Optional methods

    Each concrete class may override the following methods depending on the
    skip flags  ``skip_forward_test`` and  ``skip_backward_test``.

    ``before_test(self, test_name)``
        A callback method called before each test.
        Typically a skip logic is implemented by conditionally raising
        :class:`unittest.SkipTest`.
        ``test_name`` is one of ``'test_forward'`` and ``'test_backward'``.

    ``forward_expected(self, link, inputs)``
        Implements the expectation of the target forward function.
        ``link`` is the initialized link that was used to compute the actual
        forward which the results of this method will be compared against.
        The link is guaranteed to reside on the CPU.
        ``inputs`` is a tuple of :class:`numpy.ndarray`\\ s.
        This method is expected to return the output
        :class:`numpy.ndarray`\\ s.
        This method must be implemented if either ``skip_forward_test`` or
        ``skip_backward_test`` is ``False`` in which case forward or backward
        tests are executed.

    ``generate_grad_outputs(self, outputs_template)``
        Returns a tuple of output gradient arrays of type
        :class:`numpy.ndarray`.
        ``outputs_template`` is a tuple of template arrays. The returned arrays
        are expected to have the same shapes and dtypes as the template arrays.

    ``check_forward_outputs(self, outputs, expected_outputs)``
        Implements check logic of forward outputs. Typically additional check
        can be done after calling ``super().check_forward_outputs``.
        ``outputs`` and ``expected_outputs`` are tuples of arrays.
        In case the check fails, ``LinkTestError`` should be raised.

    .. rubric:: Attributes

    The concrete class can override the following attributes to control the
    behavior of the tests.

    ``param_names`` (tuple of str):
        A tuple of strings with all the names of the parameters that should be
        tested. E.g. ``('gamma', 'beta')`` for the batch normalization link.
        ``()`` by default.

    ``skip_forward_test`` (bool):
        Whether to skip forward computation test. ``False`` by default.

    ``skip_backward_test`` (bool):
        Whether to skip backward computation test. ``False`` by default.

    ``dodge_nondifferentiable`` (bool):
        Enable non-differentiable point detection in numerical gradient
        calculation. If the data returned by
        ``generate_params``, ``create_link`` and ``generate_inputs`` turns out
        to be a non-differentiable point, the test will repeatedly resample
        those until a differentiable point will be finally sampled. ``False``
        by default.

    ``numerical_grad_dtype`` (dtype):
        Input arrays are casted to this dtype when calculating the numerical
        gradients. It is ``float64`` by default, no matter what the original
        input dtypes were, to maximize precision.

    ``contiguous`` (None or 'C'):
        Specifies the contiguousness of incoming arrays (i.e. inputs,
        parameters and gradients. If ``None``, the
        arrays will be non-contiguous as long as possible. If ``'C'``, the
        arrays will be C-contiguous. ``None`` by default.

    .. note::

        This class assumes :func:`chainer.testing.inject_backend_tests`
        is used together. See the example below.

    .. note::

        When implementing :class:`~chainer.testing.LinkTestCase` and
        :class:`~chainer.testing.LinkInitializersTestCase` to test both
        forward/backward and initializers, it is often convenient to refactor
        out common logic in a separate class.

    .. admonition:: Example

        .. testcode::

            @chainer.testing.inject_backend_tests(
              None,
              [
                  {},  # CPU
                  {'use_cuda': True},  # GPU
              ])
            class TestLinear(chainer.testing.LinkTestCase):

                param_names = ('W', 'b')

                def generate_params(self):
                    initialW = numpy.random.uniform(
                        -1, 1, (3, 2)).astype(numpy.float32)
                    initial_bias = numpy.random.uniform(
                        -1, 1, (3,)).astype(numpy.float32)
                    return initialW, initial_bias

                def generate_inputs(self):
                    x = numpy.random.uniform(
                        -1, 1, (1, 2)).astype(numpy.float32)
                    return x,

                def create_link(self, initializers):
                    initialW, initial_bias = initializers
                    link = chainer.links.Linear(
                        2, 3, initialW=initialW, initial_bias=initial_bias)
                    return link

                def forward(self, link, inputs, device):
                    x, = inputs
                    return link(x),

                def forward_expected(self, link, inputs):
                    W = link.W.array
                    b = link.b.array
                    x, = inputs
                    expected = x.dot(W.T) + b
                    return expected,

    .. seealso::
        :class:`~chainer.testing.LinkInitializersTestCase`
        :class:`~chainer.testing.FunctionTestCase`

    """

    check_forward_options = None
    check_backward_options = None
    skip_forward_test = False
    skip_backward_test = False
    dodge_nondifferentiable = False
    numerical_grad_dtype = numpy.float64

    def __init__(self, *args, **kwargs):
        self.check_forward_options = {}
        self.check_backward_options = {}

        super(LinkTestCase, self).__init__(*args, **kwargs)

    def forward_expected(self, link, inputs):
        raise NotImplementedError('forward_expected() is not implemented.')

    def generate_grad_outputs(self, outputs_template):
        grad_outputs = tuple([
            numpy.random.uniform(-1, 1, a.shape).astype(a.dtype)
            for a in outputs_template])
        return grad_outputs

    def test_forward(self, backend_config):
        """Tests forward computation."""

        if self.skip_forward_test:
            raise unittest.SkipTest('skip_forward_test is set')

        self.backend_config = backend_config
        self.before_test('test_forward')

        inits = self._generate_params()
        link = self._create_link(inits, backend_config)

        inputs_np = self._generate_inputs()
        inputs_xp = backend_config.get_array(inputs_np)
        inputs_xp = self._to_noncontiguous_as_needed(inputs_xp)
        input_vars = tuple([chainer.Variable(i) for i in inputs_xp])
        # Compute forward of the link and initialize its parameters.
        output_vars = self._forward(link, input_vars, backend_config)
        outputs_xp = [v.array for v in output_vars]

        # Expected outputs are computed on the CPU so the link must be
        # transferred.
        link.to_device(backend.CpuDevice())

        expected_outputs_np = self._forward_expected(link, inputs_np)

        self.check_forward_outputs(
            tuple(outputs_xp), expected_outputs_np)

    def test_backward(self, backend_config):
        """Tests backward computation."""

        if self.skip_backward_test:
            raise unittest.SkipTest('skip_backward_test is set')

        self.backend_config = backend_config
        self.before_test('test_backward')

        # avoid cyclic import
        from chainer import gradient_check

        def do_check():
            # Generate an initialized temporary link that is already forward
            # propagated. This link is only used to generate necessary data,
            # i.e. inputs, outputs and parameters for the later gradient check
            # and the link itself will be discarded.
            inits = self._generate_params()
            link, inputs, outputs = self._create_initialized_link(
                inits, backend_config)

            # Extract the parameter ndarrays from the initialized link.
            params = _get_link_params(link, self.param_names)
            params = [p.array for p in params]

            # Prepare inputs, outputs and upstream gradients for the gradient
            # check.
            cpu_device = backend.CpuDevice()
            outputs = [cpu_device.send(output) for output in outputs]
            grad_outputs = self._generate_grad_outputs(outputs)
            grad_outputs = backend_config.get_array(grad_outputs)

            inputs = self._to_noncontiguous_as_needed(inputs)
            params = self._to_noncontiguous_as_needed(params)
            grad_outputs = self._to_noncontiguous_as_needed(grad_outputs)

            # Create the link used for the actual forward propagation in the
            # gradient check.
            forward_link, _, _ = self._create_initialized_link(
                inits, backend_config)

            def forward(inputs, ps):

                # Use generated parameters.
                with forward_link.init_scope():
                    for param_name, p in zip(self.param_names, ps):
                        setattr(forward_link, param_name, p)

                return self._forward(forward_link, inputs, backend_config)

            with LinkTestError.raise_if_fail(
                    'backward is not implemented correctly'):
                gradient_check._check_backward_with_params(
                    forward, inputs, grad_outputs, params=params,
                    dtype=self.numerical_grad_dtype,
                    detect_nondifferentiable=self.dodge_nondifferentiable,
                    **self.check_backward_options)

        if self.dodge_nondifferentiable:
            while True:
                try:
                    do_check()
                except gradient_check.NondifferentiableError:
                    continue
                else:
                    break
        else:
            do_check()

    def _forward_expected(self, link, inputs):
        assert all(isinstance(x, numpy.ndarray) for x in inputs)

        outputs = self.forward_expected(link, inputs)
        _check_array_types(inputs, backend.CpuDevice(), 'test_forward')

        return outputs

    def _generate_grad_outputs(self, outputs_template):
        assert all(isinstance(x, numpy.ndarray) for x in outputs_template)

        grad_outputs = self.generate_grad_outputs(outputs_template)
        _check_array_types(
            grad_outputs, backend.CpuDevice(), 'generate_grad_outputs')

        return grad_outputs


class LinkInitializersTestCase(_LinkTestBase, unittest.TestCase):

    """A base class for link parameter initializer test cases.

    Link test cases can inherit from this class to define a set of link tests
    for parameter initialization.

    .. rubric:: Required methods

    Each concrete class must at least override the following methods.

    ``generate_params(self)``
        Returns a tuple of initializers-likes. The tuple should contain an
        initializer-like for each initializer-like argument, i.e. the
        parameters to the link constructor. These will be passed to
        ``create_link``.

    ``create_link(self, initializers)``
        Returns a link. The link should be initialized with the given
        initializer-likes ``initializers``. ``initializers`` is a tuple of
        same length as the number of parameters.

    ``generate_inputs(self)``
        Returns a tuple of input arrays of type :class:`numpy.ndarray`.

    ``forward(self, link, inputs, device)``
        Implements the target forward function.
        ``link`` is a link created by ``create_link`` and
        ``inputs`` is a tuple of :class:`~chainer.Variable`\\ s.
        This method is expected to return the output
        :class:`~chainer.Variable`\\ s with the same array types as the inputs.
        ``device`` is the device corresponding to the input arrays.
        A default implementation is provided for links that only takes the
        inputs defined in ``generate_inputs`` (wrapped in
        :class:`~chainer.Variable`\\ s) and returns nothing but output
        :class:`~chainer.Variable`\\ s in its forward computation.

    ``get_initializers(self)``
        Returns a tuple with the same length as the number of initializers that
        the constructor of the link accepts. Each element in the tuple is a
        container itself, listing all initializers-likes that should be tested.
        Each initializer-like in the tuple is tested one at a time by being
        passed to ``create_link``. When the length of the tuple is greater than
        one (i.e. if the link accepts multiple initializers), the ones not
        being tested are replaced by the ones returned by `generate_params`.
        Initializer-likes returned here should be deterministic since test will
        invoke them multiple times to test the correctness.

        For testing initializer arguments that can be non-initializer values
        such as ``None``, one can use the ``InitializerArgument``, defining a
        pair of the link constructor argument and actual initializer-like used
        by the link.
        This method must be implemented if ``skip_initializers_test`` is
        ``False`` in which case the initializers test is executed.

    .. rubric:: Optional methods

    Each concrete class may override the following methods.

    ``before_test(self, test_name)``
        A callback method called before each test.
        Typically a skip logic is implemented by conditionally raising
        :class:`unittest.SkipTest`.
        ``test_name`` is always of ``'test_initializers'``.

    .. rubric:: Attributes

    The concrete class can override the following attributes to control the
    behavior of the tests.

    ``param_names`` (list of str):
        A list of strings with all the names of the parameters that should be
        tested. E.g. ``['gamma', 'beta']`` for the batch normalization link.
        ``[]`` by default.

    ``contiguous`` (None or 'C'):
        Specifies the contiguousness of incoming arrays (i.e. inputs,
        parameters and gradients. If ``None``, the
        arrays will be non-contiguous as long as possible. If ``'C'``, the
        arrays will be C-contiguous. ``None`` by default.

    .. note::

        This class assumes :func:`chainer.testing.inject_backend_tests`
        is used together. See the example below.

    .. note::

        When implementing :class:`~chainer.testing.LinkTestCase` and
        :class:`~chainer.testing.LinkInitializersTestCase` to test both
        forward/backward and initializers, it is often convenient to refactor
        out common logic in a separate class.

    .. admonition:: Example

        .. testcode::

            @chainer.testing.inject_backend_tests(
              None,
              [
                  {},  # CPU
                  {'use_cuda': True},  # GPU
              ])
            class TestLinear(chainer.testing.LinkInitializersTestCase):

                param_names = ['W', 'b']

                def generate_params(self):
                    initialW = numpy.random.uniform(
                        -1, 1, (3, 2)).astype(numpy.float32)
                    initial_bias = numpy.random.uniform(
                        -1, 1, (3,)).astype(numpy.float32)
                    return initialW, initial_bias

                def generate_inputs(self):
                    x = numpy.random.uniform(
                        -1, 1, (1, 2)).astype(numpy.float32)
                    return x,

                def create_link(self, initializers):
                    initialW, initial_bias = initializers
                    link = chainer.links.Linear(
                        2, 3, initialW=initialW, initial_bias=initial_bias)
                    return link

                def forward(self, link, inputs, device):
                    x, = inputs
                    return link(x),

                def get_initializers(self):
                    initialW = [initializers.Constant(1), 2]
                    initial_bias = [initializers.Constant(2), 3,
                        chainer.testing.link.InitializerArgument(None, 0)]
                    return initialW, initial_bias

    .. seealso::
        :class:`~chainer.testing.LinkTestCase`
        :class:`~chainer.testing.FunctionTestCase`

    """

    check_initializers_options = None

    def __init__(self, *args, **kwargs):
        self.check_initializers_options = {}

        super(LinkInitializersTestCase, self).__init__(*args, **kwargs)

    def get_initializers(self):
        raise NotImplementedError('get_initializers is not implemented.')

    def test_initializers(self, backend_config):
        """Tests that the parameters of a links are correctly initialized."""

        self.backend_config = backend_config
        self.before_test('test_initializers')

        params_inits = self._get_initializers()

        # TODO(hvy): Reduce the number of loop iterations by checking
        # multiple parameters simultaneously.
        for i_param, param_inits in enumerate(params_inits):
            # When testing an initializer for a particular parameter, other
            # initializers are picked from generate_params.
            inits = self._generate_params()
            inits = list(inits)

            for init in param_inits:
                inits[i_param] = init
                self._test_single_initializer(i_param, inits, backend_config)

    def _get_initializers(self):
        params_inits = self.get_initializers()
        if not isinstance(params_inits, (tuple, list)):
            raise TypeError(
                '`get_initializers` must return a tuple or a list.')
        for param_inits in params_inits:
            if not isinstance(param_inits, (tuple, list)):
                raise TypeError(
                    '`get_initializers` must return a tuple or a list of '
                    'tuples or lists.')
            for init in param_inits:
                _check_generated_initializer(init)
        return params_inits

    def _test_single_initializer(self, i_param, inits, backend_config):
        # Given a set of initializer constructor arguments for the link, create
        # and initialize a link with those arguments. `i_param` holds the index
        # of the argument that should be tested among these.
        inits_orig = inits
        inits = [_get_initializer_argument_value(i) for i in inits]
        link, _, _ = self._create_initialized_link(inits, backend_config)

        # Extract the parameters from the initialized link.
        params = _get_link_params(link, self.param_names)

        # Convert the parameter of interest into a NumPy ndarray.
        cpu_device = backend.CpuDevice()
        param = params[i_param]
        param_xp = param.array
        param_np = cpu_device.send(param_xp)

        # The expected values of the parameter is decided by the given
        # initializer. If the initializer is `None`, it should have been
        # wrapped in a InitializerArgument along with the expected initializer
        # that the link should default to in case of `None`.
        #
        # Note that for this to work, the expected parameter must be inferred
        # deterministically.
        expected_init = _get_expected_initializer(inits_orig[i_param])
        expected_np = numpy.empty_like(param_np)
        expected_init(expected_np)

        # Compare the values of the expected and actual parameter.
        _check_arrays_equal(
            (expected_np,), (param_np,), LinkTestError,
            **self.check_initializers_options)


def _check_generated_initializer(init):
    if isinstance(init, InitializerArgument):
        init = init.expected_initializer
    elif init is None:
        raise ValueError(
            'A None initializer must be wrapped in a InitializerArgument '
            'along with the expected initializer fallen back to.')
    initializers._check_is_initializer_like(init)


def _get_initializer_argument_value(init):
    # Returns the initializer that should be passed to the link constructor.

    if isinstance(init, InitializerArgument):
        return init.argument_value
    return init


def _get_expected_initializer(init):
    # Returns the expected initializer for the given initializer.

    if isinstance(init, InitializerArgument):
        init = init.expected_initializer

    assert init is not None

    if not isinstance(init, chainer.Initializer):
        init = chainer.initializers._get_initializer(init)
    return init


def _get_link_params(link, param_names):
    params = []
    for name in param_names:
        param = getattr(link, name, None)
        if param is None:
            raise LinkTestError.fail(
                'Link does not have a parameter named \'{}\'.'.format(name))
        params.append(param)
    return params


def _check_array_types(arrays, device, func_name):
    if not isinstance(arrays, tuple):
        raise TypeError(
            '`{}()` must return a tuple, '
            'not {}.'.format(func_name, type(arrays)))
    if not all(
            a is None or isinstance(a, device.supported_array_types)
            for a in arrays):
        raise TypeError(
            '{}() must return a tuple of arrays supported by device {} or'
            ' None.\nActual: {}'.format(
                func_name, device, tuple([type(a) for a in arrays])))


def _check_variable_types(vars, device, func_name, test_error_cls):
    assert issubclass(test_error_cls, _TestError)

    if not isinstance(vars, tuple):
        test_error_cls.fail(
            '`{}()` must return a tuple, '
            'not {}.'.format(func_name, type(vars)))
    if not all(isinstance(a, chainer.Variable) for a in vars):
        test_error_cls.fail(
            '{}() must return a tuple of Variables.\n'
            'Actual: {}'.format(
                func_name, ', '.join(str(type(a)) for a in vars)))
    if not all(isinstance(a.array, device.supported_array_types)
               for a in vars):
        test_error_cls.fail(
            '{}() must return a tuple of Variables of arrays supported by '
            'device {}.\n'
            'Actual: {}'.format(
                func_name, device,
                ', '.join(str(type(a.array)) for a in vars)))


def _check_arrays_equal(
        actual_arrays, expected_arrays, test_error_cls, **opts):
    # `opts` is passed through to `testing.assert_all_close`.
    # Check all outputs are equal to expected values
    assert issubclass(test_error_cls, _TestError)

    message = None
    detail_message = None
    while True:
        # Check number of arrays
        if len(actual_arrays) != len(expected_arrays):
            message = (
                'Number of outputs ({}, {}) does not match'.format(
                    len(actual_arrays), len(expected_arrays)))
            break

        # Check dtypes and shapes
        dtypes_match = all([
            y.dtype == ye.dtype
            for y, ye in zip(actual_arrays, expected_arrays)])
        shapes_match = all([
            y.shape == ye.shape
            for y, ye in zip(actual_arrays, expected_arrays)])
        if not (shapes_match and dtypes_match):
            message = 'Shapes and/or dtypes do not match'
            break

        # Check values
        errors = []
        for i, (actual, expected) in (
                enumerate(zip(actual_arrays, expected_arrays))):
            try:
                array_module.assert_allclose(actual, expected, **opts)
            except AssertionError as e:
                errors.append((i, e))
        if errors:
            message = (
                'Outputs do not match the expected values.\n'
                'Indices of outputs that do not match: {}'.format(
                    ', '.join(str(i) for i, e in errors)))
            f = six.StringIO()
            for i, e in errors:
                f.write('Error details of output [{}]:\n'.format(i))
                f.write(str(e))
                f.write('\n')
            detail_message = f.getvalue()
            break
        break

    if message is not None:
        msg = (
            '{}\n'
            'Expected shapes and dtypes: {}\n'
            'Actual shapes and dtypes:   {}\n'.format(
                message,
                utils._format_array_props(expected_arrays),
                utils._format_array_props(actual_arrays)))
        if detail_message is not None:
            msg += '\n\n' + detail_message
        test_error_cls.fail(msg)<|MERGE_RESOLUTION|>--- conflicted
+++ resolved
@@ -281,13 +281,8 @@
             # double backward test, may contain `None` for omitted gradients.
             # These must be propagated to the gradient check.
             grad_grad_inputs = [
-<<<<<<< HEAD
-                None if ggx.dtype.kind != 'f' else ggx
-                for ggx in grad_grad_inputs]
-=======
                 ggx for ggx in grad_grad_inputs
                 if (ggx is None or ggx.dtype.kind == 'f')]
->>>>>>> 18b6663a
 
             inputs = backend_config.get_array(inputs)
             grad_outputs = backend_config.get_array(grad_outputs)

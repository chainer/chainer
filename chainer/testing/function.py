--- conflicted
+++ resolved
@@ -225,9 +225,6 @@
                 else:
                     break
         else:
-<<<<<<< HEAD
-            do_check()
-=======
             do_check()
 
 
@@ -353,88 +350,4 @@
 
     def test_double_backward(self, backend_config):
         """Tests double-backward computation."""
-        self.run_test_double_backward(backend_config)
-
-
-def _check_array_types(arrays, device, func_name):
-    if not isinstance(arrays, tuple):
-        raise TypeError(
-            '`{}()` must return a tuple, '
-            'not {}.'.format(func_name, type(arrays)))
-    if not all(isinstance(a, device.supported_array_types) for a in arrays):
-        raise TypeError(
-            '{}() must return a tuple of arrays supported by device {}.\n'
-            'Actual: {}'.format(
-                func_name, device, tuple([type(a) for a in arrays])))
-
-
-def _check_variable_types(vars, device, func_name):
-    if not isinstance(vars, tuple):
-        FunctionTestError.fail(
-            '`{}()` must return a tuple, '
-            'not {}.'.format(func_name, type(vars)))
-    if not all(isinstance(a, chainer.Variable) for a in vars):
-        FunctionTestError.fail(
-            '{}() must return a tuple of Variables.\n'
-            'Actual: {}'.format(
-                func_name, ', '.join(str(type(a)) for a in vars)))
-    if not all(isinstance(a.array, device.supported_array_types)
-               for a in vars):
-        FunctionTestError.fail(
-            '{}() must return a tuple of Variables of arrays supported by '
-            'device {}.\n'
-            'Actual: {}'.format(
-                func_name, device, ', '.join(type(a.array) for a in vars)))
-
-
-def _check_forward_output_arrays_equal(
-        expected_arrays, actual_arrays, func_name, **opts):
-    # `opts` is passed through to `testing.assert_all_close`.
-    # Check all outputs are equal to expected values
-    message = None
-    while True:
-        # Check number of arrays
-        if len(expected_arrays) != len(actual_arrays):
-            message = (
-                'Number of outputs of forward() ({}, {}) does not '
-                'match'.format(
-                    len(expected_arrays), len(actual_arrays)))
-            break
-
-        # Check dtypes and shapes
-        dtypes_match = all([
-            ye.dtype == y.dtype
-            for ye, y in zip(expected_arrays, actual_arrays)])
-        shapes_match = all([
-            ye.shape == y.shape
-            for ye, y in zip(expected_arrays, actual_arrays)])
-        if not (shapes_match and dtypes_match):
-            message = (
-                'Shapes and/or dtypes of forward() do not match'.format())
-            break
-
-        # Check values
-        indices = []
-        for i, (expected, actual) in (
-                enumerate(zip(expected_arrays, actual_arrays))):
-            try:
-                array_module.assert_allclose(expected, actual, **opts)
-            except AssertionError:
-                indices.append(i)
-        if len(indices) > 0:
-            message = (
-                'Outputs of forward() do not match the expected values.\n'
-                'Indices of outputs that do not match: {}'.format(
-                    ', '.join(str(i) for i in indices)))
-            break
-        break
-
-    if message is not None:
-        FunctionTestError.fail(
-            '{}\n'
-            'Expected shapes and dtypes: {}\n'
-            'Actual shapes and dtypes:   {}\n'.format(
-                message,
-                utils._format_array_props(expected_arrays),
-                utils._format_array_props(actual_arrays)))
->>>>>>> 7aab6755
+        self.run_test_double_backward(backend_config)
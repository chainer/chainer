import numpy

from chainer import cuda
from chainer import serializer


class DictionarySerializer(serializer.Serializer):

    """Serializer for dictionary.

    This is the standard serializer in Chainer. The hierarchy of objects are
    simply mapped to a flat dictionary with keys representing the paths to
    objects in the hierarchy.

    .. note::
       Despite of its name, this serializer DOES NOT serialize the
       object into external files. It just build a flat dictionary of arrays
       that can be fed into :func:`numpy.savez` and
       :func:`numpy.savez_compressed`. If you want to use this serializer
       directly, you have to manually send a resulting dictionary to one of
       these functions.

    Args:
        target (dict): The dictionary that this serializer saves the objects
            to. If target is None, then a new dictionary is created.
        path (str): The base path in the hierarchy that this serializer
            indicates.

    Attributes:
        target (dict): The target dictionary. Once the serialization completes,
            this dictionary can be fed into :func:`numpy.savez` or
            :func:`numpy.savez_compressed` to serialize it in the NPZ format.

    """

    def __init__(self, target=None, path=''):
        self.target = {} if target is None else target
        self.path = path

    def __getitem__(self, key):
        key = key.strip('/')
        return DictionarySerializer(self.target, self.path + key + '/')

    def __call__(self, key, value):
        key = key.lstrip('/')
        ret = value
        if isinstance(value, cuda.ndarray):
            value = value.get()
        arr = numpy.asarray(value)
        self.target[self.path + key] = arr
        return ret


def save_npz(filename, obj, compression=True):
    """Saves an object to the file in NPZ format.

    This is a short-cut function to save only one object into an NPZ file.

    Args:
        filename (str): Target file name.
        obj: Object to be serialized. It must support serialization protocol.
        compression (bool): If ``True``, compression in the resulting zip file
            is enabled.

    """
    s = DictionarySerializer()
    s.save(obj)
    with open(filename, 'wb') as f:
        if compression:
            numpy.savez_compressed(f, **s.target)
        else:
            numpy.savez(f, **s.target)


class NpzDeserializer(serializer.Deserializer):

    """Deserializer for NPZ format.

    This is the standard deserializer in Chainer. This deserializer can be used
    to read an object serialized by :func:`save_npz`.

    Args:
        npz: `npz` file object.
        path: The base path that the deserialization starts from.
        strict (bool): If ``True``, the deserializer raises an error when an
            expected value is not found in the given NPZ file. Otherwise,
            it ignores the value and skip deserialization.

    """

    def __init__(self, npz, path='', strict=True):
        self.npz = npz
        self.path = path
        self.strict = strict

    def __getitem__(self, key):
        key = key.strip('/')
        return NpzDeserializer(
            self.npz, self.path + key + '/', strict=self.strict)

    def __call__(self, key, value):
        key = self.path + key.lstrip('/')
        if not self.strict and key not in self.npz:
            return value

        dataset = self.npz[key]
        if dataset[()] is None:
            return None

        if value is None:
            return dataset
        elif isinstance(value, numpy.ndarray):
            numpy.copyto(value, dataset)
        elif isinstance(value, cuda.ndarray):
            value.set(numpy.asarray(dataset))
        else:
            value = type(value)(numpy.asarray(dataset))
        return value


<<<<<<< HEAD
def load_npz(filename, obj, strict=True):
=======
def load_npz(filename, obj, path=''):
>>>>>>> 00b0de4f
    """Loads an object from the file in NPZ format.

    This is a short-cut function to load from an `.npz` file that contains only
    one object.

    Args:
        filename (str): Name of the file to be loaded.
        obj: Object to be deserialized. It must support serialization protocol.
<<<<<<< HEAD
        strict (bool): If ``True``, the deserializer raises an error when an
            expected value is not found in the given NPZ file. Otherwise,
            it ignores the value and skip deserialization.

    """
    with numpy.load(filename) as f:
        d = NpzDeserializer(f, strict=strict)
=======
        path: The path in the hierarchy of the serialized data under which the
            data is to be loaded. The default behavior (blank) will load all
            data under the root path.

    """
    with numpy.load(filename) as f:
        d = NpzDeserializer(f, path=path)
>>>>>>> 00b0de4f
        d.load(obj)<|MERGE_RESOLUTION|>--- conflicted
+++ resolved
@@ -118,11 +118,7 @@
         return value
 
 
-<<<<<<< HEAD
-def load_npz(filename, obj, strict=True):
-=======
-def load_npz(filename, obj, path=''):
->>>>>>> 00b0de4f
+def load_npz(filename, obj, strict=True, path=''):
     """Loads an object from the file in NPZ format.
 
     This is a short-cut function to load from an `.npz` file that contains only
@@ -131,21 +127,14 @@
     Args:
         filename (str): Name of the file to be loaded.
         obj: Object to be deserialized. It must support serialization protocol.
-<<<<<<< HEAD
         strict (bool): If ``True``, the deserializer raises an error when an
             expected value is not found in the given NPZ file. Otherwise,
             it ignores the value and skip deserialization.
+        path (str): The path in the hierarchy of the serialized data under
+            which the data is to be loaded. The default behavior (blank) will
+            load all data under the root path.
 
     """
     with numpy.load(filename) as f:
-        d = NpzDeserializer(f, strict=strict)
-=======
-        path: The path in the hierarchy of the serialized data under which the
-            data is to be loaded. The default behavior (blank) will load all
-            data under the root path.
-
-    """
-    with numpy.load(filename) as f:
-        d = NpzDeserializer(f, path=path)
->>>>>>> 00b0de4f
+        d = NpzDeserializer(f, strict=strict, path=path)
         d.load(obj)
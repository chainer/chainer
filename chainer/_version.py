<<<<<<< HEAD
# This file includes a derived copy of a part of numpy,
# which is under license bellow.
#
# Copyright (c) 2005-2019, NumPy Developers.
# All rights reserved.
#
# Redistribution and use in source and binary forms, with or without
# modification, are permitted provided that the following conditions are
# met:
#
#     * Redistributions of source code must retain the above copyright
#        notice, this list of conditions and the following disclaimer.
#
#     * Redistributions in binary form must reproduce the above
#        copyright notice, this list of conditions and the following
#        disclaimer in the documentation and/or other materials provided
#        with the distribution.
#
#     * Neither the name of the NumPy Developers nor the names of any
#        contributors may be used to endorse or promote products derived
#        from this software without specific prior written permission.
#
# THIS SOFTWARE IS PROVIDED BY THE COPYRIGHT HOLDERS AND CONTRIBUTORS
# "AS IS" AND ANY EXPRESS OR IMPLIED WARRANTIES, INCLUDING, BUT NOT
# LIMITED TO, THE IMPLIED WARRANTIES OF MERCHANTABILITY AND FITNESS FOR
# A PARTICULAR PURPOSE ARE DISCLAIMED. IN NO EVENT SHALL THE COPYRIGHT
# OWNER OR CONTRIBUTORS BE LIABLE FOR ANY DIRECT, INDIRECT, INCIDENTAL,
# SPECIAL, EXEMPLARY, OR CONSEQUENTIAL DAMAGES (INCLUDING, BUT NOT
# LIMITED TO, PROCUREMENT OF SUBSTITUTE GOODS OR SERVICES; LOSS OF USE,
# DATA, OR PROFITS; OR BUSINESS INTERRUPTION) HOWEVER CAUSED AND ON ANY
# THEORY OF LIABILITY, WHETHER IN CONTRACT, STRICT LIABILITY, OR TORT
# (INCLUDING NEGLIGENCE OR OTHERWISE) ARISING IN ANY WAY OUT OF THE USE
# OF THIS SOFTWARE, EVEN IF ADVISED OF THE POSSIBILITY OF SUCH DAMAGE.
=======
__version__ = '7.0.0a1'
>>>>>>> 01a94f12

_released_version = '6.0.0rc1'
_tag_name = 'v' + _released_version

_is_released = False


def _local_version():
    # Generate local version using 'git describe' command
    def _minimal_ext_cmd(cmd):
        # construct minimal environment
        import os
        import subprocess
        env = {}
        for k in ['SYSTEMROOT', 'PATH', 'HOME']:
            v = os.environ.get(k)
            if v is not None:
                env[k] = v
        # LANGUAGE is used on win32
        env['LANGUAGE'] = 'C'
        env['LANG'] = 'C'
        env['LC_ALL'] = 'C'
        out = subprocess.Popen(
            cmd, env=env,
            stdout=subprocess.PIPE,
            stderr=subprocess.PIPE
        ).communicate()[0]
        return out

    try:
        import os
        here = os.path.abspath(os.path.dirname(__file__))
        git_dir = os.path.join(here, os.pardir, '.git')
        out = _minimal_ext_cmd(
            ['git', '--git-dir', git_dir, 'describe', '--tags', '--dirty'])
        out = out.decode('ascii')

        if out.startswith(_tag_name + '-'):
            description = out.strip().replace(_tag_name + '-', '')
            return description.replace('-', '.')
        else:
            return 'Unknown'

    except (OSError, ImportError):
        return 'Unknown'


__version__ = _released_version
if not _is_released:
    __version__ += '+' + _local_version()

_optional_dependencies = [
    {
        'name': 'CuPy',
        'packages': [
            'cupy-cuda101',
            'cupy-cuda100',
            'cupy-cuda92',
            'cupy-cuda91',
            'cupy-cuda90',
            'cupy-cuda80',
            'cupy',
        ],
        'specifier': '==7.0.0a1',
        'help': 'https://docs-cupy.chainer.org/en/latest/install.html',
    },
    {
        'name': 'iDeep',
        'packages': [
            'ideep4py',
        ],
        'specifier': '>=2.0.0.post3, <2.1',
        'help': 'https://docs.chainer.org/en/latest/tips.html',
    },
]<|MERGE_RESOLUTION|>--- conflicted
+++ resolved
@@ -1,4 +1,3 @@
-<<<<<<< HEAD
 # This file includes a derived copy of a part of numpy,
 # which is under license bellow.
 #
@@ -32,11 +31,8 @@
 # THEORY OF LIABILITY, WHETHER IN CONTRACT, STRICT LIABILITY, OR TORT
 # (INCLUDING NEGLIGENCE OR OTHERWISE) ARISING IN ANY WAY OUT OF THE USE
 # OF THIS SOFTWARE, EVEN IF ADVISED OF THE POSSIBILITY OF SUCH DAMAGE.
-=======
-__version__ = '7.0.0a1'
->>>>>>> 01a94f12
 
-_released_version = '6.0.0rc1'
+_released_version = '7.0.0a1'
 _tag_name = 'v' + _released_version
 
 _is_released = False

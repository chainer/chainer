<<<<<<< HEAD
from chainer.dataset.tabular.from_array import from_array  # NOQA
=======
from chainer.dataset.tabular import as_mode  # NOQA
from chainer.dataset.tabular import concat  # NOQA
from chainer.dataset.tabular import join  # NOQA
from chainer.dataset.tabular import slice  # NOQA
>>>>>>> 6048f194
<|MERGE_RESOLUTION|>--- conflicted
+++ resolved
@@ -1,8 +1,6 @@
-<<<<<<< HEAD
-from chainer.dataset.tabular.from_array import from_array  # NOQA
-=======
 from chainer.dataset.tabular import as_mode  # NOQA
 from chainer.dataset.tabular import concat  # NOQA
 from chainer.dataset.tabular import join  # NOQA
 from chainer.dataset.tabular import slice  # NOQA
->>>>>>> 6048f194
+
+from chainer.dataset.tabular.from_array import from_array  # NOQA
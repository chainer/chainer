--- conflicted
+++ resolved
@@ -1,15 +1,6 @@
-<<<<<<< HEAD
-from chainer.dataset.tabular import as_mode  # NOQA
-from chainer.dataset.tabular import concat  # NOQA
-from chainer.dataset.tabular import join  # NOQA
-from chainer.dataset.tabular import slice  # NOQA
-
-from chainer.dataset.tabular.from_array import from_array  # NOQA
-=======
 from chainer.dataset.tabular import _as_mode  # NOQA
 from chainer.dataset.tabular import _concat  # NOQA
 from chainer.dataset.tabular import _join  # NOQA
 from chainer.dataset.tabular import _slice  # NOQA
 
-from chainer.dataset.tabular.from_data import from_data  # NOQA
->>>>>>> faffec4a
+from chainer.dataset.tabular.from_data import from_data  # NOQA
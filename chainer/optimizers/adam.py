--- conflicted
+++ resolved
@@ -7,18 +7,6 @@
 from chainer import optimizer
 
 
-<<<<<<< HEAD
-=======
-_default_hyperparam = optimizer.Hyperparameter()
-_default_hyperparam.alpha = 0.001
-_default_hyperparam.beta1 = 0.9
-_default_hyperparam.beta2 = 0.999
-_default_hyperparam.eps = 1e-8
-_default_hyperparam.eta = 1.0
-_default_hyperparam.weight_decay_rate = 0
-
-
->>>>>>> 7d0d6e70
 class AdamRule(optimizer.UpdateRule):
 
     """Update rule of Adam optimization algorithm.
@@ -37,40 +25,11 @@
     Args:
         parent_hyperparam (~chainer.optimizer.Hyperparameter): Hyperparameter
             that provides the default values.
-<<<<<<< HEAD
 
     """
 
     def __init__(self, parent_hyperparam=None):
         super(AdamRule, self).__init__(parent_hyperparam)
-=======
-        alpha (float): Step size.
-        beta1 (float): Exponential decay rate of the first order moment.
-        beta2 (float): Exponential decay rate of the second order moment.
-        eps (float): Small value for the numerical stability.
-        eta (float): Schedule multiplier, can be used for warm restarts.
-        weight_decay_rate (float): Weight decay rate.
-
-    """
-
-    def __init__(self, parent_hyperparam=None,
-                 alpha=None, beta1=None, beta2=None, eps=None,
-                 eta=None, weight_decay_rate=None):
-        super(AdamRule, self).__init__(
-            parent_hyperparam or _default_hyperparam)
-        if alpha is not None:
-            self.hyperparam.alpha = alpha
-        if beta1 is not None:
-            self.hyperparam.beta1 = beta1
-        if beta2 is not None:
-            self.hyperparam.beta2 = beta2
-        if eps is not None:
-            self.hyperparam.eps = eps
-        if eta is not None:
-            self.hyperparam.eta = eta
-        if weight_decay_rate is not None:
-            self.hyperparam.weight_decay_rate = weight_decay_rate
->>>>>>> 7d0d6e70
 
     def init_state(self, param):
         xp = cuda.get_array_module(param.data)
@@ -157,22 +116,14 @@
     """
 
     def __init__(self,
-<<<<<<< HEAD
                  alpha=0.001,
                  beta1=0.9,
                  beta2=0.999,
                  eps=1e-8,
-=======
-                 alpha=_default_hyperparam.alpha,
-                 beta1=_default_hyperparam.beta1,
-                 beta2=_default_hyperparam.beta2,
-                 eps=_default_hyperparam.eps,
-                 eta=_default_hyperparam.eta,
-                 weight_decay_rate=_default_hyperparam.weight_decay_rate,
->>>>>>> 7d0d6e70
+                 eta=1.0,
+                 weight_decay_rate=0,
                  model=None):
         super(Adam, self).__init__(model)
-
         self.hyperparam.alpha = alpha
         self.hyperparam.beta1 = beta1
         self.hyperparam.beta2 = beta2

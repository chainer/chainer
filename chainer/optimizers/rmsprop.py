import numpy

from chainer import cuda
from chainer import optimizer


_default_hyperparam = optimizer.Hyperparameter()
_default_hyperparam.lr = 0.01
_default_hyperparam.alpha = 0.99
_default_hyperparam.eps = 1e-8


class RMSpropRule(optimizer.UpdateRule):

    """Update rule for RMSprop.

    See :class:`~chainer.optimizers.RMSprop` for the default values of the
    hyperparameters.

    Args:
        parent_hyperparam (~chainer.Hyperparameter): Hyperparameter that
            provides the default values.
        lr (float): Learning rate.
        alpha (float): Exponential decay rate of the second order moment.
        eps (float): Small value for the numerical stability.

    """

    def __init__(self, parent_hyperparam=None, lr=None, alpha=None, eps=None):
        super(RMSpropRule, self).__init__(
            parent_hyperparam or _default_hyperparam)
        if lr is not None:
            self.hyperparam.lr = lr
        if alpha is not None:
            self.hyperparam.alpha = alpha
        if eps is not None:
            self.hyperparam.eps = eps

    def init_state(self, param):
        xp = cuda.get_array_module(param.data)
<<<<<<< HEAD
        with cuda.get_device_from_array(param.data):
            state['ms'] = xp.zeros_like(param.data)
=======
        with cuda.get_device(param.data):
            self.state['ms'] = xp.zeros_like(param.data)
>>>>>>> f88baafc

    def update_core_cpu(self, param):
        grad = param.grad
        if grad is None:
            return
        hp = self.hyperparam
        ms = self.state['ms']

        ms *= hp.alpha
        ms += (1 - hp.alpha) * grad * grad
        param.data -= hp.lr * grad / (numpy.sqrt(ms) + hp.eps)

    def update_core_gpu(self, param):
        grad = param.grad
        if grad is None:
            return
        cuda.elementwise(
            'T grad, T lr, T alpha, T eps',
            'T param, T ms',
            '''ms = alpha * ms + (1 - alpha) * grad * grad;
               param -= lr * grad / (sqrt(ms) + eps);''',
            'rmsprop')(grad, self.hyperparam.lr, self.hyperparam.alpha,
                       self.hyperparam.eps, param.data, self.state['ms'])


class RMSprop(optimizer.GradientMethod):

    """RMSprop optimizer.

    See: T. Tieleman and G. Hinton (2012). Lecture 6.5 - rmsprop, COURSERA:
    Neural Networks for Machine Learning.

    Args:
        lr (float): Learning rate.
        alpha (float): Exponential decay rate of the second order moment.
        eps (float): Small value for the numerical stability.

    """

    def __init__(self, lr=_default_hyperparam.lr,
                 alpha=_default_hyperparam.alpha, eps=_default_hyperparam.eps):
        super(RMSprop, self).__init__()
        self.hyperparam.lr = lr
        self.hyperparam.alpha = alpha
        self.hyperparam.eps = eps

    lr = optimizer.HyperparameterProxy('lr')
    alpha = optimizer.HyperparameterProxy('alpha')
    eps = optimizer.HyperparameterProxy('eps')

    def create_update_rule(self):
        return RMSpropRule(self.hyperparam)<|MERGE_RESOLUTION|>--- conflicted
+++ resolved
@@ -38,13 +38,8 @@
 
     def init_state(self, param):
         xp = cuda.get_array_module(param.data)
-<<<<<<< HEAD
         with cuda.get_device_from_array(param.data):
-            state['ms'] = xp.zeros_like(param.data)
-=======
-        with cuda.get_device(param.data):
             self.state['ms'] = xp.zeros_like(param.data)
->>>>>>> f88baafc
 
     def update_core_cpu(self, param):
         grad = param.grad

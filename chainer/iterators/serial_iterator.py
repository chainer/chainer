--- conflicted
+++ resolved
@@ -160,12 +160,8 @@
         if self._order is None:
             return len(self.dataset)
         else:
-<<<<<<< HEAD
-            return len(self._order)
-=======
             return len(self._order)
 
     @property
     def repeat(self):
-        return self._repeat
->>>>>>> bd507e0d
+        return self._repeat
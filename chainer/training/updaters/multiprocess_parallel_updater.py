--- conflicted
+++ resolved
@@ -55,20 +55,13 @@
                 # For reducing memory
                 self.model.cleargrads()
 
-<<<<<<< HEAD
                 batch = self.iterator.next()
                 if isinstance(batch, examples.Examples):
                     in_arrays = batch.to_dataset(self.device)
                 else:
                     in_arrays = self.converter(batch, self.device)
-                observation = {}
-                with self.reporter.scope(observation):
+                with self.reporter.scope({}):  # pass dummy observation
                     loss = _calc_loss(self.model, in_arrays)
-=======
-                batch = self.converter(self.iterator.next(), self.device)
-                with self.reporter.scope({}):  # pass dummy observation
-                    loss = _calc_loss(self.model, batch)
->>>>>>> 57501cb6
 
                 self.model.cleargrads()
                 loss.backward()

import numpy
import six

import chainer
from chainer import backend
from chainer.backends import cuda
from chainer import function_node
from chainer.functions.activation import log_softmax
from chainer.utils import type_check
from chainer import variable
import chainerx


def _broadcast_to(array, shape):
    if hasattr(numpy, 'broadcast_to'):
        return numpy.broadcast_to(array, shape)
    dummy = numpy.empty(shape, array.dtype)
    return numpy.broadcast_arrays(array, dummy)[0]


def _check_class_weight_option(class_weight):
    if class_weight is not None:
        if class_weight.ndim != 1:
            raise ValueError('class_weight.ndim should be 1')
        if class_weight.dtype.kind != 'f':
            raise ValueError('The dtype of class_weight should be \'f\'')
        if isinstance(class_weight, variable.Variable):
            raise ValueError('class_weight should be a numpy.ndarray or '
                             'cupy.ndarray, not a chainer.Variable')


def _check_reduce_option(reduce):
    if reduce not in ('mean', 'no'):
        raise ValueError(
            "only 'mean' and 'no' are valid for 'reduce', but '%s' is "
            'given' % reduce)


def _check_input_values(x, t, ignore_label):
    # Extract the raw ndarray as Variable.__ge__ is not implemented.
    # We assume that t is already an ndarray.
    if isinstance(x, variable.Variable):
        x = x.data

    if not (((0 <= t) &
             (t < x.shape[1])) |
            (t == ignore_label)).all():
        msg = ('Each label `t` need to satisfy '
               '`0 <= t < x.shape[1] or t == %d`' % ignore_label)
        raise ValueError(msg)


class SoftmaxCrossEntropy(function_node.FunctionNode):

    """Softmax activation followed by a cross entropy loss."""

    normalize = True
    y = None
    _coeff = None
    soft_target = False
    eps = 1e-7

    def __init__(self, normalize=True, cache_score=True, class_weight=None,
                 ignore_label=-1, reduce='mean'):
        self.normalize = normalize
        self.cache_score = cache_score
        _check_class_weight_option(class_weight)
        self.class_weight = class_weight
        self.ignore_label = ignore_label
        _check_reduce_option(reduce)
        self.reduce = reduce

    def check_type_forward(self, in_types):
        type_check._argname(in_types, ('x', 't'))
        x_type, t_type = in_types

        if t_type.dtype.kind == 'i':
            type_check.expect(
                x_type.dtype.kind == 'f',
                t_type.dtype.kind == 'i',
                t_type.ndim == x_type.ndim - 1,
                x_type.shape[0] == t_type.shape[0],
                x_type.shape[2:] == t_type.shape[1:],
            )
        else:
            # assume t is soft_target
            type_check.expect(
                x_type.dtype.kind == 'f',
                t_type.dtype.kind == 'f',
                t_type.ndim == x_type.ndim,
                x_type.shape == t_type.shape,
            )

    def _is_chainerx_supported(self, input_arrays):
        # Determines if the specified configuration of inputs and parameters
        # are supported in `forward_chainerx` implementation.
        # TODO(niboshi): Support these conditions.
        if self.class_weight is not None:
            return False
        if self.ignore_label != -1:
            return False
        if self.reduce != 'mean':
            return False

        x, t = input_arrays

        if x.ndim != 2:
            return False

        return True

    def forward_chainerx(self, inputs):
        # TODO(niboshi): Current implementation is only intended to support
        # MNIST example.
        x, t = inputs
        num_classes = x.shape[1]
        score = chainerx.log_softmax(x, axis=1)
        mask = (t[:, chainerx.newaxis] == chainerx.arange(
            num_classes, dtype=t.dtype, device=x.device)).astype(score.dtype)
        # TODO(beam2d): implement mean
        y = -(score * mask).sum() * (1 / x.shape[0])
        return y,

    def forward_cpu(self, inputs):
        class_weight = backend.from_chainerx(self.class_weight)

        self.retain_inputs((0, 1))
        x, t = inputs
        if x.ndim == t.ndim and x.shape == t.shape:
            self.soft_target = True
        if chainer.is_debug() and not self.soft_target:
            _check_input_values(x, t, self.ignore_label)

        log_y = log_softmax._log_softmax(x)
        if self.cache_score:
            self.y = numpy.exp(log_y)
<<<<<<< HEAD

        if self.soft_target:
            return self._soft_target_loss(numpy, x, t, log_y)

        if self.class_weight is not None:
=======
        if class_weight is not None:
>>>>>>> 117095a7
            shape = [1 if d != 1 else -1 for d in six.moves.range(x.ndim)]
            log_y *= _broadcast_to(class_weight.reshape(shape), x.shape)
        log_yd = numpy.rollaxis(log_y, 1)
        log_yd = log_yd.reshape(len(log_yd), -1)
        t_valid = t != self.ignore_label
        t = t * t_valid
        log_p = log_yd[t.ravel(), numpy.arange(t.size)]

        log_p *= t_valid.ravel()
        if self.reduce == 'mean':
            # deal with the case where the SoftmaxCrossEntropy is
            # unpickled from the old version
            if self.normalize:
                count = t_valid.sum()
            else:
                count = len(x)
            self._coeff = 1.0 / max(count, 1)

            y = log_p.sum(keepdims=True) * (-self._coeff)
            return y.reshape(()),
        else:
            return -log_p.reshape(t.shape),

    def forward_gpu(self, inputs):
        class_weight = backend.from_chainerx(self.class_weight)

        self.retain_inputs((0, 1))
        x, t = inputs
        if x.ndim == t.ndim and x.shape == t.shape:
            self.soft_target = True
        cupy = cuda.cupy
        if chainer.is_debug() and not self.soft_target:
            _check_input_values(x, t, self.ignore_label)

        if x.size == 0:
            y = cupy.zeros(t.shape, dtype=x.dtype)
            if self.cache_score:
                self.y = y
            if self.reduce == 'mean':
                return y.sum(),
            else:
                return y,
        log_y = log_softmax._log_softmax(x)
        if self.cache_score:
            self.y = cupy.exp(log_y)
<<<<<<< HEAD

        if self.soft_target:
            return self._soft_target_loss(cupy, x, t, log_y)

        if self.class_weight is not None:
=======
        if class_weight is not None:
>>>>>>> 117095a7
            shape = [1 if d != 1 else -1 for d in six.moves.range(x.ndim)]
            log_y *= cupy.broadcast_to(class_weight.reshape(shape), x.shape)
        if self.normalize:
            coeff = cupy.maximum(1, (t != self.ignore_label).sum())
        else:
            coeff = max(1, len(t))
        self._coeff = cupy.divide(1.0, coeff, dtype=x.dtype)

        log_y = cupy.rollaxis(log_y, 1, log_y.ndim)
        if self.reduce == 'mean':
            ret = cuda.reduce(
                'S t, raw T log_y, int32 n_channel, raw T coeff, '
                'S ignore_label',
                'T out',
                't == ignore_label ? T(0) : log_y[_j * n_channel + t]',
                'a + b', 'out = a * -coeff[0]', '0', 'crossent_fwd'
            )(t, log_y.reduced_view(), log_y.shape[-1],
              self._coeff, self.ignore_label)
        else:
            ret = cuda.elementwise(
                'S t, raw T log_y, int32 n_channel, T ignore', 'T out',
                '''
                if (t == ignore) {
                  out = 0;
                } else {
                  out = -log_y[i * n_channel + t];
                }
                ''',
                'softmax_crossent_no_reduce_fwd'
            )(t, log_y.reduced_view(), log_y.shape[-1], self.ignore_label)
            ret = ret.reshape(t.shape)
        return ret,

    def _soft_target_loss(self, xp, x, t, log_y):
        kl_d = xp.sum(t * (xp.log(t + self.eps) - log_y), axis=1)
        if self.reduce == 'mean':
            self._coeff = 1.0 / (x.size / x.shape[1])
            kl_d = kl_d.sum(keepdims=True) * self._coeff
            return kl_d.reshape(()),
        else:
            return kl_d,

    def backward(self, input_indexes, grad_outputs):
        func_grad = _SoftmaxCrossEntropyGrad_NoDoubleBackprop(
            self.reduce, self.ignore_label, self.class_weight, self.y,
            self._coeff, self.soft_target)
        inputs = self.get_retained_inputs()
        return func_grad.apply(inputs + grad_outputs) + (None,)


class _SoftmaxCrossEntropyGrad_NoDoubleBackprop(function_node.FunctionNode):
    # A backward implementation which does not support double-backprop.

    def __init__(self, reduce, ignore_label, class_weight, y, coeff,
                 soft_target):
        self.reduce = reduce
        self.ignore_label = ignore_label
        self.class_weight = class_weight
        self.y = y
        self.coeff = coeff
        self.soft_target = soft_target

    def forward_cpu(self, inputs_and_grad_outputs):
        x, t, gloss = inputs_and_grad_outputs
        if x.size == 0:
            return numpy.zeros(x.shape, dtype=x.dtype), None
        if self.y is not None:
            y = self.y.copy()
        else:
            y = log_softmax._log_softmax(x)
            numpy.exp(y, out=y)
        t_valid = t != self.ignore_label
        t = t * t_valid
        if self.soft_target:
            gx = y - t
        elif y.ndim == 2:
            gx = y
            gx[numpy.arange(len(t)), t] -= 1
            if self.class_weight is not None:
                shape = [1 if d != 1 else -1 for d in six.moves.range(x.ndim)]
                c = _broadcast_to(self.class_weight.reshape(shape), x.shape)
                c = c[numpy.arange(len(t)), t]
                gx *= _broadcast_to(numpy.expand_dims(c, 1), gx.shape)
            gx *= t_valid.reshape((len(t), 1))
        else:
            # in the case where y.ndim is higher than 2,
            # we think that a current implementation is inefficient
            # because it yields two provisional arrays for indexing.
            n_unit = t.size // len(t)
            gx = y.reshape(y.shape[0], y.shape[1], -1)
            fst_index = numpy.arange(t.size) // n_unit
            trd_index = numpy.arange(t.size) % n_unit
            gx[fst_index, t.ravel(), trd_index] -= 1
            if self.class_weight is not None:
                shape = [1 if d != 1 else -1 for d in six.moves.range(x.ndim)]
                c = _broadcast_to(self.class_weight.reshape(shape), x.shape)
                c = c.reshape(gx.shape)
                c = c[fst_index, t.ravel(), trd_index]
                c = c.reshape(y.shape[0], 1, -1)
                gx *= _broadcast_to(c, gx.shape)
            gx *= t_valid.reshape((len(t), 1, -1))
            gx = gx.reshape(y.shape)
        if self.reduce == 'mean':
            gx *= gloss * self.coeff
        else:
            gx *= gloss[:, None]
        return gx,

    def forward_gpu(self, inputs_and_grad_outputs):
        class_weight = cuda.to_gpu(self.class_weight)

        cupy = cuda.cupy
        x, t, gloss = inputs_and_grad_outputs
        if x.size == 0:
            return cupy.zeros(x.shape, dtype=x.dtype), None
        if self.y is not None:
            y = self.y
        else:
            y = log_softmax._log_softmax(x)
            cupy.exp(y, out=y)
        n_unit = t.size // len(t)
        if self.reduce == 'mean':
            coeff = gloss * self.coeff
        else:
            coeff = gloss[:, None, ...]

        if self.soft_target:
            gx = coeff * (y - t)
        elif self.class_weight is None:
            gx = cuda.elementwise(
                'T y, S t, T coeff, S n_channel, S n_unit, S ignore_label',
                'T gx',
                '''
                    const int c = (i / n_unit % n_channel);
                    gx = t == ignore_label ? 0 : coeff * (y - (c == t));
                ''',
                'softmax_crossent_bwd')(
                    y, cupy.expand_dims(t, 1), coeff, x.shape[1],
                    n_unit, self.ignore_label)
        else:
            gx = cuda.elementwise(
                'T y, raw T w, S t, T coeff, S n_channel, S n_unit, '
                'S ignore_label',
                'T gx',
                '''
                    const int c = (i / n_unit % n_channel);
                    gx = t == ignore_label ? 0 : coeff * (y - (c == t)) * w[t];
                ''',
                'softmax_crossent_weight_bwd')(
                    y, class_weight, cupy.expand_dims(t, 1), coeff,
                    x.shape[1], n_unit, self.ignore_label)

        return gx,

    def backward(self, input_indexes, grad_outputs):
        raise RuntimeError(
            'F.softmax_cross_entropy was called with '
            '\'enable_double_backprop=False\' argument, but double-backprop '
            'is actually being performed. Please specify '
            '\'enable_double_backprop=True\' explicitly.')


def _double_backward_softmax_cross_entropy(x, t, normalize, class_weight,
                                           ignore_label, reduce, is_chainerx):
    if isinstance(t, variable.Variable):
        t = t.data

    _check_class_weight_option(class_weight)
    _check_reduce_option(reduce)
    if chainer.is_debug():
        _check_input_values(x, t, ignore_label)

    loss = -chainer.functions.log_softmax(x)

    if class_weight is not None:
        shape = [1 if d != 1 else -1 for d in six.moves.range(x.ndim)]
        class_weight = chainer.functions.broadcast_to(
            class_weight.reshape(shape), x.shape)
        # TODO(niboshi): Remove this workaround after ChainerX supports
        # type promotion.
        if is_chainerx:
            class_weight = chainer.functions.cast(class_weight, x.dtype)
        loss = loss * class_weight

    in_use = (t != ignore_label).astype(x.dtype)

    loss = chainer.functions.rollaxis(loss, 1, loss.ndim)
    loss = chainer.functions.reshape(loss, (-1, loss.shape[-1]))

    # Replace ignore_label value with one valid for F.select_item below.
    t = t.clip(0, loss.shape[1] - 1)

    loss = chainer.functions.select_item(loss, t.ravel())
    loss = chainer.functions.reshape(loss, t.shape)

    loss = loss * in_use

    if reduce == 'mean':
        if normalize:
            count = in_use.sum()
        else:
            count = len(x)
        count = max(count, 1.)
        loss = loss / count
        return chainer.functions.sum(loss)
    else:
        return loss


def softmax_cross_entropy(
        x, t, normalize=True, cache_score=True, class_weight=None,
        ignore_label=-1, reduce='mean', enable_double_backprop=False):
    """Computes cross entropy loss for pre-softmax activations.

    Args:
        x (:class:`~chainer.Variable` or :ref:`ndarray`):
            Variable holding a multidimensional array whose element indicates
            unnormalized log probability: the first axis of the variable
            represents the number of samples, and the second axis represents
            the number of classes. While this function computes a usual softmax
            cross entropy if the number of dimensions is equal to 2, it
            computes a cross entropy of the replicated softmax if the number of
            dimensions is greater than 2.
        t (:class:`~chainer.Variable` or :ref:`ndarray`):
            Variable holding a signed integer vector of ground truth
            labels. If ``t[i] == ignore_label``, corresponding ``x[i]`` is
            ignored.
            When the dtype is float, this function treats ``t`` as an array
            holding probability distribution of labels, in other words, soft
            targets. In this case, the shape of ``t`` must be the same as the
            shape of ``x``. Note that the loss is calculated using KL
            divergence, not cross entropy.
        normalize (bool): If ``True``, this function normalizes the cross
            entropy loss across all instances. If ``False``, it only
            normalizes along a batch size.
        cache_score (bool): When it is ``True``, the function stores result
            of forward computation to use it on backward computation. It
            reduces computational cost though consumes more memory.
            If ``enable_double_backprop`` option is ``True``, this option
            is forcibly turned off and the function does not cache
            the intermediate value.
        class_weight (:ref:`ndarray`):
            An array that contains constant weights that will be multiplied
            with the loss values along with the second dimension. The shape of
            this array should be ``(x.shape[1],)``. If this is not ``None``,
            each class weight ``class_weight[i]`` is actually multiplied to
            ``y[:, i]`` that is the corresponding log-softmax output of ``x``
            and has the same shape as ``x`` before calculating the actual loss
            value.
        ignore_label (int): Label value you want to ignore. Its default value
            is ``-1``. See description of the argument `t`.
        reduce (str): A string that determines whether to reduce the loss
            values. If it is ``'mean'``, it computes the sum of the individual
            cross entropy and normalize it according to ``normalize`` option.
            If it is ``'no'``, this function computes cross entropy for each
            instance and does not normalize it (``normalize`` option is
            ignored). In this case, the loss value of the ignored instance,
            which has ``ignore_label`` as its target value, is set to ``0``.
        enable_double_backprop (bool): If ``True``, this function uses
            implementation that supports higher order differentiation.
            If ``False``, it uses single-backprop implementation.
            This function use the single-backprop version because we expect
            it is faster. So, if you need second or higher derivatives,
            you need to turn it on explicitly.

    Returns:
        ~chainer.Variable: A variable holding a scalar array of the cross
        entropy loss.  If ``reduce`` is ``'mean'``, it is a scalar array.
        If ``reduce`` is ``'no'``, the shape is same as that of ``t``.

    .. note::

       This function is differentiable only by ``x``.

    .. admonition:: Example

        >>> x = np.array([[-1, 0, 1, 2], [2, 0, 1, -1]]).astype(np.float32)
        >>> x
        array([[-1.,  0.,  1.,  2.],
               [ 2.,  0.,  1., -1.]], dtype=float32)
        >>> t = np.array([3, 0]).astype(np.int32)
        >>> t
        array([3, 0], dtype=int32)
        >>> y = F.softmax_cross_entropy(x, t)
        >>> y
        variable(0.44018972)
        >>> log_softmax = -F.log_softmax(x)
        >>> expected_loss = np.mean([log_softmax[row, column].data \
for row, column in enumerate(t)])
        >>> y.array == expected_loss
        True

    """

    is_chainerx = (
        chainerx.is_available() and backend.get_array_module(x) is chainerx)

    if is_chainerx or not enable_double_backprop:
        # Optimized implementation.
        # For non-ChainerX, forward and backward are supported but
        # double-backprop is not supported.
        # For ChainerX, even forward is supported for only specific
        # configuration of inputs and parameters, which is tested with
        # `SoftmaxCrossEntropy._is_chainerx_supported()`.
        func = SoftmaxCrossEntropy(
            normalize, cache_score, class_weight, ignore_label, reduce)

        if not is_chainerx or func._is_chainerx_supported((x, t)):
            loss, = func.apply((x, t))
            return loss

    # Generic double-backprop-enabled but unoptimized implementation
    return _double_backward_softmax_cross_entropy(
        x, t, normalize, class_weight, ignore_label, reduce, is_chainerx)<|MERGE_RESOLUTION|>--- conflicted
+++ resolved
@@ -134,15 +134,11 @@
         log_y = log_softmax._log_softmax(x)
         if self.cache_score:
             self.y = numpy.exp(log_y)
-<<<<<<< HEAD
 
         if self.soft_target:
             return self._soft_target_loss(numpy, x, t, log_y)
 
-        if self.class_weight is not None:
-=======
         if class_weight is not None:
->>>>>>> 117095a7
             shape = [1 if d != 1 else -1 for d in six.moves.range(x.ndim)]
             log_y *= _broadcast_to(class_weight.reshape(shape), x.shape)
         log_yd = numpy.rollaxis(log_y, 1)
@@ -188,15 +184,11 @@
         log_y = log_softmax._log_softmax(x)
         if self.cache_score:
             self.y = cupy.exp(log_y)
-<<<<<<< HEAD
 
         if self.soft_target:
             return self._soft_target_loss(cupy, x, t, log_y)
 
-        if self.class_weight is not None:
-=======
         if class_weight is not None:
->>>>>>> 117095a7
             shape = [1 if d != 1 else -1 for d in six.moves.range(x.ndim)]
             log_y *= cupy.broadcast_to(class_weight.reshape(shape), x.shape)
         if self.normalize:

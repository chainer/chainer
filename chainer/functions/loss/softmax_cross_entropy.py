import numpy
import six

import chainer
from chainer import cuda
from chainer import function
from chainer.functions.activation import log_softmax
from chainer.utils import type_check


class SoftmaxCrossEntropy(function.Function):

    """Softmax activation followed by a cross entropy loss."""

    ignore_label = -1
    normalize = True

    def __init__(self, use_cudnn=True, normalize=True, cache_score=True,
                 class_weight=None):
        self.use_cudnn = use_cudnn
        self.normalize = normalize
        self.cache_score = cache_score
        self.class_weight = class_weight
        if class_weight is not None:
            if self.class_weight.ndim != 1:
                raise ValueError('class_weight.ndim should be 1')
            if self.class_weight.dtype.kind != 'f':
                raise ValueError('The dtype of class_weight should be \'f\'')
            if isinstance(self.class_weight, chainer.Variable):
                raise ValueError('class_weight should be a numpy.ndarray or '
                                 'cupy.ndarray, not a chainer.Variable')

    def check_type_forward(self, in_types):
        type_check.expect(in_types.size() == 2)
        x_type, t_type = in_types

        type_check.expect(
            x_type.dtype.kind == 'f',
            t_type.dtype == numpy.int32,
            t_type.ndim == x_type.ndim - 1,

            x_type.shape[0] == t_type.shape[0],
            x_type.shape[2:] == t_type.shape[1:],
        )

    def _check_input_values(self, x, t):
        if not (((0 <= t) &
                 (t < x.shape[1])) |
                (t == self.ignore_label)).all():
            msg = ('Each label `t` need to satisfy '
                   '`0 <= t < x.shape[1] or t == %d`' % self.ignore_label)
            raise ValueError(msg)

    def forward_cpu(self, inputs):
        x, t = inputs
        if chainer.is_debug():
            self._check_input_values(x, t)

        log_y = log_softmax._log_softmax(x, self.use_cudnn)
        if self.cache_score:
            self.y = numpy.exp(log_y)
        if self.class_weight is not None:
            shape = [1 if d != 1 else -1 for d in six.moves.range(x.ndim)]
            log_y *= numpy.broadcast_to(
                self.class_weight.reshape(shape), x.shape)
        log_yd = numpy.rollaxis(log_y, 1)
        log_yd = log_yd.reshape(len(log_yd), -1)
        log_p = log_yd[numpy.maximum(t.ravel(), 0), numpy.arange(t.size)]

        # deal with the case where the SoftmaxCrossEntropy is
        # unpickled from the old version
        if self.normalize:
            count = (t != self.ignore_label).sum()
        else:
            count = len(x)
        self._coeff = 1.0 / max(count, 1)

        y = (log_p * (t.ravel() != self.ignore_label)).sum(keepdims=True) \
            * (-self._coeff)
        return y.reshape(()),

    def forward_gpu(self, inputs):
        cupy = cuda.cupy
        x, t = inputs
        if chainer.is_debug():
            self._check_input_values(x, t)

        log_y = log_softmax._log_softmax(x, self.use_cudnn)
        if self.cache_score:
            self.y = cupy.exp(log_y)
        if self.class_weight is not None:
            shape = [1 if d != 1 else -1 for d in six.moves.range(x.ndim)]
            log_y *= cupy.broadcast_to(
                self.class_weight.reshape(shape), x.shape)
        if self.normalize:
            coeff = cupy.maximum(1, (t != self.ignore_label).sum())
        else:
            coeff = max(1, len(t))
        self._coeff = cupy.divide(1.0, coeff, dtype=x.dtype)

        log_y = cupy.rollaxis(log_y, 1, log_y.ndim)
        ret = cuda.reduce(
            'S t, raw T log_y, int32 n_channel, raw T coeff', 'T out',
            't == -1 ? T(0) : log_y[(ptrdiff_t)_j * n_channel + t]',
            'a + b', 'out = a * -coeff[0L]', '0', 'crossent_fwd'
        )(t, log_y.reduced_view(), log_y.shape[-1], self._coeff)
        return ret,

    def backward_cpu(self, inputs, grad_outputs):
        x, t = inputs
        gloss = grad_outputs[0]
        if hasattr(self, 'y'):
            y = self.y.copy()
        else:
            y = log_softmax._log_softmax(x, self.use_cudnn)
            numpy.exp(y, out=y)
        if y.ndim == 2:
            gx = y
            gx[numpy.arange(len(t)), numpy.maximum(t, 0)] -= 1
            if self.class_weight is not None:
                shape = [1 if d != 1 else -1 for d in six.moves.range(x.ndim)]
                c = numpy.broadcast_to(
                    self.class_weight.reshape(shape), x.shape)
                c = c[numpy.arange(len(t)), numpy.maximum(t, 0)]
                gx *= numpy.broadcast_to(numpy.expand_dims(c, 1), gx.shape)
            gx *= (t != self.ignore_label).reshape((len(t), 1))
        else:
            # in the case where y.ndim is higher than 2,
            # we think that a current implementation is inefficient
            # because it yields two provisional arrays for indexing.
            n_unit = t.size // len(t)
            gx = y.reshape(y.shape[0], y.shape[1], -1)
            fst_index = numpy.arange(t.size) // n_unit
            trd_index = numpy.arange(t.size) % n_unit
            gx[fst_index, numpy.maximum(t.ravel(), 0), trd_index] -= 1
            if self.class_weight is not None:
                shape = [1 if d != 1 else -1 for d in six.moves.range(x.ndim)]
                c = numpy.broadcast_to(
                    self.class_weight.reshape(shape), x.shape)
                c = c.reshape(gx.shape)
                c = c[fst_index, numpy.maximum(t.ravel(), 0), trd_index]
                c = c.reshape(y.shape[0], 1, -1)
                gx *= numpy.broadcast_to(c, gx.shape)
            gx *= (t != self.ignore_label).reshape((len(t), 1, -1))
            gx = gx.reshape(y.shape)
        gx *= gloss * self._coeff
        return gx, None

    def backward_gpu(self, inputs, grad_outputs):
        cupy = cuda.cupy
        x, t = inputs
        if hasattr(self, 'y'):
            y = self.y
        else:
            y = log_softmax._log_softmax(x, self.use_cudnn)
            cupy.exp(y, out=y)
        gloss = grad_outputs[0]
        n_unit = t.size // len(t)
        coeff = gloss * self._coeff
<<<<<<< HEAD
        gx = cuda.elementwise(
            'T y, S t, raw T coeff, S n_channel, S n_unit',
            'T gx',
            '''
               const int c = (i / n_unit % n_channel);
               gx = (t == -1) ? 0 : (coeff[0L] * (y - (c == t)));
            ''',
            'softmax_crossent_bwd')(
                y, cupy.expand_dims(t, 1), coeff, x.shape[1], n_unit)
=======
        if self.class_weight is None:
            gx = cuda.elementwise(
                'T y, S t, raw T coeff, S n_channel, S n_unit',
                'T gx',
                '''
                    const int c = (i / n_unit % n_channel);
                    gx = (t == -1) ? 0 : (coeff[0] * (y - (c == t)));
                ''',
                'softmax_crossent_bwd')(
                    y, cupy.expand_dims(t, 1), coeff, x.shape[1], n_unit)
        else:
            gx = cuda.elementwise(
                'T y, raw T w, S t, raw T coeff, S n_channel, S n_unit',
                'T gx',
                '''
                    const int c = (i / n_unit % n_channel);
                    gx = t == -1 ? 0 : coeff[0] * (y - (c == t)) * w[t];
                ''',
                'softmax_crossent_bwd')(
                    y, self.class_weight, cupy.expand_dims(t, 1), coeff,
                    x.shape[1], n_unit)
>>>>>>> 538f45e3
        return gx, None


def softmax_cross_entropy(
        x, t, use_cudnn=True, normalize=True, cache_score=True,
        class_weight=None):
    """Computes cross entropy loss for pre-softmax activations.

    Args:
        x (~chainer.Variable): Variable holding a multidimensional array whose
            element indicates unnormalized log probability: the first axis of
            the variable represents the number of samples, and the second axis
            represents the number of classes. While this function computes
            a usual softmax cross entropy if the number of dimensions is equal
            to 2, it computes a cross entropy of the replicated softmax if the
            number of dimensions is greater than 2.
        t (~chainer.Variable): Variable holding an int32 vector of ground truth
            labels. If ``t[i] == -1``, corresponding ``x[i]`` is ignored.
        normalize (bool): If ``True``, this function normalizes the cross
            entropy loss across all instances. If ``False``, it only
            normalizes along a batch size.
        cache_score (bool): When it is ``True``, the function stores result
            of forward computation to use it on backward computation. It
            reduces computational cost though consumes more memory.
        class_weight (~numpy.ndarray or ~chainer.cuda.cupy.ndarray): An array
            that contains constant weights that will be multiplied with the
            loss values along with the second dimension. The shape of this
            array should be ``(x.shape[1],)``. If this is not ``None``, each
            class weight ``class_weight[i]`` is actually multiplied to
            ``y[:, i]`` that is the corresponding log-softmax output of ``x``
            and has the same shape as ``x`` before calculating the actual loss
            value.

    Returns:
        Variable: A variable holding a scalar array of the cross entropy loss.

    .. note::

       This function is differentiable only by ``x``.

    """
    return SoftmaxCrossEntropy(
        use_cudnn, normalize, cache_score, class_weight)(x, t)<|MERGE_RESOLUTION|>--- conflicted
+++ resolved
@@ -157,24 +157,13 @@
         gloss = grad_outputs[0]
         n_unit = t.size // len(t)
         coeff = gloss * self._coeff
-<<<<<<< HEAD
-        gx = cuda.elementwise(
-            'T y, S t, raw T coeff, S n_channel, S n_unit',
-            'T gx',
-            '''
-               const int c = (i / n_unit % n_channel);
-               gx = (t == -1) ? 0 : (coeff[0L] * (y - (c == t)));
-            ''',
-            'softmax_crossent_bwd')(
-                y, cupy.expand_dims(t, 1), coeff, x.shape[1], n_unit)
-=======
         if self.class_weight is None:
             gx = cuda.elementwise(
                 'T y, S t, raw T coeff, S n_channel, S n_unit',
                 'T gx',
                 '''
                     const int c = (i / n_unit % n_channel);
-                    gx = (t == -1) ? 0 : (coeff[0] * (y - (c == t)));
+                    gx = (t == -1) ? 0 : (coeff[0L] * (y - (c == t)));
                 ''',
                 'softmax_crossent_bwd')(
                     y, cupy.expand_dims(t, 1), coeff, x.shape[1], n_unit)
@@ -184,12 +173,11 @@
                 'T gx',
                 '''
                     const int c = (i / n_unit % n_channel);
-                    gx = t == -1 ? 0 : coeff[0] * (y - (c == t)) * w[t];
+                    gx = t == -1 ? 0 : coeff[0L] * (y - (c == t)) * w[t];
                 ''',
                 'softmax_crossent_bwd')(
                     y, self.class_weight, cupy.expand_dims(t, 1), coeff,
                     x.shape[1], n_unit)
->>>>>>> 538f45e3
         return gx, None
 
 

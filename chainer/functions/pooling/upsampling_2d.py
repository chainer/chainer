import numpy

from chainer.backends import cuda
from chainer import function_node
from chainer.functions.pooling import pooling_2d
from chainer.utils import conv
from chainer.utils import type_check


class Upsampling2D(pooling_2d.Pooling2D):

    """Upsampling over a set of 2d planes w/ indices used for max pooling."""

    def __init__(self, indexes, ksize, stride=None, pad=0, outsize=None,
                 cover_all=True):
        super(Upsampling2D, self).__init__(ksize, stride, pad, cover_all)
        self.indexes = indexes
        self.outh, self.outw = (None, None) if outsize is None else outsize

    def check_type_forward(self, in_types):
        n_in = in_types.size()
        type_check.expect(n_in == 1)
        x_type = in_types[0]

        type_check.expect(
            x_type.dtype.kind == 'f',
            x_type.ndim == 4,
            x_type.shape == self.indexes.shape,
        )

        if self.outh is not None:
            expected_h = conv.get_conv_outsize(
                self.outh, self.kh, self.sy, self.ph, cover_all=self.cover_all)
            type_check.expect(x_type.shape[2] == expected_h)
        if self.outw is not None:
            expected_w = conv.get_conv_outsize(
                self.outw, self.kw, self.sx, self.pw, cover_all=self.cover_all)
            type_check.expect(x_type.shape[3] == expected_w)

    def forward_cpu(self, x):
        self._in_dtype = x[0].dtype

        n, c, h, w = x[0].shape
        if self.outh is None:
            self.outh = conv.get_deconv_outsize(
                h, self.kh, self.sy, self.ph, cover_all=self.cover_all)
        if self.outw is None:
            self.outw = conv.get_deconv_outsize(
                w, self.kw, self.sx, self.pw, cover_all=self.cover_all)

        up_y = numpy.zeros((n, c, self.outh, self.outw), dtype=self._in_dtype)
        up_y = conv.im2col_cpu(
            up_y, self.kh, self.kw, self.sy, self.sx, self.ph, self.pw,
            cover_all=self.cover_all).transpose(0, 1, 4, 5, 2, 3)
        colh, colw = up_y.shape[2:4]
        up_y = up_y.reshape(-1, self.kh * self.kw)
        indexes = self.indexes.ravel()
        up_y[numpy.arange(len(indexes)), indexes] = x[0].ravel()
        up_y = up_y.reshape(n, c, colh, colw, self.kh, self.kw)
        up_y = conv.col2im_cpu(
            up_y.transpose(0, 1, 4, 5, 2, 3), self.sy, self.sx, self.ph,
            self.pw, self.outh, self.outw)
        return up_y,

    def forward_gpu(self, x):
        self._in_dtype = x[0].dtype

        xp = cuda.cupy
        n, c, h, w = x[0].shape
        if self.outh is None:
            self.outh = conv.get_deconv_outsize(
                h, self.kh, self.sy, self.ph, cover_all=self.cover_all)
        if self.outw is None:
            self.outw = conv.get_deconv_outsize(
                w, self.kw, self.sx, self.pw, cover_all=self.cover_all)
        up_y = xp.zeros((n, c, self.outh, self.outw), dtype=self._in_dtype)
        up_y = conv.im2col_gpu(
            up_y, self.kh, self.kw, self.sy, self.sx, self.ph, self.pw,
            cover_all=self.cover_all)
        up_y = up_y.transpose(0, 1, 4, 5, 2, 3)
        n, c, oy, ox, ky, kx = up_y.shape
        indexes = xp.asarray(self.indexes, dtype=numpy.int32)
        xp.ElementwiseKernel(
            'int32 index, T x, int32 n, int32 c, int32 oy, int32 ox,'
            'int32 ky, int32 kx', 'raw T up_y',
            '''
            int yn = i / c / oy / ox;
            int yc = (i / oy / ox) % c;
            int yoy = (i / ox) % oy;
            int yox = i % ox;
            up_y[yn * c * oy * ox * ky * kx +
              yc * oy * ox * ky * kx +
              yoy * ox * ky * kx +
              yox * ky * kx +
              index] = x;
            ''',
            'upsampling_2d_fwd')(indexes, x[0], n, c, oy, ox, ky, kx, up_y)
        up_y = up_y.transpose(0, 1, 4, 5, 2, 3)
        up_y = conv.col2im_gpu(up_y, self.sy, self.sx, self.ph, self.pw,
                               self.outh, self.outw)
        return up_y,

    def backward(self, indexes, grad_outputs):
        return Upsampling2DGrad(self).apply(grad_outputs)


class Upsampling2DGrad(function_node.FunctionNode):

    def __init__(self, upsampling2d):
        self.kh = upsampling2d.kh
        self.kw = upsampling2d.kw
        self.sy = upsampling2d.sy
        self.sx = upsampling2d.sx
        self.ph = upsampling2d.ph
        self.pw = upsampling2d.pw
        self.outh = upsampling2d.outh
        self.outw = upsampling2d.outw
        self.cover_all = upsampling2d.cover_all
        self.indexes = upsampling2d.indexes
        self._in_dtype = upsampling2d._in_dtype

    def forward_cpu(self, gy):
        gcol = conv.im2col_cpu(
            gy[0], self.kh, self.kw, self.sy, self.sx, self.ph, self.pw,
            cover_all=self.cover_all)
        n, c, kh, kw, out_h, out_w = gcol.shape
        gcol = gcol.transpose(0, 1, 4, 5, 2, 3).reshape(-1, kh * kw)
        indexes = self.indexes.ravel()
        gx = gcol[numpy.arange(len(indexes)), indexes]
        return gx.reshape(n, c, out_h, out_w),

    def forward_gpu(self, gy):
        xp = cuda.cupy
        gcol = conv.im2col_gpu(
            gy[0], self.kh, self.kw, self.sy, self.sx, self.ph, self.pw,
            cover_all=self.cover_all)

        gcol = gcol.transpose(0, 1, 4, 5, 2, 3)
        n, c, oy, ox, ky, kx = gcol.shape
        gcol = gcol.reshape((n, c, oy, ox, ky * kx))
        indexes = xp.asarray(self.indexes, dtype=numpy.int32)
        gx = xp.empty((n, c, oy, ox), dtype=self._in_dtype)
        xp.ElementwiseKernel(
            'int32 indexes, raw T gcol, int32 n, int32 c, int32 oy,'
            'int32 ox, int32 ky, int32 kx',
            'raw T gx',
            '''
            int ind_n = i / c / oy / ox;
            int ind_c = (i / oy / ox) % c;
            int ind_oy = (i / ox) % oy;
            int ind_ox = i % ox;
            int gcol_ky = indexes / kx;
            int gcol_kx = indexes % kx;
            float top_gx = gcol[ind_n * c * oy * ox * ky * kx +
                                ind_c * oy * ox * ky * kx +
                                ind_oy * ox * ky * kx +
                                ind_ox * ky * kx +
                                gcol_ky * kx +
                                gcol_kx];
            gx[ind_n * c * oy * ox +
               ind_c * oy * ox +
               ind_oy * ox +
               ind_ox] = top_gx;
            ''',
            'upsampling_2d_bwd')(indexes, gcol, n, c, oy, ox, ky, kx, gx)

        return gx,

    def backward(self, indexes, ggx):
        return Upsampling2D(
            self.indexes, (self.kh, self.kw), (self.sy, self.sx),
            (self.ph, self.pw), (self.outh, self.outw),
            self.cover_all).apply(ggx)


def upsampling_2d(
        x, indexes, ksize, stride=None, pad=0, outsize=None, cover_all=True):
    """Upsampling using pooling indices.

    This function produces an upsampled image using pooling indices.

    .. admonition:: Example

<<<<<<< HEAD
        It should be noted that you need to turn off
        ``chainer.config.use_cudnn`` flag when you perform
        :meth:`~chainer.functions.max_pooling_2d` function which will make a
        pooling indicies for this :meth:`~chainer.functions.upsampling_2d`.
        It is because
        :attr:`~chainer.functions.pooling.max_pooling_2d.MaxPooling2D.indexes`
        is never created and stored in the
        :attr:`~chainer.functions.pooling.max_pooling_2d.MaxPooling2D`
        object when cuDNN is used for it.

=======
>>>>>>> 1b0561f7
        >>> x = np.arange(1, 37).reshape(1, 1, 6, 6).astype(np.float32)
        >>> x = chainer.Variable(x)
        >>> x.array
        array([[[[ 1.,  2.,  3.,  4.,  5.,  6.],
                 [ 7.,  8.,  9., 10., 11., 12.],
                 [13., 14., 15., 16., 17., 18.],
                 [19., 20., 21., 22., 23., 24.],
                 [25., 26., 27., 28., 29., 30.],
                 [31., 32., 33., 34., 35., 36.]]]], dtype=float32)

        This is the original ``x`` before max pooling.

<<<<<<< HEAD
        >>> p = F.pooling.max_pooling_2d.MaxPooling2D(2, 2)
        >>> with chainer.using_config('use_cudnn', 'never'):
        ...     pooled_x = p.apply((x,))[0]
        >>> pooled_x.data
=======
        >>> pooled_x, indexes = F.max_pooling_2d(
        ...     x, ksize=2, stride=2, return_indices=True)
        >>> pooled_x.array
>>>>>>> 1b0561f7
        array([[[[ 8., 10., 12.],
                 [20., 22., 24.],
                 [32., 34., 36.]]]], dtype=float32)
        >>> indexes
        array([[[[3, 3, 3],
                 [3, 3, 3],
                 [3, 3, 3]]]])

<<<<<<< HEAD
        This is the output of the max pooling operation.
        :meth:`~chainer.functions.upsampling_2d` needs
        :attr:`~chainer.functions.pooling.max_pooling_2d.MaxPooling2D.indexes`
        array stored in the max pooling object ``p``.
=======
        These are the outputs from the max pooling operation including the
        resulting indices that will be used to upsample ``pooled_x``. Note
        that the indices all point to the largest, in the case the last,
        elements in each window.
>>>>>>> 1b0561f7

        >>> upsampled_x = F.upsampling_2d(
        ...     pooled_x, indexes, ksize=2, stride=2, outsize=x.shape[2:])
        >>> upsampled_x.shape
        (1, 1, 6, 6)
        >>> upsampled_x.data
        array([[[[ 0.,  0.,  0.,  0.,  0.,  0.],
                 [ 0.,  8.,  0., 10.,  0., 12.],
                 [ 0.,  0.,  0.,  0.,  0.,  0.],
                 [ 0., 20.,  0., 22.,  0., 24.],
                 [ 0.,  0.,  0.,  0.,  0.,  0.],
                 [ 0., 32.,  0., 34.,  0., 36.]]]], dtype=float32)

    Args:
        x (~chainer.Variable): Input variable.
        indexes (~numpy.ndarray or ~cupy.ndarray): Index array returned from
            preceding call to :meth:`~chainer.functions.max_pooling_2d`.
        ksize (int or pair of ints): Size of pooling window. ``ksize=k`` and
            ``ksize=(k, k)`` are equivalent.
        stride (int or pair of ints or None): Stride of pooling applications.
            ``stride=s`` and ``stride=(s, s)`` are equivalent. If ``None`` is
            specified, then it uses same stride as the pooling window size.
        pad (int or pair of ints): Spatial padding width for the input array.
            ``pad=p`` and ``pad=(p, p)`` are equivalent.
        outsize ((int, int)): Expected output size (height, width).
        cover_all (bool): Should be set to ``True`` if all spatial locations
            were pooled into some output pixels during the preceding pooling
            operation.  ``False`` otherwise. See
            :meth:`~chainer.functions.max_pooling_2d`.

    Returns:
        ~chainer.Variable: Output variable.
    """
    return Upsampling2D(
        indexes, ksize, stride, pad, outsize, cover_all).apply((x,))[0]<|MERGE_RESOLUTION|>--- conflicted
+++ resolved
@@ -181,19 +181,6 @@
 
     .. admonition:: Example
 
-<<<<<<< HEAD
-        It should be noted that you need to turn off
-        ``chainer.config.use_cudnn`` flag when you perform
-        :meth:`~chainer.functions.max_pooling_2d` function which will make a
-        pooling indicies for this :meth:`~chainer.functions.upsampling_2d`.
-        It is because
-        :attr:`~chainer.functions.pooling.max_pooling_2d.MaxPooling2D.indexes`
-        is never created and stored in the
-        :attr:`~chainer.functions.pooling.max_pooling_2d.MaxPooling2D`
-        object when cuDNN is used for it.
-
-=======
->>>>>>> 1b0561f7
         >>> x = np.arange(1, 37).reshape(1, 1, 6, 6).astype(np.float32)
         >>> x = chainer.Variable(x)
         >>> x.array
@@ -206,16 +193,9 @@
 
         This is the original ``x`` before max pooling.
 
-<<<<<<< HEAD
-        >>> p = F.pooling.max_pooling_2d.MaxPooling2D(2, 2)
-        >>> with chainer.using_config('use_cudnn', 'never'):
-        ...     pooled_x = p.apply((x,))[0]
-        >>> pooled_x.data
-=======
         >>> pooled_x, indexes = F.max_pooling_2d(
         ...     x, ksize=2, stride=2, return_indices=True)
         >>> pooled_x.array
->>>>>>> 1b0561f7
         array([[[[ 8., 10., 12.],
                  [20., 22., 24.],
                  [32., 34., 36.]]]], dtype=float32)
@@ -224,17 +204,10 @@
                  [3, 3, 3],
                  [3, 3, 3]]]])
 
-<<<<<<< HEAD
-        This is the output of the max pooling operation.
-        :meth:`~chainer.functions.upsampling_2d` needs
-        :attr:`~chainer.functions.pooling.max_pooling_2d.MaxPooling2D.indexes`
-        array stored in the max pooling object ``p``.
-=======
         These are the outputs from the max pooling operation including the
         resulting indices that will be used to upsample ``pooled_x``. Note
         that the indices all point to the largest, in the case the last,
         elements in each window.
->>>>>>> 1b0561f7
 
         >>> upsampled_x = F.upsampling_2d(
         ...     pooled_x, indexes, ksize=2, stride=2, outsize=x.shape[2:])

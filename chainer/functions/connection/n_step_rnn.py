--- conflicted
+++ resolved
@@ -144,6 +144,8 @@
         libcudnn.CUDNN_LSTM: True,
     }
 
+_rnn_persistent_algo = None
+if cuda.cudnn_enabled and _cudnn_version >= 6000:
     _rnn_persistent_algo = {
         'standard': libcudnn.CUDNN_RNN_ALGO_STANDARD,
         'static': libcudnn.CUDNN_RNN_ALGO_PERSIST_STATIC,
@@ -171,14 +173,20 @@
             candidate_list = ','.join(_rnn_modes.keys())
             raise ValueError('Invalid rnn_mode: "%s". Please select from [%s]'
                              % (rnn_mode, candidate_list))
-        if rnn_algo not in _rnn_persistent_algo:
+
+        is_enable_cudnn_v6 = isinstance(_rnn_persistent_algo, dict)
+        if is_enable_cudnn_v6 and rnn_algo not in _rnn_persistent_algo:
             candidate_list = ','.join(_rnn_persistent_algo.keys())
             raise ValueError('Invalid rnn_algo: "%s". Please select from [%s]'
                              % (rnn_algo, candidate_list))
+            _rnn_algo = _rnn_persistent_algo[rnn_algo]
+        else:
+            _rnn_algo = None
+
         self.rnn_dir = _rnn_dirs[rnn_dir]
         self.rnn_mode = _rnn_modes[rnn_mode]
         # TODO(aonotas) check `_rnn_persistent_algo` can be used in v5 (< v6)
-        self.rnn_algo = _rnn_persistent_algo[rnn_algo]
+        self.rnn_algo = _rnn_algo
         self.rnn_direction = _rnn_params_direction[self.rnn_dir]
         self.n_layers = n_layers
         self.states = states
@@ -318,10 +326,9 @@
 
         # TODO(unno): Make a wrapper method to avoid access _desc directly
         rnn_desc = cudnn.create_rnn_descriptor(
-<<<<<<< HEAD
-            handle, n_units, self.n_layers, self.states.desc,
+            n_units, self.n_layers, self.states._desc,
             libcudnn.CUDNN_LINEAR_INPUT, self.rnn_dir, self.rnn_mode,
-            self.rnn_algo, libcudnn.CUDNN_DATA_FLOAT)
+            libcudnn.CUDNN_DATA_FLOAT, algo=self.rnn_algo)
 
         if self.rnn_algo == libcudnn.CUDNN_RNN_ALGO_PERSIST_DYNAMIC:
             batchsize = len(x_list[0])
@@ -333,12 +340,6 @@
                 _prev_batchsize = batchsize
 
             cudnn.set_rnn_persistent_rnn_plan(rnn_desc, _rnn_plan)
-
-=======
-            n_units, self.n_layers, self.states._desc,
-            libcudnn.CUDNN_LINEAR_INPUT, self.rnn_dir,
-            self.rnn_mode, libcudnn.CUDNN_DATA_FLOAT)
->>>>>>> 01152e52
         self.rnn_desc = rnn_desc
 
         c_x_descs = _make_tensor_descriptor_array(x_list)

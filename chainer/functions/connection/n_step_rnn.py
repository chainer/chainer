import itertools

import numpy
import six

import chainer
from chainer import backend
from chainer.backends import cuda
from chainer import configuration
from chainer import function
from chainer.functions.activation import relu
from chainer.functions.activation import tanh
from chainer.functions.array import concat
from chainer.functions.array import split_axis
from chainer.functions.array import stack
from chainer.functions.connection import linear
from chainer.functions.noise import dropout
from chainer.utils import argument
from chainer.utils import type_check


if cuda.cudnn_enabled:
    cudnn = cuda.cudnn
    libcudnn = cuda.cuda.cudnn
    _cudnn_version = libcudnn.getVersion()


class PointerArray(object):

    def __init__(self, lst, back_pointer):
        self._value = numpy.array(lst, dtype=numpy.intp)
        # Store back_pointer to prevent the GC removes the original variable
        self._back_pointer = back_pointer

    @property
    def data(self):
        return self._value.ctypes.data


def _make_tensor_descriptor_array(xs):
    """Make an array of pointers denoting pointers of tensor descriptors.

    """
    descs = []
    for x in xs:
        if x.ndim < 3:
            shape = x.shape + (1,) * (3 - x.ndim)
            x = x.reshape(shape)
        desc = cudnn.create_tensor_nd_descriptor(x)
        descs.append(desc)
    return PointerArray([d.value for d in descs], descs)


if cuda.cudnn_enabled and _cudnn_version >= 5000:
    # Define RNN parameters using dict.
    _rnn_dirs = {
        'uni': libcudnn.CUDNN_UNIDIRECTIONAL,
        'bi':  libcudnn.CUDNN_BIDIRECTIONAL,
    }

    _rnn_modes = {
        'rnn_relu': libcudnn.CUDNN_RNN_RELU,
        'rnn_tanh': libcudnn.CUDNN_RNN_TANH,
        'gru': libcudnn.CUDNN_GRU,
        'lstm': libcudnn.CUDNN_LSTM,
    }

    _rnn_n_params = {
        libcudnn.CUDNN_RNN_RELU: 2,
        libcudnn.CUDNN_RNN_TANH: 2,
        libcudnn.CUDNN_GRU: 6,
        libcudnn.CUDNN_LSTM: 8,
    }

    _rnn_params_direction = {
        libcudnn.CUDNN_UNIDIRECTIONAL: 1,
        libcudnn.CUDNN_BIDIRECTIONAL: 2,
    }

    _rnn_params_use_cell = {
        libcudnn.CUDNN_RNN_RELU: False,
        libcudnn.CUDNN_RNN_TANH: False,
        libcudnn.CUDNN_GRU: False,
        libcudnn.CUDNN_LSTM: True,
    }


class CudnnRNNWeightConcat(function.Function):

    """Concatenates weight matrices for cuDNN's RNN.

    This function concatenates weight matrices for RNNs into one large array.
    Its format is defined in cuDNN's API.

    """

    def __init__(self, n_layers, states, rnn_dir, rnn_mode):
        self.n_layers = n_layers
        self.states = states
        self.rnn_dir = _rnn_dirs[rnn_dir]
        self.rnn_mode = _rnn_modes[rnn_mode]

        self.rnn_direction = _rnn_params_direction[self.rnn_dir]
        self.n_W = _rnn_n_params[self.rnn_mode]

    def check_type_forward(self, in_types):
        n_params = self.n_layers * self.rnn_direction * self.n_W
        type_check.expect(
            in_types.size() == n_params * 2)

        w_types = in_types[:n_params]
        b_types = in_types[n_params:]

        in_size = w_types[0].shape[1]
        out_size = w_types[0].shape[0]

        for layer in six.moves.range(self.n_layers):
            for di in six.moves.range(self.rnn_direction):
                for i in six.moves.range(self.n_W):
                    ind = (layer * self.rnn_direction + di) * self.n_W + i
                    w_type = w_types[ind]
                    b_type = b_types[ind]
                    if self.rnn_direction == 1:
                        # Uni-direction
                        if layer == 0 and i < (self.n_W // 2):
                            w_in = in_size
                        else:
                            w_in = out_size
                    else:
                        # Bi-direction
                        if layer == 0 and i < (self.n_W // 2):
                            w_in = in_size
                        elif layer > 0 and i < (self.n_W // 2):
                            w_in = out_size * self.rnn_direction
                        else:
                            w_in = out_size

                    type_check.expect(
                        w_type.dtype == numpy.float32,
                        w_type.ndim == 2,
                        w_type.shape[0] == out_size,
                        w_type.shape[1] == w_in,

                        b_type.dtype == numpy.float32,
                        b_type.ndim == 1,
                        b_type.shape[0] == out_size,
                    )

    def forward(self, inputs):
        handle = cudnn.get_handle()
        ws_size = self.n_layers * self.rnn_direction * self.n_W
        ws = inputs[0:ws_size]
        bs = inputs[ws_size:]
        out_size = ws[0].shape[0]
        in_size = ws[0].shape[1]

        # TODO(unno): Make a wrapper method to avoid access _desc directly
        rnn_desc = cudnn.create_rnn_descriptor(
            out_size, self.n_layers, self.states._desc,
            libcudnn.CUDNN_LINEAR_INPUT, self.rnn_dir,
            self.rnn_mode, libcudnn.CUDNN_DATA_FLOAT)
        self.rnn_desc = rnn_desc

        dummy_x = cuda.cupy.empty((1, in_size, 1), 'f')
        x_desc = cudnn.create_tensor_nd_descriptor(dummy_x)

        weights_size = libcudnn.getRNNParamsSize(
            handle, rnn_desc.value, x_desc.value, libcudnn.CUDNN_DATA_FLOAT)
        w = cuda.cupy.empty((weights_size // 4, 1, 1), dtype=numpy.float32)
        w_desc = cudnn.create_filter_descriptor(w)

        for layer in six.moves.range(self.n_layers):
            for di in six.moves.range(self.rnn_direction):
                mat_index = layer * self.rnn_direction + di
                # di = 0: forward, 1: backward
                for lin_layer_id in six.moves.range(self.n_W):
                    mat = cudnn.get_rnn_lin_layer_matrix_params(
                        handle, rnn_desc, mat_index,
                        x_desc, w_desc, w, lin_layer_id)
                    W_index = mat_index * self.n_W + lin_layer_id
                    m = mat.reshape(mat.size)
                    m[...] = ws[W_index].ravel()
                    bias = cudnn.get_rnn_lin_layer_bias_params(
                        handle, rnn_desc, mat_index,
                        x_desc, w_desc, w, lin_layer_id)
                    b = bias.reshape(bias.size)
                    b[...] = bs[W_index]
        self.w_desc = w_desc
        self.x_desc = x_desc
        return w,

    def backward(self, inputs, grads):
        handle = cudnn.get_handle()
        ws_size = self.n_layers * self.rnn_direction * self.n_W
        ws = inputs[0:ws_size]
        bs = inputs[ws_size:]

        rnn_desc = self.rnn_desc
        dw = grads[0]
        dw_desc = cudnn.create_filter_descriptor(dw)
        dx_desc = self.x_desc

        dws = []
        dbs = []
        for layer in six.moves.range(self.n_layers):
            for di in six.moves.range(self.rnn_direction):
                mat_index = layer * self.rnn_direction + di
                for lin_layer_id in six.moves.range(self.n_W):
                    mat = cudnn.get_rnn_lin_layer_matrix_params(
                        handle, rnn_desc, mat_index,
                        dx_desc, dw_desc, dw, lin_layer_id)
                    W_index = mat_index * self.n_W + lin_layer_id
                    dws.append(mat.reshape(ws[W_index].shape))
                    bias = cudnn.get_rnn_lin_layer_bias_params(
                        handle, rnn_desc, mat_index,
                        dx_desc, dw_desc, dw, lin_layer_id)
                    dbs.append(bias.reshape(bs[W_index].shape))
        return tuple(dws + dbs)


def cudnn_rnn_weight_concat(
        n_layers, states, use_bi_direction, rnn_mode, ws, bs):
    rnn_dir = 'bi' if use_bi_direction else 'uni'
    inputs = itertools.chain(
        itertools.chain.from_iterable(ws),
        itertools.chain.from_iterable(bs),
    )
    return CudnnRNNWeightConcat(n_layers, states, rnn_dir, rnn_mode)(*inputs)


class BaseNStepRNN(function.Function):

    def __init__(self, n_layers, states, lengths, rnn_dir, rnn_mode, **kwargs):
        if kwargs:
            argument.check_unexpected_kwargs(
                kwargs, train='train argument is not supported anymore. '
                'Use chainer.using_config')
            argument.assert_kwargs_empty(kwargs)

        if rnn_dir not in _rnn_dirs:
            candidate_list = ','.join(_rnn_dirs.keys())
            raise ValueError('Invalid rnn_dir: "%s". Please select from [%s]'
                             % (rnn_dir, candidate_list))
        if rnn_mode not in _rnn_modes:
            candidate_list = ','.join(_rnn_modes.keys())
            raise ValueError('Invalid rnn_mode: "%s". Please select from [%s]'
                             % (rnn_mode, candidate_list))
        self.rnn_dir = _rnn_dirs[rnn_dir]
        self.rnn_mode = _rnn_modes[rnn_mode]
        self.rnn_direction = _rnn_params_direction[self.rnn_dir]
        self.n_layers = n_layers
        self.states = states
        self.use_cell = _rnn_params_use_cell[self.rnn_mode]
        self.lengths = lengths
        self.sections = numpy.cumsum(lengths)

    def check_type_forward(self, in_types):
        if self.use_cell:
            type_check.expect(in_types.size() == 4)
            h_type, c_type, w_type, x_type = in_types
            h_size = self.n_layers * self.rnn_direction
            type_check.expect(
                h_type.dtype == numpy.float32,
                c_type.dtype == numpy.float32,

                h_type.ndim == 3,
                h_type.shape[0] == h_size,
                c_type.ndim == 3,
                c_type.shape[0] == h_size,

                # mini-batch size
                h_type.shape[1] == c_type.shape[1],

                # hidden size
                h_type.shape[2] == c_type.shape[2],
            )

        else:
            type_check.expect(in_types.size() == 3)
            h_type, w_type, x_type = in_types
            h_size = self.n_layers * self.rnn_direction
            type_check.expect(
                h_type.dtype == numpy.float32,

                h_type.ndim == 3,
                h_type.shape[0] == h_size,
            )

        type_check.expect(
            x_type.dtype == numpy.float32,
            x_type.ndim == 2,
            x_type.shape[0] == self.sections[-1],
        )

    def forward(self, inputs):
        if self.use_cell:
            # LSTM
            hx, cx, w, xs = inputs
            cx = cuda.cupy.ascontiguousarray(cx)
            cx_desc = cudnn.create_tensor_nd_descriptor(cx)

            cy = cuda.cupy.empty_like(cx)
            cy_desc = cudnn.create_tensor_nd_descriptor(cy)

            cx_data_ptr = cx.data.ptr
            cy_data_ptr = cy.data.ptr

            cx_desc_value = cx_desc.value
            cy_desc_value = cy_desc.value
        else:
            # RNN, GRU
            hx, w, xs = inputs
            cx = cy = None
            cx_data_ptr = cy_data_ptr = 0
            cx_desc_value = cy_desc_value = 0

        w = cuda.cupy.ascontiguousarray(w)
        xs = cuda.cupy.ascontiguousarray(xs)
        hx = cuda.cupy.ascontiguousarray(hx)

        length = len(self.lengths)
        n_units = hx.shape[2]

        ys = cuda.cupy.empty(
            (len(xs), n_units * self.rnn_direction), dtype=xs.dtype)

        handle = cudnn.get_handle()
        self.handle = handle

        # TODO(unno): Make a wrapper method to avoid access _desc directly
        rnn_desc = cudnn.create_rnn_descriptor(
            n_units, self.n_layers, self.states._desc,
            libcudnn.CUDNN_LINEAR_INPUT, self.rnn_dir,
            self.rnn_mode, libcudnn.CUDNN_DATA_FLOAT)
        self.rnn_desc = rnn_desc

        x_list = cuda.cupy.split(xs, self.sections[:-1])
        c_x_descs = _make_tensor_descriptor_array(x_list)
        hx_desc = cudnn.create_tensor_nd_descriptor(hx)

        w_desc = cudnn.create_filter_descriptor(w)

        self.w_desc = w_desc

        y_list = cuda.cupy.split(ys, self.sections[:-1])
        c_y_descs = _make_tensor_descriptor_array(y_list)
        hy = cuda.cupy.empty_like(hx)
        hy_desc = cudnn.create_tensor_nd_descriptor(hy)

        work_size = libcudnn.getRNNWorkspaceSize(
            handle, rnn_desc.value, length, c_x_descs.data)
        workspace = cuda.cupy.empty((work_size,), dtype='b')
        self.workspace = workspace

        if not configuration.config.train:
            libcudnn.RNNForwardInference(
                handle, rnn_desc.value, length,
                c_x_descs.data, xs.data.ptr, hx_desc.value, hx.data.ptr,
                cx_desc_value, cx_data_ptr, w_desc.value, w.data.ptr,
                c_y_descs.data, ys.data.ptr, hy_desc.value, hy.data.ptr,
                cy_desc_value, cy_data_ptr, workspace.data.ptr, work_size)

        else:
            reserve_size = libcudnn.getRNNTrainingReserveSize(
                handle, rnn_desc.value, length, c_x_descs.data)
            self.reserve_space = cuda.cupy.empty((reserve_size,), dtype='b')
            libcudnn.RNNForwardTraining(
                handle, rnn_desc.value, length,
                c_x_descs.data, xs.data.ptr, hx_desc.value, hx.data.ptr,
                cx_desc_value, cx_data_ptr, w_desc.value, w.data.ptr,
                c_y_descs.data, ys.data.ptr, hy_desc.value, hy.data.ptr,
                cy_desc_value, cy_data_ptr,
                workspace.data.ptr, work_size,
                self.reserve_space.data.ptr, reserve_size)

        self.c_y_descs = c_y_descs
        self.c_x_descs = c_x_descs

        if self.use_cell:
            # LSTM
            self.retain_outputs((2,))
            return hy, cy, ys
        else:
            # GRU, RNN
            self.retain_outputs((1,))
            return hy, ys

    def backward(self, inputs, grads):
        if self.use_cell:
            # LSTM
            hx, cx, w, xs = inputs
            dhy, dcy, dys = grads
            if dcy is None:
                dcy = cuda.cupy.zeros_like(cx)

            cx = cuda.cupy.ascontiguousarray(cx)
            dcx = cuda.cupy.empty_like(cx)

            cx_desc = cudnn.create_tensor_nd_descriptor(cx)
            dcx_desc = cudnn.create_tensor_nd_descriptor(dcx)
            dcy_desc = cudnn.create_tensor_nd_descriptor(dcy)

            cx_data_ptr = cx.data.ptr
            dcy_data_ptr = dcy.data.ptr
            dcx_data_ptr = dcx.data.ptr
            cx_desc_value = cx_desc.value
            dcx_desc_value = dcx_desc.value
            dcy_desc_value = dcy_desc.value
        else:
            # GRU, RNN
            hx, w, xs = inputs
            dhy, dys = grads
            dcy = cx = dcx = None
            cx_data_ptr = dcy_data_ptr = dcx_data_ptr = 0
            cx_desc_value = dcx_desc_value = dcy_desc_value = 0

        ys = self.output_data[-1]

        xs = cuda.cupy.ascontiguousarray(xs)
        hx = cuda.cupy.ascontiguousarray(hx)

        if dhy is None:
            dhy = cuda.cupy.zeros_like(hx)

        if dys is None:
            dys = cuda.cupy.zeros_like(ys)

        length = len(self.lengths)

        dhx = cuda.cupy.empty_like(hx)

        hx_desc = cudnn.create_tensor_nd_descriptor(hx)
        dhy_desc = cudnn.create_tensor_nd_descriptor(dhy)

        dy_list = cuda.cupy.split(dys, self.sections[:-1], 0)
        c_dy_descs = _make_tensor_descriptor_array(dy_list)

        rnn_desc = self.rnn_desc
        handle = self.handle
        work_size = libcudnn.getRNNWorkspaceSize(
            handle, rnn_desc.value, length, self.c_x_descs.data)
        workspace = cuda.cupy.empty((work_size,), dtype='b')

        dhx_desc = cudnn.create_tensor_nd_descriptor(dhx)

        dxs = cuda.cupy.empty_like(xs)
        dx_list = cuda.cupy.split(dxs, self.sections[:-1], 0)
        c_dx_descs = _make_tensor_descriptor_array(dx_list)

        libcudnn.RNNBackwardData(
            handle, rnn_desc.value, length,
            self.c_y_descs.data, ys.data.ptr,
            c_dy_descs.data, dys.data.ptr, dhy_desc.value, dhy.data.ptr,
            dcy_desc_value, dcy_data_ptr, self.w_desc.value, w.data.ptr,
            hx_desc.value, hx.data.ptr, cx_desc_value, cx_data_ptr,
            c_dx_descs.data, dxs.data.ptr, dhx_desc.value, dhx.data.ptr,
            dcx_desc_value, dcx_data_ptr, workspace.data.ptr, work_size,
            self.reserve_space.data.ptr, self.reserve_space.size)

        dw = cuda.cupy.zeros_like(w)
        dw_desc = cudnn.create_filter_descriptor(dw)
        libcudnn.RNNBackwardWeights(
            handle, rnn_desc.value, length,
            self.c_x_descs.data, xs.data.ptr,
            hx_desc.value, hx.data.ptr, self.c_y_descs.data, ys.data.ptr,
            workspace.data.ptr, work_size, dw_desc.value, dw.data.ptr,
            self.reserve_space.data.ptr, self.reserve_space.size)

        if self.use_cell:
            # LSTM
            return dhx, dcx, dw, dxs
        else:
            # GRU, RNN
            return dhx, dw, dxs


class NStepRNNTanh(BaseNStepRNN):

    def __init__(self, n_layers, states, lengths, **kwargs):
        BaseNStepRNN.__init__(
            self, n_layers, states, lengths,
            rnn_dir='uni', rnn_mode='rnn_tanh', **kwargs)


class NStepRNNReLU(BaseNStepRNN):

    def __init__(self, n_layers, states, lengths, **kwargs):
        BaseNStepRNN.__init__(
            self, n_layers, states, lengths,
            rnn_dir='uni', rnn_mode='rnn_relu', **kwargs)


class NStepBiRNNTanh(BaseNStepRNN):

    def __init__(self, n_layers, states, lengths, **kwargs):
        BaseNStepRNN.__init__(
            self, n_layers, states, lengths,
            rnn_dir='bi', rnn_mode='rnn_tanh', **kwargs)


class NStepBiRNNReLU(BaseNStepRNN):

    def __init__(self, n_layers, states, lengths, **kwargs):
        BaseNStepRNN.__init__(
            self, n_layers, states, lengths,
            rnn_dir='bi', rnn_mode='rnn_relu', **kwargs)


def n_step_rnn(
        n_layers, dropout_ratio, hx, ws, bs, xs, activation='tanh', **kwargs):
    """n_step_rnn(n_layers, dropout_ratio, hx, ws, bs, xs, activation='tanh')

    Stacked Uni-directional RNN function for sequence inputs.

    This function calculates stacked Uni-directional RNN with sequences.
    This function gets an initial hidden state :math:`h_0`,
    an initial cell state :math:`c_0`, an input sequence :math:`x`,
    weight matrices :math:`W`, and bias vectors :math:`b`.
    This function calculates hidden states :math:`h_t` and :math:`c_t` for each
    time :math:`t` from input :math:`x_t`.

    .. math::
       h_t = f(W_0 x_t + W_1 h_{t-1} + b_0 + b_1)

    where :math:`f` is an activation function.

    Weight matrices :math:`W` contains two matrices :math:`W_0` and
    :math:`W_1`. :math:`W_0` is a parameter for an input sequence.
    :math:`W_1` is a parameter for a hidden state.
    Bias matrices :math:`b` contains two matrices :math:`b_0` and :math:`b_1`.
    :math:`b_0` is a parameter for an input sequence.
    :math:`b_1` is a parameter for a hidden state.


    As the function accepts a sequence, it calculates :math:`h_t` for all
    :math:`t` with one call. Two weight matrices and two bias vectors are
    required for each layer. So, when :math:`S` layers exist, you need to
    prepare :math:`2S` weight matrices and :math:`2S` bias vectors.

    If the number of layers ``n_layers`` is greather than :math:`1`, input
    of ``k``-th layer is hidden state ``h_t`` of ``k-1``-th layer.
    Note that all input variables except first layer may have different shape
    from the first layer.

    .. warning::

       ``train`` and ``use_cudnn`` arguments are not supported anymore since
       v2.
       Instead, use ``chainer.using_config('train', train)`` and
       ``chainer.using_config('use_cudnn', use_cudnn)`` respectively.
       See :func:`chainer.using_config`.

    Args:
        n_layers(int): Number of layers.
        dropout_ratio(float): Dropout ratio.
        hx (chainer.Variable): Variable holding stacked hidden states.
            Its shape is ``(S, B, N)`` where ``S`` is number of layers and is
            equal to ``n_layers``, ``B`` is mini-batch size, and ``N`` is
            dimension of hidden units.
        ws (list of list of chainer.Variable): Weight matrices. ``ws[i]``
            represents weights for i-th layer.
            Each ``ws[i]`` is a list containing two matrices.
            ``ws[i][j]`` is corresponding with ``W_j`` in the equation.
            Only ``ws[0][j]`` where ``0 <= j < 1`` is ``(I, N)`` shape as they
            are multiplied with input variables. All other matrices has
            ``(N, N)`` shape.
        bs (list of list of chainer.Variable): Bias vectors. ``bs[i]``
            represnents biases for i-th layer.
            Each ``bs[i]`` is a list containing two vectors.
            ``bs[i][j]`` is corresponding with ``b_j`` in the equation.
            Shape of each matrix is ``(N,)`` where ``N`` is dimension of
            hidden units.
        xs (list of chainer.Variable): A list of :class:`~chainer.Variable`
            holding input values. Each element ``xs[t]`` holds input value
            for time ``t``. Its shape is ``(B_t, I)``, where ``B_t`` is
            mini-batch size for time ``t``, and ``I`` is size of input units.
            Note that this function supports variable length sequences.
            When sequneces has different lengths, sort sequences in descending
            order by length, and transpose the sorted sequence.
            :func:`~chainer.functions.transpose_sequence` transpose a list
            of :func:`~chainer.Variable` holding sequence.
            So ``xs`` needs to satisfy
            ``xs[t].shape[0] >= xs[t + 1].shape[0]``.
        activation (str): Activation function name.
            Please select ``tanh`` or ``relu``.

    Returns:
        tuple: This function returns a tuple containing three elements,
        ``hy`` and ``ys``.

        - ``hy`` is an updated hidden states whose shape is same as ``hx``.
        - ``ys`` is a list of :class:`~chainer.Variable` . Each element
          ``ys[t]`` holds hidden states of the last layer corresponding
          to an input ``xs[t]``. Its shape is ``(B_t, N)`` where ``B_t`` is
          mini-batch size for time ``t``, and ``N`` is size of hidden
          units. Note that ``B_t`` is the same value as ``xs[t]``.

    """
    return n_step_rnn_base(n_layers, dropout_ratio, hx, ws, bs, xs,
                           activation, use_bi_direction=False, **kwargs)


def n_step_birnn(
        n_layers, dropout_ratio, hx, ws, bs, xs, activation='tanh', **kwargs):
    """n_step_birnn(n_layers, dropout_ratio, hx, ws, bs, xs, activation='tanh')

    Stacked Bi-directional RNN function for sequence inputs.

    This function calculates stacked Bi-directional RNN with sequences.
    This function gets an initial hidden state :math:`h_0`, an initial
    cell state :math:`c_0`, an input sequence :math:`x`,
    weight matrices :math:`W`, and bias vectors :math:`b`.
    This function calculates hidden states :math:`h_t` and :math:`c_t` for each
    time :math:`t` from input :math:`x_t`.

    .. math::
        h^{f}_t &=& f(W^{f}_0 x_t + W^{f}_1 h_{t-1} + b^{f}_0 + b^{f}_1), \\\\
        h^{b}_t &=& f(W^{b}_0 x_t + W^{b}_1 h_{t-1} + b^{b}_0 + b^{b}_1), \\\\
        h_t  &=& [h^{f}_t; h^{f}_t], \\\\

    where :math:`f` is an activation function.

    Weight matrices :math:`W` contains two matrices :math:`W^{f}` and
    :math:`W^{b}`. :math:`W^{f}` is weight matrices for forward directional
    RNN. :math:`W^{b}` is weight matrices for backward directional RNN.

    :math:`W^{f}` contains :math:`W^{f}_0` for an input sequence and
    :math:`W^{f}_1` for a hidden state.
    :math:`W^{b}` contains :math:`W^{b}_0` for an input sequence and
    :math:`W^{b}_1` for a hidden state.

    Bias matrices :math:`b` contains two matrices :math:`b^{f}` and
    :math:`b^{f}`. :math:`b^{f}` contains :math:`b^{f}_0` for an input sequence
    and :math:`b^{f}_1` for a hidden state.
    :math:`b^{b}` contains :math:`b^{b}_0` for an input sequence and
    :math:`b^{b}_1` for a hidden state.

    As the function accepts a sequence, it calculates :math:`h_t` for all
    :math:`t` with one call. Two weight matrices and two bias vectors are
    required for each layer. So, when :math:`S` layers exist, you need to
    prepare :math:`2S` weight matrices and :math:`2S` bias vectors.

    If the number of layers ``n_layers`` is greather than :math:`1`, input
    of ``k``-th layer is hidden state ``h_t`` of ``k-1``-th layer.
    Note that all input variables except first layer may have different shape
    from the first layer.

    .. warning::

       ``train`` and ``use_cudnn`` arguments are not supported anymore since
       v2.
       Instead, use ``chainer.using_config('train', train)`` and
       ``chainer.using_config('use_cudnn', use_cudnn)`` respectively.
       See :func:`chainer.using_config`.

    Args:
        n_layers(int): Number of layers.
        dropout_ratio(float): Dropout ratio.
        hx (chainer.Variable): Variable holding stacked hidden states.
            Its shape is ``(2S, B, N)`` where ``S`` is number of layers and is
            equal to ``n_layers``, ``B`` is mini-batch size, and ``N`` is
            dimension of hidden units. Because of bi-direction, the
            first dimension length is ``2S``.
        ws (list of list of chainer.Variable): Weight matrices. ``ws[i + di]``
            represents weights for i-th layer.
            Note that ``di = 0`` for forward-RNN and ``di = 1`` for
            backward-RNN.
            Each ``ws[i + di]`` is a list containing two matrices.
            ``ws[i + di][j]`` is corresponding with ``W^{f}_j`` if ``di = 0``
            and corresponding with ``W^{b}_j`` if ``di = 1`` in the equation.
            Only ``ws[0][j]`` and ``ws[1][j]`` where ``0 <= j < 1`` are
            ``(I, N)`` shape as they are multiplied with input variables.
            All other matrices has ``(N, N)`` shape.
        bs (list of list of chainer.Variable): Bias vectors. ``bs[i + di]``
            represnents biases for i-th layer.
            Note that ``di = 0`` for forward-RNN and ``di = 1`` for
            backward-RNN.
            Each ``bs[i + di]`` is a list containing two vectors.
            ``bs[i + di][j]`` is corresponding with ``b^{f}_j`` if ``di = 0``
            and corresponding with ``b^{b}_j`` if ``di = 1`` in the equation.
            Shape of each matrix is ``(N,)`` where ``N`` is dimension of
            hidden units.
        xs (list of chainer.Variable): A list of :class:`~chainer.Variable`
            holding input values. Each element ``xs[t]`` holds input value
            for time ``t``. Its shape is ``(B_t, I)``, where ``B_t`` is
            mini-batch size for time ``t``, and ``I`` is size of input units.
            Note that this function supports variable length sequences.
            When sequneces has different lengths, sort sequences in descending
            order by length, and transpose the sorted sequence.
            :func:`~chainer.functions.transpose_sequence` transpose a list
            of :func:`~chainer.Variable` holding sequence.
            So ``xs`` needs to satisfy
            ``xs[t].shape[0] >= xs[t + 1].shape[0]``.
        activation (str): Activation function name.
            Please select ``tanh`` or ``relu``.

    Returns:
        tuple: This function returns a tuple containing three elements,
        ``hy`` and ``ys``.

        - ``hy`` is an updated hidden states whose shape is same as ``hx``.
        - ``ys`` is a list of :class:`~chainer.Variable` . Each element
          ``ys[t]`` holds hidden states of the last layer corresponding
          to an input ``xs[t]``. Its shape is ``(B_t, N)`` where ``B_t``
          is mini-batch size for time ``t``, and ``N`` is size of hidden
          units. Note that ``B_t`` is the same value as ``xs[t]``.

    """
    return n_step_rnn_base(n_layers, dropout_ratio, hx, ws, bs, xs,
                           activation, use_bi_direction=True)


def n_step_rnn_base(n_layers, dropout_ratio, hx, ws, bs, xs,
                    activation, use_bi_direction, **kwargs):
    """n_step_rnn_base(n_layers, dropout_ratio, hx, ws, bs, xs, activation, use_bi_direction)

    Base function for Stack RNN/BiRNN functions.

    This function is used at  :func:`chainer.functions.n_step_birnn` and
    :func:`chainer.functions.n_step_rnn`.
    This function's behavior depends on following arguments,
    ``activation`` and ``use_bi_direction``.

    .. warning::

       ``train`` and ``use_cudnn`` arguments are not supported anymore since
       v2.
       Instead, use ``chainer.using_config('train', train)`` and
       ``chainer.using_config('use_cudnn', use_cudnn)`` respectively.
       See :func:`chainer.using_config`.

    Args:
        n_layers(int): Number of layers.
        dropout_ratio(float): Dropout ratio.
        hx (chainer.Variable): Variable holding stacked hidden states.
            Its shape is ``(S, B, N)`` where ``S`` is number of layers and is
            equal to ``n_layers``, ``B`` is mini-batch size, and ``N`` is
            dimension of hidden units.
        ws (list of list of chainer.Variable): Weight matrices. ``ws[i]``
            represents weights for i-th layer.
            Each ``ws[i]`` is a list containing two matrices.
            ``ws[i][j]`` is corresponding with ``W_j`` in the equation.
            Only ``ws[0][j]`` where ``0 <= j < 1`` is ``(I, N)`` shape as they
            are multiplied with input variables. All other matrices has
            ``(N, N)`` shape.
        bs (list of list of chainer.Variable): Bias vectors. ``bs[i]``
            represnents biases for i-th layer.
            Each ``bs[i]`` is a list containing two vectors.
            ``bs[i][j]`` is corresponding with ``b_j`` in the equation.
            Shape of each matrix is ``(N,)`` where ``N`` is dimension of
            hidden units.
        xs (list of chainer.Variable): A list of :class:`~chainer.Variable`
            holding input values. Each element ``xs[t]`` holds input value
            for time ``t``. Its shape is ``(B_t, I)``, where ``B_t`` is
            mini-batch size for time ``t``, and ``I`` is size of input units.
            Note that this function supports variable length sequences.
            When sequneces has different lengths, sort sequences in descending
            order by length, and transpose the sorted sequence.
            :func:`~chainer.functions.transpose_sequence` transpose a list
            of :func:`~chainer.Variable` holding sequence.
            So ``xs`` needs to satisfy
            ``xs[t].shape[0] >= xs[t + 1].shape[0]``.
        activation (str): Activation function name.
            Please select ``tanh`` or ``relu``.
        use_bi_direction (bool): If ``True``, this function uses
            Bi-directional RNN.

    Returns:
        tuple: This function returns a tuple containing three elements,
            ``hy`` and ``ys``.

            - ``hy`` is an updated hidden states whose shape is same as ``hx``.
            - ``ys`` is a list of :class:`~chainer.Variable` . Each element
              ``ys[t]`` holds hidden states of the last layer corresponding
              to an input ``xs[t]``. Its shape is ``(B_t, N)`` where ``B_t``
              is mini-batch size for time ``t``, and ``N`` is size of hidden
              units. Note that ``B_t`` is the same value as ``xs[t]``.

    .. seealso::
       :func:`chainer.functions.n_step_rnn`
       :func:`chainer.functions.n_step_birnn`

    """  # NOQA
<<<<<<< HEAD

    argument.check_unexpected_kwargs(
        kwargs, train='train argument is not supported anymore. '
        'Use chainer.using_config',
        use_cudnn='use_cudnn argument is not supported anymore. '
        'Use chainer.using_config')
    lengths, = argument.parse_kwargs(kwargs, ('lengths', None))

    concatenated = lengths is not None
=======
    if kwargs:
        argument.check_unexpected_kwargs(
            kwargs, train='train argument is not supported anymore. '
            'Use chainer.using_config',
            use_cudnn='use_cudnn argument is not supported anymore. '
            'Use chainer.using_config')
        argument.assert_kwargs_empty(kwargs)
>>>>>>> 8cde1f48

    activation_list = ['tanh', 'relu']
    if activation not in activation_list:
        candidate = ','.join(activation_list)
        raise ValueError('Invalid activation: "%s". Please select from [%s]'
                         % (activation, candidate))

    xp = backend.get_array_module(hx)

    if xp is not numpy and chainer.should_use_cudnn('>=auto', 5000):
<<<<<<< HEAD
        states = get_random_state().create_dropout_states(dropout_ratio)
        if not concatenated:
            lengths = [len(x) for x in xs]
            xs = chainer.functions.concat(xs, axis=0)
=======
        handle = cudnn.get_handle()
        states = cuda.get_cudnn_dropout_states()
        cudnn.set_dropout_descriptor(states._desc, handle, dropout_ratio)
        lengths = [len(x) for x in xs]
        xs = chainer.functions.concat(xs, axis=0)
>>>>>>> 8cde1f48

        rnn_mode = 'rnn_%s' % activation
        w = cudnn_rnn_weight_concat(
            n_layers, states, use_bi_direction, rnn_mode, ws, bs)

        if use_bi_direction:
            # Bi-directional RNN
            if activation == 'tanh':
                rnn = NStepBiRNNTanh
            elif activation == 'relu':
                rnn = NStepBiRNNReLU
        else:
            # Uni-directional RNN
            if activation == 'tanh':
                rnn = NStepRNNTanh
            elif activation == 'relu':
                rnn = NStepRNNReLU

        hy, ys = rnn(n_layers, states, lengths)(hx, w, xs)
        sections = numpy.cumsum(lengths[:-1])
        if not concatenated:
            ys = chainer.functions.split_axis(ys, sections, 0)
        return hy, ys

    else:

        def f(x, h, c, w, b):
            xw, hw = w
            xb, hb = b
            rnn_in = linear.linear(x, xw, xb) + linear.linear(h, hw, hb)
            if activation == 'tanh':
                return tanh.tanh(rnn_in), None
            elif activation == 'relu':
                return relu.relu(rnn_in), None

        if concatenated:
            sections = numpy.cumsum(lengths[:-1])
            xs = chainer.functions.split_axis(xs, sections, 0)

        hy, _, ys = n_step_rnn_impl(
            f, n_layers, dropout_ratio, hx, None, ws, bs, xs, use_bi_direction)

        if concatenated:
            ys = chainer.functions.concat(ys, axis=0)
        return hy, ys


def n_step_rnn_impl(
        f, n_layers, dropout_ratio, hx, cx, ws, bs, xs, use_bi_direction):
    direction = 2 if use_bi_direction else 1
    hx = chainer.functions.separate(hx)
    use_cell = cx is not None
    if use_cell:
        cx = chainer.functions.separate(cx)
    else:
        cx = [None] * len(hx)

    xs_next = xs
    hy = []
    cy = []
    for layer in six.moves.range(n_layers):

        # Forward RNN
        if layer == 0:
            xs = xs_next
        else:
            xs = _dropout_sequence(xs_next, dropout_ratio)
        idx = direction * layer
        h, c, h_forward = _one_directional_loop(
            f, xs, hx[idx], cx[idx], ws[idx], bs[idx])
        hy.append(h)
        cy.append(c)

        if use_bi_direction:
            # Backward RNN
            idx = direction * layer + 1
            if layer == 0:
                xs = xs_next
            else:
                xs = _dropout_sequence(xs_next, dropout_ratio)
            h, c, h_backward = _one_directional_loop(
                f, reversed(xs), hx[idx], cx[idx], ws[idx], bs[idx])
            h_backward.reverse()
            # Concat
            xs_next = [concat.concat([hfi, hbi], axis=1) for hfi, hbi in
                       six.moves.zip(h_forward, h_backward)]
            hy.append(h)
            cy.append(c)
        else:
            # Uni-directional RNN
            xs_next = h_forward

    ys = xs_next
    hy = stack.stack(hy)
    if use_cell:
        cy = stack.stack(cy)
    else:
        cy = None
    return hy, cy, tuple(ys)


def _one_directional_loop(f, xs, h, c, w, b):
    h_list = []
    for x in xs:
        batch = len(x)
        need_split = len(h) > batch
        if need_split:
            h, h_rest = split_axis.split_axis(h, [batch], axis=0)
            if c is not None:
                c, c_rest = split_axis.split_axis(c, [batch], axis=0)

        h, c = f(x, h, c, w, b)
        h_list.append(h)

        if need_split:
            h = concat.concat([h, h_rest], axis=0)
            if c is not None:
                c = concat.concat([c, c_rest], axis=0)
    return h, c, h_list


def _dropout_sequence(xs, dropout_ratio):
    return [dropout.dropout(x, ratio=dropout_ratio) for x in xs]<|MERGE_RESOLUTION|>--- conflicted
+++ resolved
@@ -781,17 +781,6 @@
        :func:`chainer.functions.n_step_birnn`
 
     """  # NOQA
-<<<<<<< HEAD
-
-    argument.check_unexpected_kwargs(
-        kwargs, train='train argument is not supported anymore. '
-        'Use chainer.using_config',
-        use_cudnn='use_cudnn argument is not supported anymore. '
-        'Use chainer.using_config')
-    lengths, = argument.parse_kwargs(kwargs, ('lengths', None))
-
-    concatenated = lengths is not None
-=======
     if kwargs:
         argument.check_unexpected_kwargs(
             kwargs, train='train argument is not supported anymore. '
@@ -799,7 +788,9 @@
             use_cudnn='use_cudnn argument is not supported anymore. '
             'Use chainer.using_config')
         argument.assert_kwargs_empty(kwargs)
->>>>>>> 8cde1f48
+    lengths, = argument.parse_kwargs(kwargs, ('lengths', None))
+
+    concatenated = lengths is not None
 
     activation_list = ['tanh', 'relu']
     if activation not in activation_list:
@@ -810,18 +801,12 @@
     xp = backend.get_array_module(hx)
 
     if xp is not numpy and chainer.should_use_cudnn('>=auto', 5000):
-<<<<<<< HEAD
-        states = get_random_state().create_dropout_states(dropout_ratio)
+        handle = cudnn.get_handle()
+        states = cuda.get_cudnn_dropout_states()
+        cudnn.set_dropout_descriptor(states._desc, handle, dropout_ratio)
         if not concatenated:
             lengths = [len(x) for x in xs]
             xs = chainer.functions.concat(xs, axis=0)
-=======
-        handle = cudnn.get_handle()
-        states = cuda.get_cudnn_dropout_states()
-        cudnn.set_dropout_descriptor(states._desc, handle, dropout_ratio)
-        lengths = [len(x) for x in xs]
-        xs = chainer.functions.concat(xs, axis=0)
->>>>>>> 8cde1f48
 
         rnn_mode = 'rnn_%s' % activation
         w = cudnn_rnn_weight_concat(

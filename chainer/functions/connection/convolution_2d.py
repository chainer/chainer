--- conflicted
+++ resolved
@@ -235,15 +235,8 @@
                 _y, = self._forward_gpu_core(_x[g, ], _W[g, ], _bg)
             _ys.append(_y)
 
-<<<<<<< HEAD
-        y = xp.stack(_ys, axis=1)  # (N, G, oCg, oH, oW)
-        _, _, _, oH, oW = y.shape
-        y = y.reshape(N, oC, oH, oW)
+        y = xp.concatenate(_ys, axis=1)  # (N, oC, oH, oW)
         return y,
-=======
-        y = xp.concatenate(_ys, axis=1)  # (N, oC, oH, oW)
-        return y
->>>>>>> 26a5e32e
 
     def _forward_cudnn(self, x, W, b, y):
         x = cuda.cupy.ascontiguousarray(x)
@@ -446,14 +439,8 @@
                 _gW, = self._forward_gpu_core(_x[g, ], _gy[g, ])
             _gWs.append(_gW)
 
-<<<<<<< HEAD
-        gW = xp.stack(_gWs)  # (G, oCg, iCg, kH, kW)
-        gW = gW.reshape(oC, iCg, kH, kW)
+        gW = xp.concatenate(_gWs)  # (oC, iCg, kH, kW)
         return gW,
-=======
-        gW = xp.concatenate(_gWs)  # (oC, iCg, kH, kW)
-        return gW
->>>>>>> 26a5e32e
 
     def _forward_cudnn(self, x, gy):
         _, out_c, out_h, out_w = gy.shape

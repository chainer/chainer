--- conflicted
+++ resolved
@@ -99,13 +99,13 @@
             # Generic implementation
             inputs = self.get_retained_inputs()
             x, W = inputs
-            if 0 in indexes:  # grad_x
-                gx = linear(gy, W.T)
+            if 0 in indexes:
+                gx, = LinearGradData().apply((W, gy))
                 ret.append(chainer.functions.cast(gx, x.dtype))
-            if 1 in indexes:  # grad_W
-                gW = linear(gy.T, x.T)
+            if 1 in indexes:
+                gW, = LinearGradWeight().apply((x, gy))
                 ret.append(chainer.functions.cast(gW, W.dtype))
-            if 2 in indexes:  # grad_b
+            if 2 in indexes:
                 gb = chainer.functions.sum(gy, axis=0)
                 ret.append(gb)
 
@@ -178,7 +178,6 @@
             ggb = None
 
         ret = []
-<<<<<<< HEAD
         if 0 in indexes:  # grad_x
             gg = linear(gy, ggW.T)
             ret.append(gg)
@@ -187,17 +186,6 @@
             if ggb is not None:
                 gg += chainer.functions.broadcast_to(ggb, gg.shape)
             ret.append(gg)
-=======
-        if 0 in indexes:
-            gx, = LinearGradData().apply((W, gy))
-            ret.append(chainer.functions.cast(gx, x.dtype))
-        if 1 in indexes:
-            gW, = LinearGradWeight().apply((x, gy))
-            ret.append(chainer.functions.cast(gW, W.dtype))
-        if 2 in indexes:
-            gb = chainer.functions.sum(gy, axis=0)
-            ret.append(gb)
->>>>>>> 26a5e32e
 
         return ret
 

from chainer import function
from chainer.utils import type_check


def _as_mat(x, n_batch_axes):
    if x.ndim == 2:
        return x
    if n_batch_axes == 1:
        return x.reshape(len(x), -1)
    elif n_batch_axes < x.ndim:
        x.reshape(x.shape[:n_batch_axes] + (-1,))
    else:
        raise ValueError('n_batch_axes should be less than x.ndim')


class LinearFunction(function.Function):

    def __init__(self, n_batch_axes=1):
        self._n_batch_axes = n_batch_axes

    def check_type_forward(self, in_types):
        n_in = in_types.size()
        type_check.expect(2 <= n_in, n_in <= 3)
        x_type, w_type = in_types[:2]

        type_check.expect(
            x_type.dtype.kind == 'f',
            w_type.dtype.kind == 'f',
            x_type.ndim >= 2,
            w_type.ndim == 2,
            type_check.prod(x_type.shape[1:]) == w_type.shape[1],
        )
        if n_in.eval() == 3:
            b_type = in_types[2]
            type_check.expect(
                b_type.dtype == x_type.dtype,
                b_type.ndim == 1,
                b_type.shape[0] == w_type.shape[0],
            )

    def forward(self, inputs):
        x = _as_mat(inputs[0], self._n_batch_axes)
        W = inputs[1]
        y = x.dot(W.T).astype(x.dtype, copy=False)
        if len(inputs) == 3:
            b = inputs[2]
            y += b
        return y,

    def backward(self, inputs, grad_outputs):
        x = _as_mat(inputs[0], self._n_batch_axes)
        W = inputs[1]
        gy = grad_outputs[0]

        gx = gy.dot(W).astype(x.dtype, copy=False).reshape(inputs[0].shape)
        gW = gy.T.dot(x).astype(W.dtype, copy=False)
        if len(inputs) == 3:
            gb = gy.sum(0)
            return gx, gW, gb
        else:
            return gx, gW


def linear(x, W, b=None, n_batch_axes=1):
    """Linear function, or affine transformation.

    It accepts two or three arguments: an input minibatch ``x``, a weight
    matrix ``W``, and optionally a bias vector ``b``. It computes
     .. math:: Y = xW^\\top + b.

    Args:
<<<<<<< HEAD
        x (~chainer.Variable): Input variable. Its first dimension is assumed
            to be the *minibatch dimension*. The other dimensions are treated
            as concatenated one dimension whose size must be ``N``.
        W (~chainer.Variable): Weight variable of shape ``(M, N)``.
        b (~chainer.Variable): Bias variable (optional) of shape ``(M,)``.
        n_batch_axes (int): The number of batch axes. The default is 1. The
            input variable is reshaped into
            :math:`{\\rm n_batch_sxes} + 1`-dimensional tensor.
=======
        x (:class:`~chainer.Variable` or :class:`numpy.ndarray` or \
        :class:`cupy.ndarray`): Input variable, which is a :math:`(s_B, s_1, \
            s_2, ..., s_n)`-shaped float array. Its first dimension
            :math:`(s_B)` is assumed to be the *minibatch dimension*. The
            other dimensions are treated as concatenated one dimension whose
            size must be :math:`(s_1 * ... * s_n = N)`.
        W (:class:`~chainer.Variable` or :class:`numpy.ndarray` or \
        :class:`cupy.ndarray`): Weight variable of shape :math:`(M, N)`,
            where :math:`(N = s_1 * ... * s_n)`.
        b (:class:`~chainer.Variable` or :class:`numpy.ndarray` or \
        :class:`cupy.ndarray`): Bias variable (optional) of shape
            :math:`(M,)`.
>>>>>>> 3aec4552

    Returns:
        ~chainer.Variable: Output variable. A float array with shape
        of :math:`(s_B, M)`.

    .. seealso:: :class:`~chainer.links.Linear`

    .. admonition:: Example

        >>> x = np.random.uniform(0, 1, (3, 4)).astype('f')
        >>> W = np.random.uniform(0, 1, (5, 4)).astype('f')
        >>> b = np.random.uniform(0, 1, (5,)).astype('f')
        >>> y = F.linear(x, W, b)
        >>> y.shape
        (3, 5)

    """
    if b is None:
        return LinearFunction(n_batch_axes)(x, W)
    else:
        return LinearFunction(n_batch_axes)(x, W, b)<|MERGE_RESOLUTION|>--- conflicted
+++ resolved
@@ -69,29 +69,22 @@
      .. math:: Y = xW^\\top + b.
 
     Args:
-<<<<<<< HEAD
-        x (~chainer.Variable): Input variable. Its first dimension is assumed
-            to be the *minibatch dimension*. The other dimensions are treated
-            as concatenated one dimension whose size must be ``N``.
-        W (~chainer.Variable): Weight variable of shape ``(M, N)``.
-        b (~chainer.Variable): Bias variable (optional) of shape ``(M,)``.
-        n_batch_axes (int): The number of batch axes. The default is 1. The
-            input variable is reshaped into
-            :math:`{\\rm n_batch_sxes} + 1`-dimensional tensor.
-=======
         x (:class:`~chainer.Variable` or :class:`numpy.ndarray` or \
-        :class:`cupy.ndarray`): Input variable, which is a :math:`(s_B, s_1, \
-            s_2, ..., s_n)`-shaped float array. Its first dimension
-            :math:`(s_B)` is assumed to be the *minibatch dimension*. The
-            other dimensions are treated as concatenated one dimension whose
-            size must be :math:`(s_1 * ... * s_n = N)`.
+        :class:`cupy.ndarray`): Input variable, which is a :math:`(s_1, \
+            s_2, ..., s_n)`-shaped float array. In the default setting, its
+            first ``n_batch_axes`` dimensions are treated as the *minibatch
+            dimensions*. The other dimensions are treated as concatenated one
+            dimension whose size must be :math:`(s_{\rm n_batch_axes + 1} * \
+            ... * s_n = N)`.
         W (:class:`~chainer.Variable` or :class:`numpy.ndarray` or \
         :class:`cupy.ndarray`): Weight variable of shape :math:`(M, N)`,
             where :math:`(N = s_1 * ... * s_n)`.
         b (:class:`~chainer.Variable` or :class:`numpy.ndarray` or \
         :class:`cupy.ndarray`): Bias variable (optional) of shape
             :math:`(M,)`.
->>>>>>> 3aec4552
+        n_batch_axes (int): The number of batch axes. The default is 1. The
+            input variable is reshaped into
+            :math:`{\\rm n_batch_sxes} + 1`-dimensional tensor.
 
     Returns:
         ~chainer.Variable: Output variable. A float array with shape

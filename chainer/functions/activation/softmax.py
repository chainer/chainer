import numpy

import chainer
from chainer import cuda
from chainer import function
from chainer.utils import type_check

if cuda.cudnn_enabled:
    cudnn = cuda.cudnn
    libcudnn = cudnn.cudnn
    _cudnn_version = libcudnn.getVersion()
    _algorithm = libcudnn.CUDNN_SOFTMAX_ACCURATE
    _mode = libcudnn.CUDNN_SOFTMAX_MODE_CHANNEL


class Softmax(function.Function):

    """Softmax activation function."""

<<<<<<< HEAD
=======
    def __init__(self, use_cudnn=True, axis=1):
        self.use_cudnn = use_cudnn
        self.axis = axis

>>>>>>> 7ce9222d
    def check_type_forward(self, in_types):
        type_check.expect(in_types.size() == 1)
        x_type, = in_types

        type_check.expect(
            x_type.dtype.kind == 'f',
            x_type.ndim > 1,
            self.axis < x_type.ndim
        )

    def forward(self, x):
        xp = cuda.get_array_module(*x)
        if (xp is not numpy and chainer.should_use_cudnn('>=auto') and
                (_cudnn_version >= 3000 or x[0].dtype != numpy.float16)):
            oz_dtype = 'd' if x[0].dtype == 'd' else 'f'
            one = numpy.array(1, dtype=oz_dtype).ctypes
            zero = numpy.array(0, dtype=oz_dtype).ctypes
            handle = cudnn.get_handle()
            x_tensor4d = x[0].reshape(self._get_tensor4d_shape(x[0].shape))
            desc = cudnn.create_tensor_descriptor(x_tensor4d)
            self.y = xp.empty_like(x[0])
            libcudnn.softmaxForward(
                handle, _algorithm, _mode, one.data, desc.value,
                x_tensor4d.data.ptr, zero.data, desc.value,
                self.y.data.ptr)
        else:
            self.y = x[0] - x[0].max(axis=self.axis, keepdims=True)
            xp.exp(self.y, out=self.y)
            self.y /= self.y.sum(axis=self.axis, keepdims=True)

        return self.y,

    def backward(self, x, gy):
        xp = cuda.get_array_module(*x)
        if (xp is not numpy and chainer.should_use_cudnn('>=auto') and
                (_cudnn_version >= 3000 or x[0].dtype != numpy.float16)):
            oz_dtype = 'd' if x[0].dtype == 'd' else 'f'
            one = numpy.array(1, dtype=oz_dtype).ctypes
            zero = numpy.array(0, dtype=oz_dtype).ctypes
            handle = cudnn.get_handle()
            gx = xp.empty_like(x[0])
            gx_tensor4d = gx.reshape(self._get_tensor4d_shape(gx.shape))
            desc = cudnn.create_tensor_descriptor(gx_tensor4d)
            libcudnn.softmaxBackward(
                handle, _algorithm, _mode, one.data, desc.value,
                self.y.data.ptr, desc.value, gy[0].data.ptr, zero.data,
                desc.value, gx.data.ptr)
        else:
            gx = self.y * gy[0]
            sumdx = gx.sum(axis=self.axis, keepdims=True)
            gx -= self.y * sumdx

        return gx,

    def _get_tensor4d_shape(self, shape):
        left_shape = numpy.prod(shape[slice(0, self.axis)], dtype=numpy.int)
        center_shape = shape[self.axis]
        right_shape = numpy.prod(
            shape[slice(self.axis + 1, len(shape))], dtype=numpy.int)
        return left_shape, center_shape, right_shape, 1

<<<<<<< HEAD
def softmax(x):
    """Channelwise softmax function.
=======
>>>>>>> 7ce9222d

def softmax(x, use_cudnn=True, axis=1):
    """Softmax function.

    This function computes its softmax along an axis. Let
    :math:`x = (x_1, x_2, \\dots, x_d)^{\\top}` be the d dimensional index
    array and :math:`f(x)` be the d dimensional input array. For each index
    :math:`x` of the input array :math:`f(x)`, it computes the probability
    :math:`p(x)` defined as
    :math:`p(x) = {\\exp(f(x)) \\over \\sum_{x_2} \\exp(f(x))}`.

    Args:
        x (~chainer.Variable): Input variable.
<<<<<<< HEAD
=======
        use_cudnn (bool): If ``True`` and cuDNN is enabled, then this function
            uses cuDNN as the core implementation.
        axis: The axis along which the softmax is to be computed.
>>>>>>> 7ce9222d

    Returns:
        ~chainer.Variable: Output variable.

    """
<<<<<<< HEAD
    return Softmax()(x)
=======
    return Softmax(use_cudnn=use_cudnn, axis=axis)(x)
>>>>>>> 7ce9222d
<|MERGE_RESOLUTION|>--- conflicted
+++ resolved
@@ -17,13 +17,10 @@
 
     """Softmax activation function."""
 
-<<<<<<< HEAD
-=======
-    def __init__(self, use_cudnn=True, axis=1):
+    def __init__(self, axis=1):
         self.use_cudnn = use_cudnn
         self.axis = axis
 
->>>>>>> 7ce9222d
     def check_type_forward(self, in_types):
         type_check.expect(in_types.size() == 1)
         x_type, = in_types
@@ -85,13 +82,8 @@
             shape[slice(self.axis + 1, len(shape))], dtype=numpy.int)
         return left_shape, center_shape, right_shape, 1
 
-<<<<<<< HEAD
-def softmax(x):
-    """Channelwise softmax function.
-=======
->>>>>>> 7ce9222d
 
-def softmax(x, use_cudnn=True, axis=1):
+def softmax(x, axis=1):
     """Softmax function.
 
     This function computes its softmax along an axis. Let
@@ -103,19 +95,9 @@
 
     Args:
         x (~chainer.Variable): Input variable.
-<<<<<<< HEAD
-=======
-        use_cudnn (bool): If ``True`` and cuDNN is enabled, then this function
-            uses cuDNN as the core implementation.
-        axis: The axis along which the softmax is to be computed.
->>>>>>> 7ce9222d
 
     Returns:
         ~chainer.Variable: Output variable.
 
     """
-<<<<<<< HEAD
-    return Softmax()(x)
-=======
-    return Softmax(use_cudnn=use_cudnn, axis=axis)(x)
->>>>>>> 7ce9222d
+    return Softmax(axis=axis)(x)